--- conflicted
+++ resolved
@@ -237,10 +237,7 @@
 
 ## Booting on Real Hardware
 We have tested Theseus on a variety of real machines, including Intel NUC devices, various Thinkpad laptops, and Supermicro servers. 
-<<<<<<< HEAD
 Currently, we have only tested booting Theseus via USB or PXE using a traditional BIOS bootloader rather than UEFI, but UEFI is fully supported so it should work.
-=======
->>>>>>> abda6406
 
 To boot over USB, simply run `make boot usb=sdc`, in which `sdc` is the device node for the USB disk itself *(**not a partition** like sdc2)* to which you want to write the OS image.
 On WSL or other host environments where `/dev` device nodes don't exist, you can simply run `make iso` and burn the `.iso` file in the `build/` directory to a USB, e.g., using [Rufus](https://rufus.ie/) on Windows.

--- conflicted
+++ resolved
@@ -1,12 +1,6 @@
 [submodule "libs/dfqueue"]
 	path = libs/dfqueue
 	url = https://github.com/theseus-os/DFQueue
-	ignore = dirty
-<<<<<<< HEAD
-[submodule "libs/x86_64"]
-	path = libs/x86_64
-	url = https://github.com/theseus-os/x86_64
-	branch = master
 	ignore = dirty
 [submodule "libs/wasmtime"]
 	path = ports/wasmtime
@@ -14,8 +8,6 @@
 [submodule "libs/wasm-tools"]
 	path = libs/wasm-tools
 	url = git@github.com:theseus-os/wasm-tools.git
-=======
->>>>>>> 1a3c4dec
 [submodule "libs/object"]
 	path = libs/object
 	url = https://github.com/theseus-os/object.git

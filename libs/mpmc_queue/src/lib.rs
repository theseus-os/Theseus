//! A growable, first-in first-out, multi-producer, multi-consumer, queue.
//!
//! The implementation is **heavily** inspired by the [Tokio inject queue].
//!
//! [Tokio inject queue]: https://github.com/tokio-rs/tokio/blob/master/tokio/src/runtime/task/inject.rs

#![cfg_attr(not(test), no_std)]

extern crate alloc;

use alloc::boxed::Box;
use core::{
    ptr::NonNull,
    sync::atomic::{AtomicUsize, Ordering},
};
use sync::{Flavour, Mutex, MutexGuard};

/// A growable, first-in first-out, multi-producer, multi-consumer, queue.
<<<<<<< HEAD
pub struct Queue<F, T>
where
    F: Flavour,
{
    pointers: Mutex<F, Pointers<T>>,
=======
pub struct Queue<T, F>
where
    F: Flavour,
{
    pointers: Mutex<Pointers<T>, F>,
>>>>>>> 8e9638dc
    /// Prevents unnecessary locking in the fast path.
    len: AtomicUsize,
}

struct Pointers<T> {
    head: Option<NonNull<Node<T>>>,
    tail: Option<NonNull<Node<T>>>,
}

unsafe impl<T> Send for Pointers<T> {}

struct Node<T> {
    item: T,
    next: Option<NonNull<Node<T>>>,
}

impl<T> Node<T> {
    fn new(item: T) -> Self {
        Self { item, next: None }
    }
}

<<<<<<< HEAD
impl<F, T> Queue<F, T>
=======
impl<T, F> Queue<T, F>
>>>>>>> 8e9638dc
where
    F: Flavour,
{
    pub const fn new() -> Self {
        Self {
            pointers: Mutex::new(Pointers {
                head: None,
                tail: None,
            }),
            len: AtomicUsize::new(0),
        }
    }

    /// Returns `true` if the queue contains no elements.
    pub fn is_empty(&self) -> bool {
        self.len() == 0
    }

    /// Returns the number of elements in the queue.
    pub fn len(&self) -> usize {
        self.len.load(Ordering::Acquire)
    }

    /// Appends an item to the queue.
    pub fn push(&self, item: T) {
        let node = box_pointer(Node::new(item));
        let pointers = self.pointers.lock();
        unsafe { self.push_inner(pointers, node, node, 1) };
    }

    /// Appends an item to the queue if a condition fails.
    ///
    /// The condition will be tested while the internal lock is held.
<<<<<<< HEAD
    pub fn push_if_fail<A, B, C>(&self, item: T, condition: A) -> Result<B, C>
    where
        A: FnOnce() -> Result<B, C>,
=======
    pub fn push_if_fail<C, R, E>(&self, item: T, condition: C) -> Result<R, E>
    where
        C: FnOnce() -> Result<R, E>,
>>>>>>> 8e9638dc
    {
        let pointers = self.pointers.lock();
        match condition() {
            Ok(value) => Ok(value),
            Err(e) => {
                let node = box_pointer(Node::new(item));
                unsafe { self.push_inner(pointers, node, node, 1) };
                Err(e)
            }
        }
    }

    /// Appends several items to the queue.
    pub fn push_batch<I>(&self, mut iterator: I)
    where
        I: Iterator<Item = T>,
    {
        let first = match iterator.next() {
            Some(item) => box_pointer(Node::new(item)),
            None => return,
        };

        let mut tail = first;
        let mut len = 1;

        for next in iterator {
            let next = box_pointer(Node::new(next));
            // SAFETY: The only other pointer to the tail is stored in the second-to-last
            // node. We own first, hence we own all the nodes, hence that reference is not
            // being used.
            unsafe { tail.as_mut() }.next = Some(next);
            tail = next;
            len += 1;
        }

        let pointers = self.pointers.lock();
        unsafe { self.push_inner(pointers, first, tail, len) };
    }

    /// Appends a batch of nodes to the queue.
    ///
    /// # Safety
    ///
    /// `head` must be the start of the batch, and `tail` must point to the end
    /// of the batch. The batch must be `len` nodes long.
    unsafe fn push_inner(
        &self,
<<<<<<< HEAD
        mut pointers: MutexGuard<'_, F, Pointers<T>>,
=======
        mut pointers: MutexGuard<'_, Pointers<T>, F>,
>>>>>>> 8e9638dc
        head: NonNull<Node<T>>,
        tail: NonNull<Node<T>>,
        len: usize,
    ) {
        if let Some(mut tail_pointer) = pointers.tail {
            // SAFETY: The only other pointer to the tail is stored in the second-to-last
            // node. We hold the lock to pointers, hence we own all the nodes, hence that
            // reference is not being used.
            let tail = unsafe { tail_pointer.as_mut() };
            tail.next = Some(head);
        } else {
            debug_assert!(pointers.head.is_none());
            pointers.head = Some(head);
        }
        pointers.tail = Some(tail);

        self.len.fetch_add(len, Ordering::Release);
    }

    /// Pops a node from the front of the queue.
    pub fn pop(&self) -> Option<T> {
        if self.is_empty() {
            return None;
        }

        let mut pointers = self.pointers.lock();

        // This will return none if another thread popped the last task between us
        // checking the fast path and now.
        let current_head = pointers.head.take()?;
        // SAFETY: current_head is a valid pointer and it was created from a box which
        // ensures the correct layout.
        pointers.head = unsafe { current_head.as_ref() }.next;

        // If we are the last node in the list:
        if pointers.head.is_none() {
            pointers.tail = None;
        }

        self.len.fetch_sub(1, Ordering::Release);
        // SAFETY: current_head is a valid pointer and it was created from a box which
        // ensures the correct layout.
        Some(unsafe { Box::from_raw(current_head.as_ptr()) }.item)
    }
}

/// Boxes the item and returns a non-null pointer to the box.
fn box_pointer<T>(item: T) -> NonNull<T> {
    NonNull::from(Box::leak(Box::new(item)))
}

#[cfg(test)]
mod tests {
    use super::Queue;
    use std::{
        sync::atomic::{AtomicBool, Ordering},
        thread,
    };
    use sync_spin::Spin;

    #[test]
    fn test_spsc() {
        static QUEUE: Queue<Spin, i32> = Queue::new();

        for i in 0..100 {
            QUEUE.push(i);
        }

        for i in 0..100 {
            assert_eq!(QUEUE.pop().unwrap(), i);
        }

        assert!(QUEUE.is_empty());
    }

    /// Adapted from the standard library.
    #[test]
    fn test_mpmc_stress() {
        const AMOUNT: usize = 10_000;
        const NUM_THREADS: usize = 8;
        #[allow(clippy::declare_interior_mutable_const)]
        const FALSE: AtomicBool = AtomicBool::new(false);

        static RECEIVED: [AtomicBool; AMOUNT * NUM_THREADS] = [FALSE; AMOUNT * NUM_THREADS];
        static QUEUE: Queue<Spin, usize> = Queue::new();

        let mut receivers = Vec::with_capacity(NUM_THREADS);
        for _ in 0..NUM_THREADS {
            let thread = thread::spawn(move || {
                let mut counter = 0;
                while counter < AMOUNT {
                    if let Some(i) = QUEUE.pop() {
                        RECEIVED[i].store(true, Ordering::Relaxed);
                        counter += 1;
                    }
                }
            });
            receivers.push(thread);
        }

        let mut senders = Vec::with_capacity(NUM_THREADS);
        let half = NUM_THREADS / 2;
        for i in 0..half {
            let thread = thread::spawn(move || {
                let start = i * AMOUNT;
                let end = start + AMOUNT;
                QUEUE.push_batch(start..end);
            });
            senders.push(thread);
        }
        for i in half..NUM_THREADS {
            let thread = thread::spawn(move || {
                let start = i * AMOUNT;
                let end = start + AMOUNT;
                for i in start..end {
                    QUEUE.push(i);
                }
            });
            senders.push(thread);
        }

        for thread in receivers {
            thread.join().unwrap();
        }
        for thread in senders {
            thread.join().unwrap();
        }

        for received in RECEIVED.iter() {
            assert!(received.load(Ordering::Relaxed));
        }
        assert!(QUEUE.is_empty());
    }
}<|MERGE_RESOLUTION|>--- conflicted
+++ resolved
@@ -16,19 +16,11 @@
 use sync::{Flavour, Mutex, MutexGuard};
 
 /// A growable, first-in first-out, multi-producer, multi-consumer, queue.
-<<<<<<< HEAD
-pub struct Queue<F, T>
-where
-    F: Flavour,
-{
-    pointers: Mutex<F, Pointers<T>>,
-=======
 pub struct Queue<T, F>
 where
     F: Flavour,
 {
     pointers: Mutex<Pointers<T>, F>,
->>>>>>> 8e9638dc
     /// Prevents unnecessary locking in the fast path.
     len: AtomicUsize,
 }
@@ -51,11 +43,7 @@
     }
 }
 
-<<<<<<< HEAD
-impl<F, T> Queue<F, T>
-=======
 impl<T, F> Queue<T, F>
->>>>>>> 8e9638dc
 where
     F: Flavour,
 {
@@ -89,15 +77,9 @@
     /// Appends an item to the queue if a condition fails.
     ///
     /// The condition will be tested while the internal lock is held.
-<<<<<<< HEAD
-    pub fn push_if_fail<A, B, C>(&self, item: T, condition: A) -> Result<B, C>
-    where
-        A: FnOnce() -> Result<B, C>,
-=======
     pub fn push_if_fail<C, R, E>(&self, item: T, condition: C) -> Result<R, E>
     where
         C: FnOnce() -> Result<R, E>,
->>>>>>> 8e9638dc
     {
         let pointers = self.pointers.lock();
         match condition() {
@@ -145,11 +127,7 @@
     /// of the batch. The batch must be `len` nodes long.
     unsafe fn push_inner(
         &self,
-<<<<<<< HEAD
-        mut pointers: MutexGuard<'_, F, Pointers<T>>,
-=======
         mut pointers: MutexGuard<'_, Pointers<T>, F>,
->>>>>>> 8e9638dc
         head: NonNull<Node<T>>,
         tail: NonNull<Node<T>>,
         len: usize,

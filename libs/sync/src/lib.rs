//! Only synchronisation primitive implementations should depend on this crate.
//!
//! If a crate uses a synchronisation primitive, it should depend on one of the
//! following:
//! - `sync_spin`
//! - `sync_preemption`
//! - `sync_irq`
//! - `sync_block`

#![no_std]

pub mod mutex;
pub mod rw_lock;

pub use mutex::{Mutex, MutexFlavor, MutexGuard};
pub use rw_lock::{RwLock, RwLockFlavor, RwLockReadGuard, RwLockWriteGuard};

pub mod spin {
    pub use spin_rs::{
        mutex::spin::{SpinMutex as Mutex, SpinMutexGuard as MutexGuard},
        rwlock::{RwLock, RwLockReadGuard, RwLockWriteGuard},
    };
}

/// A deadlock prevention method.
pub trait DeadlockPrevention {
    /// Additional guard stored in the synchronisation guards.
    type Guard;

    /// Whether entering the deadlock prevention context is *expensive*.
    ///
    /// This determines whether to check that the mutex is locked before
    /// attempting to lock the mutex in `try_lock`.
    const EXPENSIVE: bool;

    /// Enters the deadlock prevention context.
    fn enter() -> Self::Guard;
}

impl<P> MutexFlavor for P
where
    P: DeadlockPrevention,
{
    const INIT: Self::LockData = ();

    type LockData = ();

    type Guard = <Self as DeadlockPrevention>::Guard;

    #[inline]
    fn try_lock<'a, T>(
        mutex: &'a spin::Mutex<T>,
        _: &'a Self::LockData,
    ) -> Option<(spin::MutexGuard<'a, T>, Self::Guard)> {
        if Self::EXPENSIVE && mutex.is_locked() {
            return None;
        }

        let deadlock_guard = Self::enter();
        mutex.try_lock().map(|guard| (guard, deadlock_guard))
    }

    #[inline]
    fn lock<'a, T>(
        mutex: &'a spin::Mutex<T>,
        _: &'a Self::LockData,
    ) -> (spin::MutexGuard<'a, T>, Self::Guard) {
        loop {
            let deadlock_guard = Self::enter();
            if let Some(guard) = mutex.try_lock_weak() {
                return (guard, deadlock_guard);
            }
            drop(deadlock_guard);

            while mutex.is_locked() {
                core::hint::spin_loop();
            }
        }
    }

    #[inline]
    fn post_unlock(_: &Self::LockData) {}
}

impl<P> RwLockFlavor for P
where
    P: DeadlockPrevention,
{
    const INIT: Self::LockData = ();

    type LockData = ();

    type Guard = <Self as DeadlockPrevention>::Guard;

    #[inline]
    fn try_read<'a, T>(
        rw_lock: &'a spin::RwLock<T>,
        _: &'a Self::LockData,
    ) -> Option<(spin::RwLockReadGuard<'a, T>, Self::Guard)> {
        if Self::EXPENSIVE && rw_lock.writer_count_acquire() != 0 {
            return None;
        }

        let deadlock_guard = Self::enter();
        rw_lock.try_read().map(|guard| (guard, deadlock_guard))
    }

    #[inline]
    fn try_write<'a, T>(
        rw_lock: &'a spin::RwLock<T>,
        _: &'a Self::LockData,
    ) -> Option<(spin::RwLockWriteGuard<'a, T>, Self::Guard)> {
<<<<<<< HEAD
        if Self::EXPENSIVE
            && (rw_lock.reader_count_acquire() != 0 || rw_lock.writer_count_acquire() != 0)
        {
=======
        if Self::EXPENSIVE && (rw_lock.reader_count() != 0 || rw_lock.writer_count() != 0) {
>>>>>>> 2a00fc86
            return None;
        }

        let deadlock_guard = Self::enter();
<<<<<<< HEAD
        rw_lock.try_write().map(|guard| (guard, deadlock_guard))
=======
        rw_lock
            .try_write_weak()
            .map(|guard| (guard, deadlock_guard))
>>>>>>> 2a00fc86
    }

    #[inline]
    fn read<'a, T>(
        rw_lock: &'a spin::RwLock<T>,
        _: &'a Self::LockData,
    ) -> (spin::RwLockReadGuard<'a, T>, Self::Guard) {
        loop {
            let deadlock_guard = Self::enter();
            if let Some(guard) = rw_lock.try_read() {
                return (guard, deadlock_guard);
            }
            drop(deadlock_guard);

            while rw_lock.writer_count() != 0 {
                core::hint::spin_loop();
            }
        }
    }

    #[inline]
    fn write<'a, T>(
        rw_lock: &'a spin::RwLock<T>,
        _: &'a Self::LockData,
    ) -> (spin::RwLockWriteGuard<'a, T>, Self::Guard) {
        loop {
            let deadlock_guard = Self::enter();
            if let Some(guard) = rw_lock.try_write_weak() {
                return (guard, deadlock_guard);
            }
            drop(deadlock_guard);

            while rw_lock.writer_count() != 0 && rw_lock.reader_count() != 0 {
                core::hint::spin_loop();
            }
        }
    }

    #[inline]
    fn post_unlock(_: &Self::LockData, _: bool) {}
}<|MERGE_RESOLUTION|>--- conflicted
+++ resolved
@@ -110,24 +110,14 @@
         rw_lock: &'a spin::RwLock<T>,
         _: &'a Self::LockData,
     ) -> Option<(spin::RwLockWriteGuard<'a, T>, Self::Guard)> {
-<<<<<<< HEAD
         if Self::EXPENSIVE
             && (rw_lock.reader_count_acquire() != 0 || rw_lock.writer_count_acquire() != 0)
         {
-=======
-        if Self::EXPENSIVE && (rw_lock.reader_count() != 0 || rw_lock.writer_count() != 0) {
->>>>>>> 2a00fc86
             return None;
         }
 
         let deadlock_guard = Self::enter();
-<<<<<<< HEAD
         rw_lock.try_write().map(|guard| (guard, deadlock_guard))
-=======
-        rw_lock
-            .try_write_weak()
-            .map(|guard| (guard, deadlock_guard))
->>>>>>> 2a00fc86
     }
 
     #[inline]

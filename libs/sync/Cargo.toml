--- conflicted
+++ resolved
@@ -4,12 +4,8 @@
 description = "Synchronisation primitive building blocks"
 edition = "2021"
 
-<<<<<<< HEAD
-[dependencies]
-=======
 [dependencies.spin_rs]
 package = "spin"
 git = "https://github.com/mvdnes/spin-rs"
 default-features = false
-features = ["spin_mutex", "rwlock"]
->>>>>>> e49bd137
+features = ["spin_mutex", "rwlock"]
--- conflicted
+++ resolved
@@ -8,19 +8,6 @@
 ## specifies which architecture we're building for
 ARCH ?= x86_64
 
-<<<<<<< HEAD
-## name of EFI firmware file to fetch from
-## https://github.com/retrage/edk2-nightly/
-## and commit hash
-ifeq ($(ARCH),x86_64)
-	OVMF_COMMIT = 7ca5064968a54d84831e5785aea87cb9c71d4a3d
-	OVMF_FILE ?= RELEASEX64_OVMF.fd
-else
-	OVMF_COMMIT = 7706abd0defa07249946e5908a5dc84c4c5a7d44
-	OVMF_FILE ?= RELEASEAARCH64_QEMU_EFI.fd
-endif
-
-=======
 ## The filename and commit hash of the EFI firmware to fetch from
 ## https://github.com/retrage/edk2-nightly/.
 ifeq ($(ARCH),x86_64)
@@ -36,7 +23,6 @@
 ## The QEMU binary to run.
 QEMU_BIN = qemu-system-$(ARCH)
 
->>>>>>> ca05e3f4
 ## The name of the target JSON file (without the ".json" suffix)
 TARGET ?= $(ARCH)-unknown-theseus
 

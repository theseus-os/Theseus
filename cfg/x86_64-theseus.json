--- conflicted
+++ resolved
@@ -1,11 +1,6 @@
 {
-<<<<<<< HEAD
-  "_" : "check this out: https://github.com/tsgates/rust.ko/blob/master/x86_64-unknown-none-gnu.json",
-  "__": "NOTE: we use the unix family and redox OS spec entries to allow the `libc` crate to build",
-=======
   "__NOTE": [ "Despite not being Unix-like or Redox-like, we use the `unix` family and `redox` OS type in order to",
               "enable the `libc` crate to build correctly, such that we can use its various c_* type definitions" ],
->>>>>>> 489fc677
 
   "llvm-target": "x86_64-unknown-none-gnu",
   "data-layout": "e-m:e-i64:64-f80:128-n8:16:32:64-S128",

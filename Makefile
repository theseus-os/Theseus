--- conflicted
+++ resolved
@@ -19,7 +19,6 @@
 net ?= none
 merge_sections ?= yes
 bootloader ?= grub
-display ?= yes
 
 ## aarch64 only supports booting via UEFI
 ifeq ($(ARCH),aarch64)
@@ -115,7 +114,6 @@
 ## The linker script for linking the `nano_core_binary` with the compiled assembly files.
 linker_script := $(ROOT_DIR)/kernel/nano_core/linker_higher_half-$(ARCH).ld
 efi_firmware := $(BUILD_DIR)/$(OVMF_FILE)
-free_tty_binary := $(ROOT_DIR)/tools/free_tty/target/release/free_tty
 
 ifeq ($(ARCH),x86_64)
 ## The assembly files compiled by the nano_core build script.
@@ -152,7 +150,7 @@
 		libtheseus \
 		simd_personality_sse build_sse simd_personality_avx build_avx \
 		gdb gdb_aarch64 \
-		clippy doc docs view-doc view-docs book view-book $(free_tty_binary)
+		clippy doc docs view-doc view-docs book view-book
 
 
 ### If we compile for SIMD targets newer than SSE (e.g., AVX or newer),
@@ -879,10 +877,6 @@
 ## `-vga none`:      removes the VGA card
 ## `-display none`:  disables QEMU's graphical display
 ## `-nographic`:     disables QEMU's graphical display and redirects VGA text mode output to serial.
-<<<<<<< HEAD
-
-=======
->>>>>>> bc94d281
 ifeq ($(graphic), no)
 	QEMU_FLAGS += -nographic
 endif
@@ -996,45 +990,13 @@
 wasmtime : export override FEATURES += --features wasmtime
 wasmtime: run
 
-$(free_tty_binary):
-	cargo build --release --manifest-path $(ROOT_DIR)/tools/free_tty/Cargo.toml
 
 ### builds and runs Theseus in QEMU
-<<<<<<< HEAD
-run: $(iso) $(free_tty_binary)
-ifdef terminal
-# Check which TTY the OS would give a process requesting a TTY
-	$(eval temp_tty += $(shell $(free_tty_binary)))
-# If another process snags a new TTY here, the command below will connect to the wrong TTY, but
-# there's not much we can do about it.
-#
-# The slee is to give QEMU time to create the TTY.
-	(sleep 2 && $(terminal) $(temp_tty)) & $(QEMU_BIN) $(QEMU_FLAGS)
-else
-	$(QEMU_BIN) $(QEMU_FLAGS)
-endif
-
-
-### builds and runs Theseus in QEMU, but pauses execution until a GDB instance is connected.
-run_pause: $(iso) $(free_tty_bin)
-ifdef terminal
-# Check which TTY the OS would give a process requesting a TTY
-	$(eval temp_tty += $(shell $(free_tty_binary)))
-# If another process snags a new TTY here, the command below will connect to the wrong TTY, but
-# there's not much we can do about it.
-#
-# The slee is to give QEMU time to create the TTY.
-	(sleep 2 && $(terminal) $(temp_tty)) & $(QEMU_BIN) $(QEMU_FLAGS)
-else
-	$(QEMU_BIN) $(QEMU_FLAGS) -S
-endif
-=======
 run: $(iso) orun
 
 
 ### builds and runs Theseus in QEMU, but pauses execution until a GDB instance is connected.
 run_pause: $(iso) orun_pause
->>>>>>> bc94d281
 
 
 ### Runs a gdb instance on the host machine. 

--- conflicted
+++ resolved
@@ -335,15 +335,11 @@
 
 ## basic networking with a standard e1000 ethernet card
 #QEMU_FLAGS += -net nic,vlan=0,model=e1000,macaddr=00:0b:82:01:fc:42 -net dump,file=netdump.pcap
-<<<<<<< HEAD
-# QEMU_FLAGS += -net nic,vlan=1,model=e1000,macaddr=00:0b:82:01:fc:42 -net user,vlan=1 -net dump,file=netdump.pcap
-=======
-#QEMU_FLAGS += -net nic,vlan=1,model=e1000,macaddr=00:1f:c6:9c:89:4c -net user,vlan=1 -net dump,file=netdump.pcap
->>>>>>> e1808931
 #QEMU_FLAGS += -net nic,vlan=1,model=e1000 -net user,vlan=1 -net dump,file=netdump.pcap
 
-QEMU_FLAGS += -device e1000,netdev=network0,mac=00:1f:c6:9c:89:4c -netdev tap,id=network0,ifname=tap0,script=no,downscript=no  #-netdev user,id=network0
-#QEMU_FLAGS += -object filter-dump,id=f1,netdev=network0,file=netdump.pcap
+## basic networking setup with a standard e1000 ethernet card which allows udp and tcp packet transfer via tap interface
+QEMU_FLAGS += -device e1000,netdev=network0,mac=00:0b:82:01:fc:42 -netdev tap,id=network0,ifname=tap0,script=no,downscript=no  #-netdev user,id=network0
+QEMU_FLAGS += -object filter-dump,id=f1,netdev=network0,file=netdump.pcap
 
 ## drive and devices commands from http://forum.osdev.org/viewtopic.php?f=1&t=26483 to use sata emulation
 QEMU_FLAGS += -drive format=raw,file=random_data2.img,if=none,id=mydisk -device ide-hd,drive=mydisk,bus=ide.0,serial=4696886396
@@ -386,16 +382,6 @@
 ### builds and runs Theseus in QEMU
 run: $(iso) 
 	# @qemu-img resize random_data2.img 100K
-	qemu-system-x86_64 $(QEMU_FLAGS)
-
-
-### builds and runs Theseus in QEMU with the udp server - adds the udp feature flag to the crate Captain
-run_with_server: export THESEUS_CONFIG += mirror_log_to_network
-## basic networking setup with a standard e1000 ethernet card which allows udp and tcp packet 
-## transfer via tap interface
-	QEMU_FLAGS += -netdev tap,id=network0,ifname=tap0,script=no,downscript=no
-	QEMU_FLAGS += -device e1000,netdev=network0,mac=00:0b:82:01:fc:42
-run_with_server: $(iso) 
 	qemu-system-x86_64 $(QEMU_FLAGS)
 
 

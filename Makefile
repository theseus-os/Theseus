--- conflicted
+++ resolved
@@ -114,12 +114,8 @@
 		libtheseus \
 		simd_personality_sse build_sse simd_personality_avx build_avx \
 		$(assembly_source_files) \
-<<<<<<< HEAD
 		gdb doc docs view-doc view-docs \
-		arm run-arm\
-=======
-		gdb doc docs view-doc view-docs book view-book clean-doc
->>>>>>> 204397b3
+		arm run-arm book view-book clean-doc
 
 
 ### If we compile for SIMD targets newer than SSE (e.g., AVX or newer),
@@ -531,19 +527,11 @@
 endif
 
 
-<<<<<<< HEAD
-## Removes all build files
-clean:
-	cargo clean
-	@rm -rf build
-
-=======
 ### Removes all built documentation
 clean-doc:
 	@cargo clean --doc
 	@rm -rf $(RUSTDOC_OUT) $(BOOK_OUT)
 	
->>>>>>> 204397b3
 
 ### The primary documentation for this makefile itself.
 help: 

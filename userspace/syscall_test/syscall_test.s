--- conflicted
+++ resolved
@@ -22,7 +22,6 @@
 main:
 
     mov rax, rbx ; rbx is holding ground/accumulator for syscall num
-<<<<<<< HEAD
 
     mov rdi, src    
     mov rdi, 2
@@ -39,14 +38,6 @@
     mov r10, 8
     mov r9 , 13
     mov r8 , 21
-=======
-    mov rdi, 10
-    mov rsi, 20
-    mov rdx, 30
-    mov r10, 40
-    mov r8 , 50
-    mov r9 , 60
->>>>>>> 85be9f0a
 
     push rbx
     syscall

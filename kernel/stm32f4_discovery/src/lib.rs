--- conflicted
+++ resolved
@@ -1,13 +1,8 @@
 #![no_std]
 #[macro_use] extern crate cfg_if;
 
-<<<<<<< HEAD
-#[cfg(device = "STM32F4DISCOVERY")] 
-{
-=======
 cfg_if!{
 if #[cfg(target = "thumbv7em-none-eabi")] {
->>>>>>> 2c0f5b8b
     use stm32f4::stm32f407;
     use core::cell::RefCell;
     use cortex_m::interrupt::{self, Mutex};
@@ -19,8 +14,5 @@
             Mutex::new(RefCell::new(p))
         };
     }
-<<<<<<< HEAD
-=======
 }
->>>>>>> 2c0f5b8b
 }
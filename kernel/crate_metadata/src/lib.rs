--- conflicted
+++ resolved
@@ -1070,21 +1070,12 @@
             if verbose_log { trace!("                    target_ptr: {:p}, source_val: {:#X} (from source_sec_vaddr {:#X})", target_ref.as_ptr(), source_val, source_sec_vaddr); }
             target_ref.copy_from_slice(&source_val.to_ne_bytes());
         }
-<<<<<<< HEAD
-        R_X86_64_GOTTPOFF => {
-            // 32-bit signed PC-relative offset to the GOT entry for the IE (Initial Exec(utable) TLS model))
-            debug!("R_X86_64_GOTTPOFF: {:#X?}", relocation_entry);
-            debug!("R_X86_64_GOTTPOFF: target: {:#X}, source: {:#X}", target_sec_slice.as_ptr() as usize + target_sec_offset, source_sec_vaddr);
-            todo!("finish")
-        }
-=======
         // R_X86_64_GOTTPOFF => {
         //     // 32-bit signed PC-relative offset to the GOT entry for the IE (Initial Exec(utable) TLS model))
         //     debug!("R_X86_64_GOTTPOFF: {:#X?}", relocation_entry);
         //     debug!("R_X86_64_GOTTPOFF: target: {:#X}, source: {:#X}", target_sec_slice.as_ptr() as usize + target_sec_offset, source_sec_vaddr);
         //     unimplemented!()
         // }
->>>>>>> 6c6a52ec
         // R_X86_64_GOTPCREL => { 
         //     unimplemented!(); // if we stop using the large code model, we need to create a Global Offset Table
         // }

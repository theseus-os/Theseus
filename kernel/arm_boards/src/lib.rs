//! Configuration and definitions for specific boards on aarch64 systems.
//!
//! | Board Name | Num CPUs  | Interrupt Controller | Secondary CPU Startup Method |
//! | ---------- | --------- | -------------------- | ---------------------------- |
//! | qemu_virt  | 4         | GICv3                | PSCI                         |
//!

#![no_std]
#![feature(const_trait_impl)]

cfg_if::cfg_if! {
if #[cfg(target_arch = "aarch64")] {

use memory_structs::PhysicalAddress;

#[derive(Debug, Copy, Clone)]
pub struct GicV3InterruptControllerConfig {
    pub distributor_base_address: PhysicalAddress,
    pub redistributor_base_addresses: [PhysicalAddress; NUM_CPUS],
}

#[derive(Debug, Copy, Clone)]
<<<<<<< HEAD
/// This excludes GICv2 because there's no way to send IPIs
/// with GICv2 via the current driver API.
=======
pub struct PciEcamConfig {
    pub base_address: PhysicalAddress,
    pub size_bytes: usize,
}

#[derive(Debug, Copy, Clone)]
>>>>>>> 4e544231
pub enum InterruptControllerConfig {
    GicV3(GicV3InterruptControllerConfig),
}

/*
TODO: multicore_bringup: wake secondary cores based on this:
pub enum SecondaryCoresStartup {
    Psci,
}
*/

#[derive(Debug, Clone)]
pub struct BoardConfig {
    pub cpu_ids: [mpidr::DefinedMpidrValue; NUM_CPUS],
    pub interrupt_controller: InterruptControllerConfig,
    pub pl011_base_addresses: [PhysicalAddress; NUM_PL011_UARTS],

    /// The IRQ number reserved for the PL011 Single-Serial-Port Controller
    /// which Theseus currently uses for logging and UART console.
    pub pl011_rx_spi: u8,

    /// The IRQ number reserved for CPU-local timer interrupts,
    /// which Theseus currently uses for preemptive task switching.
    //
    // aarch64 manuals define the default timer IRQ number to be 30.
    pub cpu_local_timer_ppi: u8,

    pub pci_ecam: PciEcamConfig,
}

// by default & on x86_64, the default.rs file is used
#[cfg_attr(feature = "qemu_virt", path = "boards/qemu_virt.rs")]
#[cfg_attr(not(any(
    feature = "qemu_virt",
)), path = "boards/unselected.rs")]
mod board;

pub mod mpidr;

pub use board::{NUM_CPUS, NUM_PL011_UARTS, BOARD_CONFIG};


} // end of cfg(target_arch = "aarch64")
} // end of cfg_if<|MERGE_RESOLUTION|>--- conflicted
+++ resolved
@@ -20,17 +20,14 @@
 }
 
 #[derive(Debug, Copy, Clone)]
-<<<<<<< HEAD
-/// This excludes GICv2 because there's no way to send IPIs
-/// with GICv2 via the current driver API.
-=======
 pub struct PciEcamConfig {
     pub base_address: PhysicalAddress,
     pub size_bytes: usize,
 }
 
+/// This excludes GICv2 because there's no way to send IPIs
+/// with GICv2 via the current driver API.
 #[derive(Debug, Copy, Clone)]
->>>>>>> 4e544231
 pub enum InterruptControllerConfig {
     GicV3(GicV3InterruptControllerConfig),
 }

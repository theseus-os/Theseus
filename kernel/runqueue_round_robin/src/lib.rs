//! This crate contains the `RunQueue` structure, for round robin scheduler. 
//! `RunQueue` structure is essentially a list of Tasks
//! that is used for scheduling purposes.
//! 

#![no_std]
#![feature(alloc)]

extern crate alloc;
#[macro_use] extern crate lazy_static;
#[macro_use] extern crate log;
extern crate irq_safety;
extern crate atomic_linked_list;
extern crate task;

#[cfg(single_simd_task_optimization)]
extern crate single_simd_task_optimization;

use alloc::collections::VecDeque;
use irq_safety::{RwLockIrqSafe, MutexIrqSafeGuardRef};
use atomic_linked_list::atomic_map::AtomicMap;
use task::{TaskRef, Task};
use core::ops::{Deref, DerefMut};

/// A cloneable reference to a `Taskref` that exposes more methods
/// related to task scheduling
/// 
/// The `RoundRobinTaskRef` type is necessary since differnt scheduling algorithms 
/// require different data associated with the task to be stored alongside.
/// This makes storing them alongside the task prohibitive.
/// Since round robin is the most primitive scheduling policy 
/// no additional scheduling information is needed.
/// context_switches indicate the number of context switches
/// the task has undergone.
/// context_switches is not used in scheduling algorithm.
/// `RoundRobinTaskRef` implements `Deref` and `DerefMut` traits, which dereferences to `TaskRef`.  
#[derive(Debug, Clone)]
pub struct RoundRobinTaskRef{
    /// `TaskRef` wrapped by `RoundRobinTaskRef`
    taskref: TaskRef,

    /// Number of context switches the task has undergone. Not used in scheduling algorithm
    context_switches: u32,
}

// impl Drop for RoundRobinTaskRef {
//     fn drop(&mut self) {
//         warn!("DROPPING RoundRobinTaskRef with taskref {:?}", self.taskref);
//     }
// }

impl Deref for RoundRobinTaskRef {
    type Target = TaskRef;
    fn deref(&self) -> &TaskRef {
        &self.taskref
    }
}

impl DerefMut for RoundRobinTaskRef {
    fn deref_mut(&mut self) -> &mut TaskRef {
        &mut self.taskref
    }
}

impl RoundRobinTaskRef {
    /// Creates a new `RoundRobinTaskRef` that wraps the given `TaskRef`.
    pub fn new(taskref: TaskRef) -> RoundRobinTaskRef {
        let round_robin_taskref = RoundRobinTaskRef {
            taskref: taskref,
            context_switches: 0,
        };
        round_robin_taskref
    }

    /// Obtains the lock on the underlying `Task` in a read-only, blocking fashion.
    pub fn lock(&self) -> MutexIrqSafeGuardRef<Task> {
       self.taskref.lock()
    }

    /// Increment the number of times the task is picked
    pub fn increment_context_switches(&mut self) -> (){
        self.context_switches = self.context_switches.saturating_add(1);
    }
}

lazy_static! {
    /// There is one runqueue per core, each core only accesses its own private runqueue
    /// and allows the scheduler to select a task from that runqueue to schedule in.
    pub static ref RUNQUEUES: AtomicMap<u8, RwLockIrqSafe<RunQueue>> = AtomicMap::new();
}

/// A list of references to `Task`s (`RoundRobinTaskRef`s). 
/// This is used to store the `Task`s (and associated scheduler related data) 
/// that are runnable on a given core.
/// A queue is used for the round robin scheduler.
/// `Runqueue` implements `Deref` and `DerefMut` traits, which dereferences to `VecDeque`.
#[derive(Debug)]
pub struct RunQueue {
    core: u8,
    queue: VecDeque<RoundRobinTaskRef>,
}
// impl Drop for RunQueue {
//     fn drop(&mut self) {
//         warn!("DROPPING Round Robing Runqueue for core {}", self.core);
//     }
// }

impl Deref for RunQueue {
    type Target = VecDeque<RoundRobinTaskRef>;
    fn deref(&self) -> &VecDeque<RoundRobinTaskRef> {
        &self.queue
    }
}

impl DerefMut for RunQueue {
    fn deref_mut(&mut self) -> &mut VecDeque<RoundRobinTaskRef> {
        &mut self.queue
    }
}

impl RunQueue {
    
    /// Moves the `TaskRef` at the given index into this `RunQueue` to the end (back) of this `RunQueue`,
    /// and returns a cloned reference to that `TaskRef`.
    pub fn move_to_end(&mut self, index: usize) -> Option<TaskRef> {
        self.remove(index)
            .map(|rr_taskref| {
                let taskref = rr_taskref.taskref.clone();
                self.push_back(rr_taskref);
                taskref
            })
    }

    /// Returns an iterator over all `TaskRef`s in this `RunQueue`.
    // pub fn iter(&self) -> alloc::collections::vec_deque::Iter<RoundRobinTaskRef> {
    //     self.queue.iter()
    // }
   
    /// Creates a new `RunQueue` for the given core, which is an `apic_id`.
    pub fn init(which_core: u8) -> Result<(), &'static str> {
        trace!("Created runqueue (round robin) for core {}", which_core);
        let new_rq = RwLockIrqSafe::new(RunQueue {
            core: which_core,
            queue: VecDeque::new(),
        });

        #[cfg(runqueue_state_spill_evaluation)] 
        {
            task::RUNQUEUE_REMOVAL_FUNCTION.call_once(|| RunQueue::remove_task_from_within_task);
        }

        if RUNQUEUES.insert(which_core, new_rq).is_some() {
            error!("BUG: RunQueue::init(): runqueue already exists for core {}!", which_core);
            Err("runqueue already exists for this core")
        }
        else {
            // there shouldn't already be a RunQueue for this core
            Ok(())
        }
    }

    /// Returns the `RunQueue` for the given core, which is an `apic_id`.
    pub fn get_runqueue(which_core: u8) -> Option<&'static RwLockIrqSafe<RunQueue>> {
        RUNQUEUES.get(&which_core)
    }


    /// Returns the "least busy" core, which is currently very simple, based on runqueue size.
    pub fn get_least_busy_core() -> Option<u8> {
        Self::get_least_busy_runqueue().map(|rq| rq.read().core)
    }


    /// Returns the `RunQueue` for the "least busy" core.
    /// See [`get_least_busy_core()`](#method.get_least_busy_core)
    fn get_least_busy_runqueue() -> Option<&'static RwLockIrqSafe<RunQueue>> {
        let mut min_rq: Option<(&'static RwLockIrqSafe<RunQueue>, usize)> = None;

        for (_, rq) in RUNQUEUES.iter() {
            let rq_size = rq.read().queue.len();

            if let Some(min) = min_rq {
                if rq_size < min.1 {
                    min_rq = Some((rq, rq_size));
                }
            }
            else {
                min_rq = Some((rq, rq_size));
            }
        }

        min_rq.map(|m| m.0)
    }

    /// Chooses the "least busy" core's runqueue (based on simple runqueue-size-based load balancing)
    /// and adds the given `Task` reference to that core's runqueue.
    pub fn add_task_to_any_runqueue(task: TaskRef) -> Result<(), &'static str> {
        let rq = RunQueue::get_least_busy_runqueue()
            .or_else(|| RUNQUEUES.iter().next().map(|r| r.1))
            .ok_or("couldn't find any runqueues to add the task to!")?;

        rq.write().add_task(task)
    }

    /// Convenience method that adds the given `Task` reference to given core's runqueue.
    pub fn add_task_to_specific_runqueue(which_core: u8, task: TaskRef) -> Result<(), &'static str> {
        RunQueue::get_runqueue(which_core)
            .ok_or("Couldn't get RunQueue for the given core")?
            .write()
            .add_task(task)
    }

    /// Adds a `TaskRef` to this RunQueue.
    fn add_task(&mut self, task: TaskRef) -> Result<(), &'static str> {        
        #[cfg(single_simd_task_optimization)]
        let is_simd = task.lock().simd;
        
        #[cfg(runqueue_state_spill_evaluation)]
        {
            task.lock_mut().on_runqueue = Some(self.core);
        }

<<<<<<< HEAD
        // debug!("Adding task to runqueue {}, {:?}", self.core, task);
=======
        debug!("Adding task to runqueue_round_robin {}, {:?}", self.core, task);
>>>>>>> 532eda82
        let round_robin_taskref = RoundRobinTaskRef::new(task);
        self.push_back(round_robin_taskref);
        
        #[cfg(single_simd_task_optimization)]
        {   
            warn!("USING SINGLE_SIMD_TASK_OPTIMIZATION VERSION OF RUNQUEUE::ADD_TASK");
            // notify simd_personality crate about runqueue change, but only for SIMD tasks
            if is_simd {
                single_simd_task_optimization::simd_tasks_added_to_core(self.iter(), self.core);
            }
        }

        Ok(())
    }


    /// The internal function that actually removes the task from the runqueue.
    fn remove_internal(&mut self, task: &TaskRef) -> Result<(), &'static str> {
        debug!("Removing task from runqueue_round_robin {}, {:?}", self.core, task);
        self.retain(|x| &x.taskref != task);

        #[cfg(single_simd_task_optimization)]
        {   
            let is_simd = { task.lock().simd };
            warn!("USING SINGLE_SIMD_TASK_OPTIMIZATION VERSION OF RUNQUEUE::REMOVE_TASK");
            // notify simd_personality crate about runqueue change, but only for SIMD tasks
            if is_simd {
                single_simd_task_optimization::simd_tasks_removed_from_core(self.iter(), self.core);
            }
        }

        Ok(())
    }


    /// Removes a `TaskRef` from this RunQueue.
    pub fn remove_task(&mut self, task: &TaskRef) -> Result<(), &'static str> {
        #[cfg(runqueue_state_spill_evaluation)]
        {
            // For the runqueue state spill evaluation, we disable this method because we 
            // only want to allow removing a task from a runqueue from within the TaskRef::internal_exit() method.
            // trace!("skipping remove_task() on core {}, task {:?}", self.core, task);
            return Ok(());
        }

        self.remove_internal(task)
    }


    /// Removes a `TaskRef` from all `RunQueue`s that exist on the entire system.
    /// 
    /// This is a brute force approach that iterates over all runqueues. 
    pub fn remove_task_from_all(task: &TaskRef) -> Result<(), &'static str> {
        for (_core, rq) in RUNQUEUES.iter() {
            rq.write().remove_task(task)?;
        }
        Ok(())
    }


    #[cfg(runqueue_state_spill_evaluation)]
    /// Removes a `TaskRef` from the RunQueue(s) on the given `core`.
    /// Note: This method is only used by the state spillful runqueue implementation.
    pub fn remove_task_from_within_task(task: &TaskRef, core: u8) -> Result<(), &'static str> {
        // warn!("remove_task_from_within_task(): core {}, task: {:?}", core, task);
        task.lock_mut().on_runqueue = None;
        RUNQUEUES.get(&core)
            .ok_or("Couldn't get runqueue for specified core")
            .and_then(|rq| {
                // Instead of calling `remove_task`, we directly call `remove_internal`
                // because we want to actually remove the task from the runqueue,
                // as calling `remove_task` would do nothing due to it skipping the actual removal
                // when the `runqueue_state_spill_evaluation` cfg is enabled.
                rq.write().remove_internal(task)
            })
    }
}<|MERGE_RESOLUTION|>--- conflicted
+++ resolved
@@ -220,11 +220,7 @@
             task.lock_mut().on_runqueue = Some(self.core);
         }
 
-<<<<<<< HEAD
         // debug!("Adding task to runqueue {}, {:?}", self.core, task);
-=======
-        debug!("Adding task to runqueue_round_robin {}, {:?}", self.core, task);
->>>>>>> 532eda82
         let round_robin_taskref = RoundRobinTaskRef::new(task);
         self.push_back(round_robin_taskref);
         

--- conflicted
+++ resolved
@@ -325,23 +325,12 @@
     pub fn is_disconnected(&self) -> bool {
         self.channel.is_disconnected()
     }
-<<<<<<< HEAD
-<<<<<<< HEAD
-=======
-
-    /// Returns a receiver of the given channel
-    pub fn obtain_receiver(&self) -> Receiver<T> {
-        Receiver { channel: self.channel.clone() }
-    }
->>>>>>> 5136db26 (Return Sender/Receiver instead of WaitQueue)
-=======
-    
+
+    /// Returns a receiver of the given channel    
     pub fn receiver(&self) -> Receiver<T> {
         Receiver {
             channel: self.channel.clone(),
         }
-    }
->>>>>>> 4c82f35a
 }
 
         //if self.channel.sender_count.fetch_add(1, Ordering::SeqCst) == 0 {
@@ -502,37 +491,16 @@
     pub fn is_disconnected(&self) -> bool {
         self.channel.is_disconnected()
     }
-<<<<<<< HEAD
-<<<<<<< HEAD
-=======
 
     /// Returns a sender of the given channel
-    pub fn obtain_sender(&self) -> Sender<T> {
-        Sender { channel: self.channel.clone() }
-    }
->>>>>>> 5136db26 (Return Sender/Receiver instead of WaitQueue)
-=======
-    
     pub fn sender(&self) -> Sender<T> {
         Sender {
             channel: self.channel.clone(),
         }
     }
->>>>>>> 4c82f35a
-}
-
-<<<<<<< HEAD
-
-<<<<<<< HEAD
-/// Drop implementation marks the channel state and notifys the `Sender`
-=======
-/// When the only remaining `Receiver` is dropped, we mark the channel as disconnected
-/// and notify all of the `Senders`
->>>>>>> e313f17a (Return Sender/Receiver instead of WaitQueue)
-=======
-/// When the only remaining `Receiver` is dropped, we mark the channel as disconnected
-/// and notify all of the `Senders`
->>>>>>> 4c82f35a
+}
+
+/// Drop implementation marks the channel state and notifies the `Sender`
 impl<T: Send> Drop for Receiver<T> {
     fn drop(&mut self) {
         // trace!("Dropping a receiver");
@@ -543,8 +511,7 @@
     }
 }
 
-/// When the only remaining `Sender` is dropped, we mark the channel as disconnected
-/// and notify all of the `Receivers`
+/// Drop implementation marks the channel state and notifies the `Receiver`
 impl<T: Send> Drop for Sender<T> {
     fn drop(&mut self) {
         // trace!("Dropping a sender");

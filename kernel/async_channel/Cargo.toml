--- conflicted
+++ resolved
@@ -18,7 +18,6 @@
 [dependencies.wait_queue]
 path = "../wait_queue"
 
-<<<<<<< HEAD
 [dependencies.task]
 path = "../task"
 
@@ -31,8 +30,6 @@
 [dependencies.sync_spin]
 path = "../../libs/sync_spin"
 
-=======
->>>>>>> 2e8c8a69
 [dependencies.core2]
 version = "0.4.0"
 default-features = false

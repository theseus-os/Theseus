--- conflicted
+++ resolved
@@ -114,74 +114,5 @@
         .namespace(default_app_namespace)
         .spawn()?;
 
-<<<<<<< HEAD
     Ok((returned_keyboard_producer, returned_mouse_producer))
-=======
-    // start the input event loop thread
-    KernelTaskBuilder::new(input_event_loop, keyboard_event_handling_consumer)
-        .name("input_event_loop".to_string())
-        .spawn()?;
-
-    Ok(returned_keyboard_producer)
-}
-
-/// Handles all key inputs to the system
-fn input_event_loop(consumer:DFQueueConsumer<Event>) -> Result<(), &'static str> {
-    let mut terminal_id_counter: usize = 1; 
-    loop {
-        let mut meta_keypress = false; // bool prevents keypresses to control the terminals themselves from getting logged to the active terminal
-        use core::ops::Deref;   
-
-        // Pops events off the keyboard queue and redirects to the appropriate terminal input queue producer
-        let event = match consumer.peek() {
-            Some(ev) => ev,
-            _ => { continue; }
-        };
-        match event.deref() {
-            &Event::ExitEvent => {
-                trace!("exiting the main loop of the input event manager");
-                return Ok(()); 
-            }
-
-            &Event::InputEvent(ref input_event) => {
-                let key_input = input_event.key_event;
-                // The following are keypresses for control over the windowing system
-                // Creates new terminal window
-                if key_input.modifiers.control && key_input.keycode == Keycode::T && key_input.action == KeyAction::Pressed {
-                    let task_name: String = format!("terminal {}", terminal_id_counter);
-                    let args: Vec<String> = vec![]; // terminal::main() does not accept any arguments
-                    ApplicationTaskBuilder::new(Path::new(String::from("shell")))
-                        .argument(args)
-                        .name(task_name)
-                        .spawn()?;
-                    terminal_id_counter += 1;
-                    meta_keypress = true;
-                    event.mark_completed();
-                  
-                }
-
-                // Switches between terminal windows
-                if key_input.modifiers.alt && key_input.keycode == Keycode::Tab && key_input.action == KeyAction::Pressed {
-                    window_manager::switch()?;
-                    meta_keypress = true;
-                    event.mark_completed();
-
-                }
-
-                // Deletes the active window (whichever window Ctrl + W is logged in)
-                if key_input.modifiers.control && key_input.keycode == Keycode::W && key_input.action == KeyAction::Pressed {
-                    window_manager::send_event_to_active(Event::ExitEvent)?; // tells application to exit
-                }
-            }
-            _ => { }
-        }
-
-        // If the keyevent was not for control of the terminal windows, enqueues keycode into active window
-        if !meta_keypress {
-            window_manager::send_event_to_active(event.deref().clone())?;
-            event.mark_completed();
-
-        }
-    }    
->>>>>>> 4f0bd320
 }
//! Exception handlers that are task-aware, and will kill a task on an exception.

#![no_std]
#![feature(abi_x86_interrupt)]

use log::{warn, debug, trace};
use memory::{VirtualAddress, Page};
use signal_handler::{Signal, SignalContext, ErrorCode};
use x86_64::{
    registers::control::Cr2,
    structures::idt::{
        InterruptStackFrame,
        PageFaultErrorCode
    },
};
use locked_idt::LockedIdt;
use fault_log::log_exception;


/// Initialize the given `idt` with fully-featured exception handlers.
/// 
/// This only sets the exception `Entry`s in the `IDT`, i.e.,
/// entries from `0` to `31` (inclusive).
/// Entries from `32` to `255` (inclusive) are not modified, 
/// as those are for custom OS-specfici interrupt handlers.
pub fn init(idt_ref: &'static LockedIdt) {
    { 
        let mut idt = idt_ref.lock(); // withholds interrupts

        // SET UP FIXED EXCEPTION HANDLERS
        idt.divide_error.set_handler_fn(divide_error_handler);
        idt.debug.set_handler_fn(task_cancel::interrupt_handler);
        idt.non_maskable_interrupt.set_handler_fn(nmi_handler);
        idt.breakpoint.set_handler_fn(breakpoint_handler);
        idt.overflow.set_handler_fn(overflow_handler);
        idt.bound_range_exceeded.set_handler_fn(bound_range_exceeded_handler);
        idt.invalid_opcode.set_handler_fn(invalid_opcode_handler);
        idt.device_not_available.set_handler_fn(device_not_available_handler);
        let options = idt.double_fault.set_handler_fn(double_fault_handler);
        unsafe { 
            options.set_stack_index(tss::DOUBLE_FAULT_IST_INDEX as u16);
        }
        // reserved: 0x09 coprocessor segment overrun exception
        idt.invalid_tss.set_handler_fn(invalid_tss_handler);
        idt.segment_not_present.set_handler_fn(segment_not_present_handler);
        idt.stack_segment_fault.set_handler_fn(stack_segment_fault_handler);
        idt.general_protection_fault.set_handler_fn(general_protection_fault_handler);
        idt.page_fault.set_handler_fn(page_fault_handler);
        // reserved: 0x0F
        idt.x87_floating_point.set_handler_fn(x87_floating_point_handler);
        idt.alignment_check.set_handler_fn(alignment_check_handler);
        idt.machine_check.set_handler_fn(machine_check_handler);
        idt.simd_floating_point.set_handler_fn(simd_floating_point_handler);
        idt.virtualization.set_handler_fn(virtualization_handler);
        // reserved: 0x15 - 0x1C
        idt.vmm_communication_exception.set_handler_fn(vmm_communication_exception_handler);
        idt.security_exception.set_handler_fn(security_exception_handler);
        // reserved: 0x1F
    }

    idt_ref.load();
}


/// Prints to both the `early_printer` and the current terminal via `app_io`.
macro_rules! println_both {
    ($fmt:expr) => {
        early_printer::println!($fmt);
        app_io::println!($fmt);
    };
    ($fmt:expr, $($arg:tt)*) => {
        early_printer::println!($fmt, $($arg)*);
        app_io::println!($fmt, $($arg)*);
    };
}


/// Kills the current task (the one that caused an exception) by unwinding it.
/// 
/// # Important Note
/// Currently, unwinding a task after an exception does not fully work like it does for panicked tasks.
/// The problem is that unwinding cleanup routines (landing pads) are generated *only if* a panic can actually occur. 
/// Since machine exceptions can occur anywhere at any time (beneath the language level),
/// 
/// Currently, what will happen is that all stack frames will be unwound properly **except**
/// for the one during which the exception actually occurred; 
/// the "excepted"/interrupted frame may be cleaned up properly, but it is unlikely. 
/// 
/// However, stack traces / backtraces work, so we are correctly traversing call stacks with exception frames.
/// 
#[inline(never)]
fn kill_and_halt(
    exception_number: u8,
    stack_frame: &InterruptStackFrame,
    error_code: Option<ErrorCode>,
    print_stack_trace: bool
) {
    // First, log the exception that merits a kill operation.
    {
        let (err, addr) = match error_code {
            Some(ErrorCode::PageFaultError {accessed_address, pf_error}) => (Some(pf_error.bits()), Some(accessed_address)),
            Some(ErrorCode::Other(e)) => (Some(e), None),
            None => (None, None),
        };
        log_exception(exception_number, stack_frame.instruction_pointer.as_u64() as usize, err, addr);
    }


    #[cfg(unwind_exceptions)] {
        println_both!("Unwinding {:?} due to exception {}.", task::get_my_current_task(), exception_number);
    }
    #[cfg(not(unwind_exceptions))] {
        println_both!("Killing task without unwinding {:?} due to exception {}. (cfg `unwind_exceptions` is not set.)", task::get_my_current_task(), exception_number);
    }
    
    // Dump some info about the this loaded app crate
    // and test out using debug info for recovery
    if false {
        let curr_task = task::get_my_current_task().expect("kill_and_halt: no current task");
        let app_crate = curr_task.app_crate.as_ref().expect("kill_and_halt: no app_crate").clone_shallow();
        let debug_symbols_file = {
            let krate = app_crate.lock_as_ref();
            trace!("============== Crate {} =================", krate.crate_name);
            for s in krate.sections.values() {
                trace!("   {:?}", s);
            }
            krate.debug_symbols_file.clone()
        };

        if false {
            let mut debug = debug_info::DebugSymbols::Unloaded(debug_symbols_file);
            let debug_sections = debug.load(&app_crate, curr_task.get_namespace()).unwrap();
            let instr_ptr = stack_frame.instruction_pointer.as_u64() as usize - 1; // points to the next instruction (at least for a page fault)

            let res = debug_sections.find_subprogram_containing(VirtualAddress::new_canonical(instr_ptr));
            debug!("Result of find_subprogram_containing: {:?}", res);
        }
    }

    // print a stack trace
    if print_stack_trace {
        println_both!("------------------ Stack Trace (DWARF) ---------------------------");
        let stack_trace_result = stack_trace::stack_trace(
            &mut |stack_frame, stack_frame_iter| {
                let symbol_offset = stack_frame_iter.namespace().get_section_containing_address(
                    VirtualAddress::new_canonical(stack_frame.call_site_address() as usize),
                    false
                ).map(|(sec, offset)| (sec.name.clone(), offset));
                if let Some((symbol_name, offset)) = symbol_offset {
                    println_both!("  {:>#018X} in {} + {:#X}", stack_frame.call_site_address(), symbol_name, offset);
                } else {
                    println_both!("  {:>#018X} in ??", stack_frame.call_site_address());
                }
                true
            },
            None,
        );
        match stack_trace_result {
            Ok(()) => { println_both!("  Beginning of stack"); }
            Err(e) => { println_both!("  {}", e); }
        }
        println_both!("---------------------- End of Stack Trace ------------------------");
    }

    let cause = task::KillReason::Exception(exception_number);

    // Call this task's kill handler, if it has one.
    if let Some(ref kh_func) = task::take_kill_handler() {
        debug!("Found kill handler callback to invoke in Task {:?}", task::get_my_current_task());
        kh_func(&cause);
    } else {
        debug!("No kill handler callback in Task {:?}", task::get_my_current_task());
    }

    // Invoke the proper signal handler registered for this task, if one exists.
    if let Some(signal) = exception_to_signal(exception_number) {
        if let Some(handler) = signal_handler::take_signal_handler(signal) {
            warn!("Invoking signal handler for {:?}", signal);
            let signal_context = SignalContext {
                instruction_pointer: VirtualAddress::new_canonical(stack_frame.instruction_pointer.as_u64() as usize),
                stack_pointer: VirtualAddress::new_canonical(stack_frame.stack_pointer.as_u64() as usize),
                signal,
                error_code,
            };
            if handler(&signal_context).is_ok() {
                warn!("Signal handler for {:?} returned Ok. Returning from exception handler is disabled and untested.", signal);
                // TODO: test and enable this return;
            }
        }
    }

    // Unwind the current task that failed due to the given exception.
    // This doesn't always work perfectly, so it's disabled by default for now.
    #[cfg(unwind_exceptions)] {
        // skip 2 frames: `start_unwinding` and `kill_and_halt`
        match unwind::start_unwinding(cause, 2) {
            Ok(_) => {
                println_both!("BUG: when handling exception {}, start_unwinding() returned an Ok() value, \
                    which is unexpected because it means no unwinding actually occurred. Task: {:?}.", 
                    exception_number,
                    task::get_my_current_task()
                );
            }
            Err(e) => {
                println_both!("Task {:?} was unable to start unwinding procedure after exception {}, error: {}.",
                    task::get_my_current_task(), exception_number, e
                );
            }
        }
    }
    #[cfg(not(unwind_exceptions))] {
        let res = task::with_current_task(|t| {
            let kill_result = t.kill(cause);
            match kill_result {
                Ok(()) => { println_both!("Task {:?} killed itself successfully", t); }
                Err(e) => { println_both!("Task {:?} was unable to kill itself. Error: {:?}", t, e); }
            }
            kill_result
        });
        if res.is_err() {
            println_both!("BUG: kill_and_halt(): Couldn't get current task in order to kill it.");
        }
    }

    // If we failed to handle the exception and unwind the task, there's not really much we can do about it,
    // other than just let the thread spin endlessly (which doesn't hurt correctness but is inefficient). 
    // But in general, this task should have already been marked as killed and thus no longer schedulable,
    // so it should not reach this point. 
    // Only exceptions during the early OS initialization process will get here, meaning that the OS will basically stop.
    loop { core::hint::spin_loop() }
}


/// Checks whether the given `vaddr` falls within a stack guard page, indicating stack overflow. 
fn is_stack_overflow(vaddr: VirtualAddress) -> bool {
    let page = Page::containing_address(vaddr);
    task::with_current_task(|t|
        t.with_kstack(|kstack| kstack.guard_page().contains(&page))
    ).unwrap_or(false)
}

/// Converts the given `exception_number` into a [`Signal`] category, if relevant.
fn exception_to_signal(exception_number: u8) -> Option<Signal> {
    match exception_number {
        0x00 | 0x04 | 0x10 | 0x13         => Some(Signal::ArithmeticError),
        0x05 | 0x0E | 0x0C                => Some(Signal::InvalidAddress),
        0x06 | 0x07 | 0x08 | 0x0A | 0x0D  => Some(Signal::IllegalInstruction),
        0x0B | 0x11                       => Some(Signal::BusError),
        _                                 => None,
    }
}


/// exception 0x00
extern "x86-interrupt" fn divide_error_handler(stack_frame: InterruptStackFrame) {
    println_both!("\nEXCEPTION: DIVIDE ERROR\n{:#X?}\n", stack_frame);
    kill_and_halt(0x0, &stack_frame, None, true)
}

<<<<<<< HEAD
/// exception 0x02, also used for TLB Shootdown IPIs and sampling interrupts.
=======
/// exception 0x01
extern "x86-interrupt" fn debug_handler(stack_frame: InterruptStackFrame) {
    println_both!("\nEXCEPTION: DEBUG EXCEPTION\n{:#X?}", stack_frame);
    // don't halt here, this isn't a fatal/permanent failure, just a brief pause.
}

/// Exception 0x02 is a Non-Maskable Interrupt (NMI).
///
/// Theseus uses this for TLB Shootdown IPIs and sampling interrupts.
>>>>>>> 490407b2
///
/// # Important Note
/// Acquiring ANY locks in this function, even irq-safe ones, could cause a deadlock
/// because this interrupt takes priority over everything else and can interrupt
/// another regular interrupt. 
/// This includes printing to the log (e.g., `debug!()`) or the screen.
extern "x86-interrupt" fn nmi_handler(stack_frame: InterruptStackFrame) {
    // trace!("nmi_handler (CPU {})", cpu::current_cpu());
    let mut expected_nmi = false;

    if tlb_shootdown::handle_tlb_shootdown_ipi() {
        return;
    }

    // Performance monitoring hardware uses NMIs to trigger a sampling interrupt.
    match pmu_x86::handle_sample(&stack_frame) {
        // A PMU sample did occur and was properly handled, so this NMI was expected. 
        Ok(true) => expected_nmi = true,
        // No PMU sample occurred, so this NMI was unexpected.
        Ok(false) => { }
        // A PMU sample did occur but wasn't properly handled, so this NMI was expected. 
        Err(_e) => {
            println_both!("nmi_handler: pmu_x86 failed to record sample: {:?}", _e);
            expected_nmi = true;
        }
    }

    if expected_nmi {
        return;
    }

    println_both!("\nEXCEPTION: NON-MASKABLE INTERRUPT at {:#X}\n{:#X?}\n",
        stack_frame.instruction_pointer,
        stack_frame,
    );

    log_exception(0x2, stack_frame.instruction_pointer.as_u64() as usize, None, None);
    kill_and_halt(0x2, &stack_frame, None, true)
}


/// exception 0x03
extern "x86-interrupt" fn breakpoint_handler(stack_frame: InterruptStackFrame) {
    println_both!("\nEXCEPTION: BREAKPOINT\n{:#X?}", stack_frame);
    // don't halt here, this isn't a fatal/permanent failure, just a brief pause.
}

/// exception 0x04
extern "x86-interrupt" fn overflow_handler(stack_frame: InterruptStackFrame) {
    println_both!("\nEXCEPTION: OVERFLOW\n{:#X?}", stack_frame);
    kill_and_halt(0x4, &stack_frame, None, true)
}

// exception 0x05
extern "x86-interrupt" fn bound_range_exceeded_handler(stack_frame: InterruptStackFrame) {
    println_both!("\nEXCEPTION: BOUND RANGE EXCEEDED\n{:#X?}", stack_frame);
    kill_and_halt(0x5, &stack_frame, None, true)
}

/// exception 0x06
extern "x86-interrupt" fn invalid_opcode_handler(stack_frame: InterruptStackFrame) {
    println_both!("\nEXCEPTION: INVALID OPCODE\n{:#X?}", stack_frame);
    kill_and_halt(0x6, &stack_frame, None, true)
}

/// exception 0x07
///
/// For more information about "spurious interrupts", 
/// see [here](http://wiki.osdev.org/I_Cant_Get_Interrupts_Working#I_keep_getting_an_IRQ7_for_no_apparent_reason).
extern "x86-interrupt" fn device_not_available_handler(stack_frame: InterruptStackFrame) {
    println_both!("\nEXCEPTION: DEVICE NOT AVAILABLE\n{:#X?}", stack_frame);
    kill_and_halt(0x7, &stack_frame, None, true)
}

/// exception 0x08
extern "x86-interrupt" fn double_fault_handler(stack_frame: InterruptStackFrame, error_code: u64) -> ! {
    let accessed_vaddr = Cr2::read_raw();
    println_both!("\nEXCEPTION: DOUBLE FAULT\n{:#X?}\nTried to access {:#X}
        Note: double faults in Theseus are typically caused by stack overflow, is the stack large enough?",
        stack_frame, accessed_vaddr,
    );
    if is_stack_overflow(VirtualAddress::new_canonical(accessed_vaddr as usize)) {
        println_both!("--> This double fault was definitely caused by stack overflow, tried to access {:#X}.\n", accessed_vaddr);
    }
    
    kill_and_halt(0x8, &stack_frame, Some(error_code.into()), false);
    loop { core::hint::spin_loop() }
}

/// exception 0x0A
extern "x86-interrupt" fn invalid_tss_handler(stack_frame: InterruptStackFrame, error_code: u64) {
    println_both!("\nEXCEPTION: INVALID TSS\n{:#X?}\nError code: {:#b}", stack_frame, error_code);
    kill_and_halt(0xA, &stack_frame, Some(error_code.into()), true)
}

/// exception 0x0B
extern "x86-interrupt" fn segment_not_present_handler(stack_frame: InterruptStackFrame, error_code: u64) {
    println_both!("\nEXCEPTION: SEGMENT NOT PRESENT\n{:#X?}\nError code: {:#b}", stack_frame, error_code);
    kill_and_halt(0xB, &stack_frame, Some(error_code.into()), true)
}

/// exception 0x0C
extern "x86-interrupt" fn stack_segment_fault_handler(stack_frame: InterruptStackFrame, error_code: u64) {
    println_both!("\nEXCEPTION: STACK SEGMENT FAULT\n{:#X?}\nError code: {:#b}", stack_frame, error_code);
    kill_and_halt(0xC, &stack_frame, Some(error_code.into()), true)
}

/// exception 0x0D
extern "x86-interrupt" fn general_protection_fault_handler(stack_frame: InterruptStackFrame, error_code: u64) {
    println_both!("\nEXCEPTION: GENERAL PROTECTION FAULT\n{:#X?}\nError code: {:#b}", stack_frame, error_code);
    kill_and_halt(0xD, &stack_frame, Some(error_code.into()), true)
}

/// exception 0x0E
extern "x86-interrupt" fn page_fault_handler(stack_frame: InterruptStackFrame, error_code: PageFaultErrorCode) {
    let accessed_vaddr = Cr2::read_raw() as usize;

    println_both!("\nEXCEPTION: PAGE FAULT while accessing {:#x}\n\
        error code: {:?}\n{:#X?}",
        accessed_vaddr,
        error_code,
        stack_frame
    );
    if is_stack_overflow(VirtualAddress::new_canonical(accessed_vaddr)) {
        println_both!("--> Page fault was caused by stack overflow, tried to access {:#X}\n.", accessed_vaddr);
    }
    
    kill_and_halt(0xE, &stack_frame, Some(ErrorCode::PageFaultError { accessed_address: accessed_vaddr, pf_error: error_code }), true)
}


/// exception 0x10
extern "x86-interrupt" fn x87_floating_point_handler(stack_frame: InterruptStackFrame) {
    println_both!("\nEXCEPTION: x87 FLOATING POINT\n{:#X?}", stack_frame);
    kill_and_halt(0x10, &stack_frame, None, true)
}

/// exception 0x11
extern "x86-interrupt" fn alignment_check_handler(stack_frame: InterruptStackFrame, error_code: u64) {
    println_both!("\nEXCEPTION: ALIGNMENT CHECK\n{:#X?}\nError code: {:#b}", stack_frame, error_code);
    kill_and_halt(0x11, &stack_frame, Some(error_code.into()), true)
}

/// exception 0x12
extern "x86-interrupt" fn machine_check_handler(stack_frame: InterruptStackFrame) -> ! {
    println_both!("\nEXCEPTION: MACHINE CHECK\n{:#X?}", stack_frame);
    kill_and_halt(0x12, &stack_frame, None, true);
    loop { core::hint::spin_loop() }
}

/// exception 0x13
extern "x86-interrupt" fn simd_floating_point_handler(stack_frame: InterruptStackFrame) {
    println_both!("\nEXCEPTION: SIMD FLOATING POINT\n{:#X?}", stack_frame);
    kill_and_halt(0x13, &stack_frame, None, true)
}

/// exception 0x14
extern "x86-interrupt" fn virtualization_handler(stack_frame: InterruptStackFrame) {
    println_both!("\nEXCEPTION: VIRTUALIZATION\n{:#X?}", stack_frame);
    kill_and_halt(0x14, &stack_frame, None, true)
}

/// exception 0x1D
extern "x86-interrupt" fn vmm_communication_exception_handler(stack_frame: InterruptStackFrame, error_code: u64) {
    println_both!("\nEXCEPTION: VMM COMMUNICATION EXCEPTION\n{:#X?}\nError code: {:#b}", stack_frame, error_code);
    kill_and_halt(0x1D, &stack_frame, Some(error_code.into()),true)
}

/// exception 0x1E
extern "x86-interrupt" fn security_exception_handler(stack_frame: InterruptStackFrame, error_code: u64) {
    println_both!("\nEXCEPTION: SECURITY EXCEPTION\n{:#X?}\nError code: {:#b}", stack_frame, error_code);
    kill_and_halt(0x1E, &stack_frame, Some(error_code.into()), true)
}<|MERGE_RESOLUTION|>--- conflicted
+++ resolved
@@ -257,19 +257,7 @@
     kill_and_halt(0x0, &stack_frame, None, true)
 }
 
-<<<<<<< HEAD
 /// exception 0x02, also used for TLB Shootdown IPIs and sampling interrupts.
-=======
-/// exception 0x01
-extern "x86-interrupt" fn debug_handler(stack_frame: InterruptStackFrame) {
-    println_both!("\nEXCEPTION: DEBUG EXCEPTION\n{:#X?}", stack_frame);
-    // don't halt here, this isn't a fatal/permanent failure, just a brief pause.
-}
-
-/// Exception 0x02 is a Non-Maskable Interrupt (NMI).
-///
-/// Theseus uses this for TLB Shootdown IPIs and sampling interrupts.
->>>>>>> 490407b2
 ///
 /// # Important Note
 /// Acquiring ANY locks in this function, even irq-safe ones, could cause a deadlock

//! Exception handlers that are task-aware, and will kill a task on an exception.

#![no_std]
#![feature(abi_x86_interrupt)]
#![feature(integer_atomics)]

extern crate x86_64;
extern crate task;
extern crate runqueue;
extern crate apic;
extern crate pmu_x86;
#[macro_use] extern crate log;
#[macro_use] extern crate vga_buffer; // for println_raw!()
#[macro_use] extern crate print; // for regular println!()

use x86_64::structures::idt::{LockedIdt, ExceptionStackFrame, PageFaultErrorCode};
use x86_64::registers::msr::*;


pub fn init(idt_ref: &'static LockedIdt) {
    { 
        let mut idt = idt_ref.lock(); // withholds interrupts

        // SET UP FIXED EXCEPTION HANDLERS
        idt.divide_by_zero.set_handler_fn(divide_by_zero_handler);
        idt.debug.set_handler_fn(debug_handler);
        idt.non_maskable_interrupt.set_handler_fn(nmi_handler);
        idt.breakpoint.set_handler_fn(breakpoint_handler);
        idt.overflow.set_handler_fn(overflow_handler);
        idt.bound_range_exceeded.set_handler_fn(bound_range_exceeded_handler);
        idt.invalid_opcode.set_handler_fn(invalid_opcode_handler);
        idt.device_not_available.set_handler_fn(device_not_available_handler);
        idt.double_fault.set_handler_fn(double_fault_handler);
        // reserved: 0x09 coprocessor segment overrun exception
        idt.invalid_tss.set_handler_fn(invalid_tss_handler);
        idt.segment_not_present.set_handler_fn(segment_not_present_handler);
        // missing: 0x0c stack segment exception
        idt.general_protection_fault.set_handler_fn(general_protection_fault_handler);
        idt.page_fault.set_handler_fn(page_fault_handler);
        // reserved: 0x0f vector 15
        // missing: 0x10 floating point exception
        // missing: 0x11 alignment check exception
        // missing: 0x12 machine check exception
        // missing: 0x13 SIMD floating point exception
        // missing: 0x14 virtualization vector 20
        // missing: 0x15 - 0x1d SIMD floating point exception
        // missing: 0x1e security exception
        // reserved: 0x1f
    }

    idt_ref.load();
}


/// calls println!() and then println_raw!()
macro_rules! println_both {
    ($fmt:expr) => {
        print_raw!(concat!($fmt, "\n"));
        print!(concat!($fmt, "\n"));
    };
    ($fmt:expr, $($arg:tt)*) => {
        print_raw!(concat!($fmt, "\n"), $($arg)*);
        print!(concat!($fmt, "\n"), $($arg)*);
    };
}


/// Kills the current task (the one that caused an exception)
/// and then halts that task (another task should be scheduled in).
fn kill_and_halt(exception_number: u8) -> ! {
    if let Some(taskref) = task::get_my_current_task() {
        match taskref.kill(task::KillReason::Exception(exception_number)) {
            Ok(_) => {
<<<<<<< HEAD
                if let Err(e) = runqueue::remove_task_from_all(taskref) {
                    error!("kill_and_halt(): killed task after exception, but could not remove it from runqueue: {}", e);
=======
                println_both!("Killed task {:?} due to exception {}.", taskref, exception_number);
                if let Err(e) = RunQueue::remove_task_from_all(taskref) {
                    println_both!("kill_and_halt(): killed task after exception, but could not remove it from runqueue: {}", e);
>>>>>>> c472ba48
                }
            }
            Err(e) => {
                println_both!("kill_and_halt(): error killing current task {:?}: {}", taskref, e);
            }
        }
    } else {
        println_both!("kill_and_halt(): couldn't get the current task after exception.");
    }

    loop { }
}



/// exception 0x00
pub extern "x86-interrupt" fn divide_by_zero_handler(stack_frame: &mut ExceptionStackFrame) {
    println_both!("\nEXCEPTION: DIVIDE BY ZERO\n{:#?}\n", stack_frame);

    kill_and_halt(0x0)
}

/// exception 0x01
pub extern "x86-interrupt" fn debug_handler(stack_frame: &mut ExceptionStackFrame) {
    println_both!("\nEXCEPTION: DEBUG at {:#x}\n{:#?}\n",
             stack_frame.instruction_pointer,
             stack_frame);

    // don't halt here, this isn't a fatal/permanent failure, just a brief pause.
}

/// exception 0x02, also used for TLB Shootdown IPIs and sampling interrupts
extern "x86-interrupt" fn nmi_handler(stack_frame: &mut ExceptionStackFrame) {
    let mut expected_nmi = false;
    
    // sampling interrupt handler: increments a counter, records the IP for the sample, and resets the hardware counter 
    if rdmsr(IA32_PERF_GLOBAL_STAUS) != 0 {
        // println_both!("what value is in the status register {:x}", rdmsr(IA32_PERF_GLOBAL_STAUS));
        unsafe { wrmsr(IA32_PERF_GLOBAL_OVF_CTRL, 0); }
        // println_both!("what value is in the status register after clear: {:x}", rdmsr(IA32_PERF_GLOBAL_STAUS));

        pmu_x86::handle_sample(stack_frame);
        expected_nmi = true;
    }

    // currently we're using NMIs to send TLB shootdown IPIs
    let vaddrs = apic::TLB_SHOOTDOWN_IPI_VIRTUAL_ADDRESSES.read();
    if !vaddrs.is_empty() {
        // trace!("nmi_handler (AP {})", apic::get_my_apic_id().unwrap_or(0xFF));
        apic::handle_tlb_shootdown_ipi(&vaddrs);
        expected_nmi = true;
    }

    if expected_nmi {
        return;
    }

    println_both!("\nEXCEPTION: NON-MASKABLE INTERRUPT at {:#x}\n{:#?}\n",
             stack_frame.instruction_pointer,
             stack_frame);
    
    kill_and_halt(0x2)
}


/// exception 0x03
pub extern "x86-interrupt" fn breakpoint_handler(stack_frame: &mut ExceptionStackFrame) {
    println_both!("\nEXCEPTION: BREAKPOINT at {:#x}\n{:#?}\n",
             stack_frame.instruction_pointer,
             stack_frame);

    // don't halt here, this isn't a fatal/permanent failure, just a brief pause.
}

/// exception 0x04
pub extern "x86-interrupt" fn overflow_handler(stack_frame: &mut ExceptionStackFrame) {
    println_both!("\nEXCEPTION: OVERFLOW at {:#x}\n{:#?}\n",
             stack_frame.instruction_pointer,
             stack_frame);
    
    kill_and_halt(0x4)
}

// exception 0x05
pub extern "x86-interrupt" fn bound_range_exceeded_handler(stack_frame: &mut ExceptionStackFrame) {
    println_both!("\nEXCEPTION: BOUND RANGE EXCEEDED at {:#x}\n{:#?}\n",
             stack_frame.instruction_pointer,
             stack_frame);

    kill_and_halt(0x5)
}

/// exception 0x06
pub extern "x86-interrupt" fn invalid_opcode_handler(stack_frame: &mut ExceptionStackFrame) {
    println_both!("\nEXCEPTION: INVALID OPCODE at {:#x}\n{:#?}\n",
             stack_frame.instruction_pointer,
             stack_frame);

    kill_and_halt(0x6)
}

/// exception 0x07
/// see this: http://wiki.osdev.org/I_Cant_Get_Interrupts_Working#I_keep_getting_an_IRQ7_for_no_apparent_reason
pub extern "x86-interrupt" fn device_not_available_handler(stack_frame: &mut ExceptionStackFrame) {
    println_both!("\nEXCEPTION: DEVICE_NOT_AVAILABLE at {:#x}\n{:#?}\n",
             stack_frame.instruction_pointer,
             stack_frame);

    kill_and_halt(0x7)
}

/// exception 0x08
pub extern "x86-interrupt" fn double_fault_handler(stack_frame: &mut ExceptionStackFrame, _error_code: u64) {
    println_both!("\nEXCEPTION: DOUBLE FAULT\n{:#?}\n", stack_frame);
    
    kill_and_halt(0x8)
}

/// exception 0x0a
pub extern "x86-interrupt" fn invalid_tss_handler(stack_frame: &mut ExceptionStackFrame, error_code: u64) {
    println_both!("\nEXCEPTION: INVALID_TSS FAULT\nerror code: \
                                  {:#b}\n{:#?}\n",
             error_code,
             stack_frame);
    kill_and_halt(0xA)
}

/// exception 0x0b
pub extern "x86-interrupt" fn segment_not_present_handler(stack_frame: &mut ExceptionStackFrame, error_code: u64) {
    println_both!("\nEXCEPTION: SEGMENT_NOT_PRESENT FAULT\nerror code: \
                                  {:#b}\n{:#?}\n",
             error_code,
             stack_frame);

    kill_and_halt(0xB)
}

/// exception 0x0d
pub extern "x86-interrupt" fn general_protection_fault_handler(stack_frame: &mut ExceptionStackFrame, error_code: u64) {
    println_both!("\nEXCEPTION: GENERAL PROTECTION FAULT \nerror code: \
                                  {:#X}\n{:#?}\n",
             error_code,
             stack_frame);

    kill_and_halt(0xD)
}

/// exception 0x0e
pub extern "x86-interrupt" fn page_fault_handler(stack_frame: &mut ExceptionStackFrame, error_code: PageFaultErrorCode) {
    use x86_64::registers::control_regs;
    println_both!("\nEXCEPTION: PAGE FAULT while accessing {:#x}\nerror code: \
                                  {:?}\n{:#?}\n",
             control_regs::cr2(),
             error_code,
             stack_frame);
    
    kill_and_halt(0xE)
}<|MERGE_RESOLUTION|>--- conflicted
+++ resolved
@@ -71,14 +71,9 @@
     if let Some(taskref) = task::get_my_current_task() {
         match taskref.kill(task::KillReason::Exception(exception_number)) {
             Ok(_) => {
-<<<<<<< HEAD
+                println_both!("Killed task {:?} due to exception {}.", taskref, exception_number);
                 if let Err(e) = runqueue::remove_task_from_all(taskref) {
-                    error!("kill_and_halt(): killed task after exception, but could not remove it from runqueue: {}", e);
-=======
-                println_both!("Killed task {:?} due to exception {}.", taskref, exception_number);
-                if let Err(e) = RunQueue::remove_task_from_all(taskref) {
                     println_both!("kill_and_halt(): killed task after exception, but could not remove it from runqueue: {}", e);
->>>>>>> c472ba48
                 }
             }
             Err(e) => {

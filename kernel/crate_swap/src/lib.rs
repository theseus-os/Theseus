//! Defines functions and types for crate swapping, used in live evolution and fault recovery.
//! 

#![no_std]

#[macro_use] extern crate alloc;
#[macro_use] extern crate log;
#[macro_use] extern crate lazy_static;
extern crate spin; 
extern crate memory;
extern crate hashbrown;
extern crate mod_mgmt;
extern crate fs_node;
extern crate qp_trie;
extern crate path;
extern crate by_address;

#[cfg(loscd_eval)]
extern crate hpet;

use core::{
    fmt,
    ops::Deref,
};
use spin::Mutex;
use alloc::{
    borrow::Cow,
    collections::BTreeSet,
    string::{String, ToString},
    sync::Arc,
    vec::Vec,
};
use hashbrown::HashMap;
use memory::{EntryFlags, MmiRef};
use fs_node::{FsNode, FileOrDir, FileRef, DirRef};
use qp_trie::wrapper::BString;
use mod_mgmt::{
    CrateNamespace,
    NamespaceDir,
    IntoCrateObjectFile,
    write_relocation,
    crate_name_from_path,
    replace_containing_crate_name,
    StrongSectionRef,
    WeakDependent,
};
use path::Path;
use by_address::ByAddress;


lazy_static! {
    /// The set of crates that have been previously unloaded (e.g., swapped out) from a `CrateNamespace`.
    /// These are kept in memory as a performance optimization, such that if 
    /// they are ever requested to be swapped in again, we can swap them back in 
    /// almost instantly by avoiding the expensive procedure of re-loading them into memory.
    /// 
    /// The unloaded cached crates are stored in the form of a CrateNamespace itself,
    /// such that we can easily query the cache for crates and symbols by name.
    /// 
    /// This is soft state that can be removed at any time with no effect on correctness.
    static ref UNLOADED_CRATE_CACHE: Mutex<HashMap<SwapRequestList, CrateNamespace>> = Mutex::new(HashMap::new());
}

/// Clears the cache of unloaded (swapped-out) crates saved from previous crate swapping operations. 
pub fn clear_unloaded_crate_cache() {
    UNLOADED_CRATE_CACHE.lock().clear();
}


/// A state transfer function is an arbitrary function called when swapping crates. 
/// 
/// See the `swap_crates()` function for more details. 
pub type StateTransferFunction = fn(&CrateNamespace, &CrateNamespace) -> Result<(), &'static str>;


/// Swaps in new crates that can optionally replace existing crates in this `CrateNamespace`.
/// 
/// See the documentation of the [`SwapRequest`](#struct.SwapRequest.html) struct for more details.
/// 
/// In general, the strategy for replacing an old crate `C` with a new crate `C2` consists of three steps:
/// 1) Load the new replacement crate `C2` from its object file.
/// 2) Copy the .data and .bss sections from old crate `C` to the new crate `C2`
/// 3) Set up new relocation entries that redirect all dependencies on the old crate `C` to the new crate `C2`.
/// 4) Remove crate `C` and clean it up, e.g., removing its entries from the symbol map.
///    Save the removed crate (and its symbol subtrie) in a cache for later use to expedite future swapping operations.
/// 
/// The given `CrateNamespace` is used as the backup namespace for resolving unknown symbols,
/// in adddition to any recursive namespaces on which this namespace depends.
/// 
/// Upon a successful return, this namespace (and/or its recursive namespace) will have the new crates in place of the old ones,
/// and the old crates will be completely removed from this namespace. 
/// In this namespace there will be no remaining dependencies on the old crates, 
/// although crates in other namespaces may still include and depend upon those old crates.
/// 
/// # Arguments
/// * `swap_requests`: a list of several `SwapRequest`s, in order to allow swapping multiple crates all at once 
///   as a single "atomic" procedure, which prevents weird linking/relocation errors, 
///   such as a new crate linking against an old crate that already exists in this namespace
///   instead of linking against the new one that we want to replace that old crate with. 
/// * `override_namespace_dir`: the directories of object files from which missing crates should be loaded.
///   If a crate cannot be found in this directory set, this namespace's directory set will be searched for the crate. 
///   If `None`, only this `CrateNamespace`'s directory set (and its recursive namespace's) will be used to find missing crates to be loaded.
/// * `state_transfer_functions`: the fully-qualified symbol names of the state transfer functions, 
///   arbitrary functions that are invoked after all of the new crates are loaded but before the old crates are unloaded, 
///   in order to allow transfer of states from old crates to new crates or proper setup of states for the new crates.
///   These function should exist in the new namespace (or its directory set) and should take the form of a 
///   [`StateTransferFunction`](../type.StateTransferFunction.html).
///   The given functions are invoked with the arguments `(current_namespace, new_namespace)`, 
///   in which the `current_namespace` is the one currently running that contains the old crates,
///   and the `new_namespace` contains only newly-loaded crates that are not yet being used.
///   Both namespaces may (and likely will) contain more crates than just the old and new crates specified in the swap request list.
/// * `kernel_mmi_ref`: a reference to the kernel's `MemoryManagementInfo`.
/// * `verbose_log`: enable verbose logging.
/// 
/// # Warning: Correctness not guaranteed
/// This function currently makes no attempt to guarantee correct operation after a crate is swapped. 
/// For example, if the new crate changes a function or data structure, there is no guarantee that 
/// other crates will be swapped alongside that one. 
/// It will most likely error out, but this responsibility is currently left to the caller.
/// 
/// # Crate swapping optimizations
/// When one or more crates is swapped out, they are not fully unloaded, but rather saved in a cache
/// in order to accelerate future swapping commands. 
/// 
pub fn swap_crates(
    this_namespace: &Arc<CrateNamespace>,
    swap_requests: SwapRequestList,
    override_namespace_dir: Option<NamespaceDir>,
    state_transfer_functions: Vec<String>,
    kernel_mmi_ref: &MmiRef,
    verbose_log: bool,
    cache_old_crates: bool
) -> Result<(), &'static str> {

    #[cfg(not(loscd_eval))]
    debug!("swap_crates()[0]: override dir: {:?}, cache_old_crates: {:?}\n\tswap_requests: {:?}", 
        override_namespace_dir.as_ref().map(|d| d.lock().get_name()), 
        cache_old_crates,
        swap_requests
    );

    #[cfg(loscd_eval)]
    let hpet_ref = hpet::get_hpet();
    #[cfg(loscd_eval)]
    let hpet = hpet_ref.as_ref().ok_or("couldn't get HPET timer")?;
    #[cfg(loscd_eval)]
    let hpet_start_swap = hpet.get_counter();
    
    let (namespace_of_new_crates, is_optimized) = {
        #[cfg(not(loscd_eval))] {
            // First, before we perform any expensive crate loading, let's try an optimization
            // based on cached crates that were unloaded during a previous swap operation. 
            if let Some(previously_cached_crates) = UNLOADED_CRATE_CACHE.lock().remove(&swap_requests) {
                warn!("Using optimized swap routine to swap in previously cached crates: {:?}", previously_cached_crates.crate_names(true));
                (previously_cached_crates, true)
            } else {
                // If no optimization is possible (no cached crates exist for this swap request), 
                // then create a new CrateNamespace and load all of the new crate modules into it from scratch.
                let nn = CrateNamespace::new(
                    String::from("temp_swap"), // format!("temp_swap--{:?}", swap_requests), 
                    // use the optionally-provided directory of crates instead of the current namespace's directories.
                    override_namespace_dir.unwrap_or_else(|| this_namespace.dir().clone()),
                    None,
                );
                // Note that we only need to load the crates that are replacing already-loaded old crates in the old namespace.
                let crate_file_iter = swap_requests.iter().filter_map(|swap_req| {
                    swap_req.old_crate_name.as_deref()
                        .and_then(|ocn| swap_req.old_namespace.get_crate(ocn))
                        .map(|_old_loaded_crate| swap_req.new_crate_object_file.deref())
                });
                nn.load_crates(crate_file_iter, Some(this_namespace), kernel_mmi_ref, verbose_log)?;
                (nn, false)
            }
        }
        #[cfg(loscd_eval)] {
            let nn = CrateNamespace::new(
                String::from("temp_swap"), // format!("temp_swap--{:?}", swap_requests), 
                // use the optionally-provided directory of crates instead of the current namespace's directories.
                override_namespace_dir.unwrap_or_else(|| this_namespace.dir().clone()),
                None,
            );
            // Note that we only need to load the crates that are replacing already-loaded old crates in the old namespace.
            let crate_file_iter = swap_requests.iter().filter_map(|swap_req| {
                swap_req.old_crate_name.as_deref()
                    .and_then(|ocn| swap_req.old_namespace.get_crate(ocn))
                    .map(|_old_loaded_crate| swap_req.new_crate_object_file.deref())
            });
            nn.load_crates(crate_file_iter, Some(this_namespace), kernel_mmi_ref, verbose_log)?;
            (nn, false)
        }
    };
        
    #[cfg(loscd_eval)]
    let hpet_after_load_crates = hpet.get_counter();

    #[cfg(not(loscd_eval))]
    let (mut future_swap_requests, cached_crates) = if cache_old_crates {
        (
            SwapRequestList::with_capacity(swap_requests.len()),
            CrateNamespace::new(
                format!("cached_crates--{:?}", swap_requests), 
                this_namespace.dir().clone(),
                None
            ),
        )
    } else {
        // When not caching old crates, these won't be used, so just make them empty dummy values.
        (SwapRequestList::new(), CrateNamespace::new(String::new(), this_namespace.dir().clone(), None))
    };


    #[cfg(loscd_eval)]
    let mut hpet_total_symbol_finding = 0;
    #[cfg(loscd_eval)]
    let mut hpet_total_rewriting_relocations = 0;
    #[cfg(loscd_eval)]
    let mut hpet_total_fixing_dependencies = 0;
    #[cfg(loscd_eval)]
    let mut hpet_total_bss_transfer = 0;

    // The name of the new crate in each swap request. There is one entry per swap request.
    let mut new_crate_names: Vec<String> = Vec::with_capacity(swap_requests.len());
    // Whether the old crate was actually loaded into the old namespace. There is one entry per swap request.
    let mut old_crates_are_loaded: Vec<bool> = Vec::with_capacity(swap_requests.len());

    // Now that we have loaded all of the new modules into the new namepsace in isolation,
    // we simply need to fix up all of the relocations `WeakDependents` for each of the existing sections
    // that depend on the old crate that we're replacing here,
    // such that they refer to the new_module instead of the old_crate.
    for req in &swap_requests {
        let SwapRequest { old_crate_name, old_namespace, new_crate_object_file, new_namespace: _new_ns, reexport_new_symbols_as_old } = req; 
        let reexport_new_symbols_as_old = *reexport_new_symbols_as_old;

        // Populate the list of new crate names for future usage.
        let new_crate_name = crate_name_from_path(&Path::new(new_crate_object_file.lock().get_name())).to_string();
        new_crate_names.push(new_crate_name.clone());

        // Get a reference to the old crate that is currently loaded into the `old_namespace`.
        let old_crate_ref = match old_crate_name.as_deref().and_then(|ocn| CrateNamespace::get_crate_and_namespace(old_namespace, ocn)) {
            Some((ocr, _ns)) => {
                old_crates_are_loaded.push(true);
                ocr
            }
            _ => {
                // If the `old_crate_name` was `None`, or the old crate wasn't found, that means it wasn't currently loaded. 
                // Therefore, we don't need to do any symbol dependency replacement. 
                // All we need to do is replace that old crate's object file in the old namespace's directory.
                if let Some(ref ocn) = old_crate_name {
                    info!("swap_crates(): note: old crate {:?} was not currently loaded into old_namespace {:?}", ocn, old_namespace.name());
                }
                old_crates_are_loaded.push(false);
                continue; 
            }
        };
        let old_crate = old_crate_ref.lock_as_mut().ok_or_else(|| {
            error!("Unimplemented: swap_crates(), old_crate: {:?}, doesn't yet support deep copying shared crates to get a new exclusive mutable instance", old_crate_ref);
            "Unimplemented: swap_crates() doesn't yet support deep copying shared crates to get a new exclusive mutable instance"
        })?;

        let new_crate_ref = if is_optimized {
            debug!("swap_crates(): OPTIMIZED: looking for new crate {:?} in cache", new_crate_name);
            namespace_of_new_crates.get_crate(&new_crate_name)
                .ok_or_else(|| "BUG: swap_crates(): Couldn't get new crate from optimized cache")?
        } else {
            #[cfg(not(loscd_eval))]
            debug!("looking for newly-loaded crate {:?} in temp namespace", new_crate_name);
            namespace_of_new_crates.get_crate(&new_crate_name)
                .ok_or_else(|| "BUG: Couldn't get new crate that should've just been loaded into a new temporary namespace")?
        };

        // scope the lock on the `new_crate_ref`
        {
            let mut new_crate = new_crate_ref.lock_as_mut().ok_or_else(|| 
                "BUG: swap_crates(): new_crate was unexpectedly shared in another namespace (couldn't get as exclusively mutable)...?"
            )?;

            // currently we're always clearing out the new crate's reexports because we recalculate them every time
            new_crate.reexported_symbols.clear();

            let old_crate_name_without_hash = String::from(old_crate.crate_name_without_hash());
            let new_crate_name_without_hash = String::from(new_crate.crate_name_without_hash());
            let crates_have_same_name = old_crate_name_without_hash == new_crate_name_without_hash;

            #[cfg(loscd_eval)]
            let hpet_start_bss_transfer = hpet.get_counter();

            // Go through all the `.data` and `.bss` sections and copy over the old_sec into the new source_sec,
            // as they represent static variables that would otherwise result in a loss of data.
            for old_sec in old_crate.data_sections_iter() {
                let old_sec_name_without_hash = old_sec.name_without_hash();
                // get the section from the new crate that corresponds to the `old_sec`
                let prefix = if crates_have_same_name {
                    Cow::from(old_sec_name_without_hash)
                } else {
                    if let Some(s) = replace_containing_crate_name(old_sec_name_without_hash, &old_crate_name_without_hash, &new_crate_name_without_hash) {
                        Cow::from(s)
                    } else {
                        Cow::from(old_sec_name_without_hash)
                    }
                };
                let new_dest_sec = {
                    let mut iter = new_crate.data_sections_iter().filter(|sec| sec.name.starts_with(&*prefix));
                    iter.next()
                        .filter(|_| iter.next().is_none()) // ensure single element
                        .ok_or_else(|| 
                            "couldn't find destination section in new crate to copy old_sec's data into (.data/.bss state transfer)"
                        )
                }?;

                debug!("swap_crates(): copying .data or .bss section from old {:?} to new {:?}", &*old_sec, new_dest_sec);
                old_sec.copy_section_data_to(&new_dest_sec)?;
            }

            #[cfg(loscd_eval)] {
                let hpet_end_bss_transfer = hpet.get_counter();
                hpet_total_bss_transfer += (hpet_end_bss_transfer - hpet_start_bss_transfer);
            }

            // We need to find all of the "weak dependents" (sections that depend on the sections in the old crate)
            // and replace them by rewriting their relocation entries to point to the corresponding new section in the new_crate.
            //
            // Note that we only need to iterate through sections from the old crate that are public/global,
            // i.e., those that were previously added to this namespace's symbol map,
            // because other crates could not possibly depend on non-public sections in the old crate.
            for old_sec in old_crate.global_sections_iter() {
                #[cfg(not(loscd_eval))]
                debug!("swap_crates(): looking for old_sec_name: {:?}", old_sec.name);

                let old_sec_ns = this_namespace.get_symbol_and_namespace(&old_sec.name)
                    .map(|(_weak_sec, ns)| ns)
                    .ok_or_else(|| {
                        error!("BUG: swap_crates(): couldn't get old crate's section: {:?}", old_sec.name);
                        "BUG: swap_crates(): couldn't get old crate's section"
                    })?;

                #[cfg(not(loscd_eval))]
                debug!("swap_crates(): old_sec_name: {:?}, old_sec: {:?}", old_sec.name, old_sec);
                let old_sec_name_without_hash = old_sec.name_without_hash();


                // This closure finds the section in the `new_crate` that corresponds to the given `old_sec` from the `old_crate`.
                // And, if enabled, it will reexport that new section under the same name as the `old_sec`.
                // We put this procedure in a closure because it's relatively expensive, allowing us to run it only when necessary.
                let find_corresponding_new_section = |new_crate_reexported_symbols: &mut BTreeSet<String>| {
                    // Use the new namespace to find the new source_sec that old target_sec should point to.
                    // The new source_sec must have the same name as the old one (old_sec here),
                    // otherwise it wouldn't be a valid swap -- the target_sec's parent crate should have also been swapped.
                    // The new namespace should already have that symbol available (i.e., we shouldn't have to load it on demand);
                    // if not, the swapping action was never going to work and we shouldn't go through with it.

                    // Find the section in the new crate that matches (or "fuzzily" matches) the current section from the old crate.
                    let new_crate_source_sec = if crates_have_same_name {
                        namespace_of_new_crates.get_symbol(&old_sec.name).upgrade()
                            .or_else(|| namespace_of_new_crates.get_symbol_starting_with(old_sec_name_without_hash).upgrade())
                    } else {
                        // here, the crates *don't* have the same name
                        if let Some(s) = replace_containing_crate_name(old_sec_name_without_hash, &old_crate_name_without_hash, &new_crate_name_without_hash) {
                            namespace_of_new_crates.get_symbol(&s).upgrade()
                                .or_else(|| namespace_of_new_crates.get_symbol_starting_with(&s).upgrade())
                        } else {
                            // same as the default case above (crates have same name)
                            namespace_of_new_crates.get_symbol(&old_sec.name).upgrade()
                                .or_else(|| namespace_of_new_crates.get_symbol_starting_with(old_sec_name_without_hash).upgrade())
                        }
                    }.ok_or_else(|| {
                        error!("swap_crates(): couldn't find section in the new crate that corresponds to a match of the old section {:?}", old_sec.name);
                        "couldn't find section in the new crate that corresponds to a match of the old section"
                    })?;
                    #[cfg(not(loscd_eval))]
                    debug!("swap_crates(): found match for old source_sec {:?}, new source_sec: {:?}", &*old_sec, &*new_crate_source_sec);

                    if reexport_new_symbols_as_old && old_sec.global {
                        // reexport the new source section under the old sec's name, i.e., redirect the old mapping to the new source sec
                        let reexported_name = old_sec.name.clone();
                        new_crate_reexported_symbols.insert(reexported_name.clone());
                        let _old_val = old_sec_ns.symbol_map().lock().insert(BString::from(reexported_name), Arc::downgrade(&new_crate_source_sec));
                        if _old_val.is_none() { 
                            warn!("swap_crates(): reexported new crate section that replaces old section {:?}, but that old section unexpectedly didn't exist in the symbol map", old_sec.name);
                        }
                    }
                    Ok(new_crate_source_sec)
                };


                // the section from the `new_crate` that corresponds to the `old_sec` from the `old_crate`
                let mut new_sec: Option<StrongSectionRef> = None;

                // Iterate over all sections that depend on the old_sec. 
                let mut dead_weak_deps_to_remove: Vec<usize> = Vec::new();
                for (i, weak_dep) in old_sec.inner.read().sections_dependent_on_me.iter().enumerate() {
                    let target_sec = if let Some(sr) = weak_dep.section.upgrade() {
                        sr
                    } else {
                        trace!("Removing dead weak dependency on old_sec: {}", old_sec.name);
                        dead_weak_deps_to_remove.push(i);
                        continue;
                    };
                    let relocation_entry = weak_dep.relocation;

                    #[cfg(loscd_eval)]
                    let start_symbol_finding = hpet.get_counter();
                    

                    // get the section from the new crate that corresponds to the `old_sec`
                    let new_source_sec = if let Some(ref nsr) = new_sec {
                        #[cfg(not(loscd_eval))]
                        trace!("using cached version of new source section");
                        nsr
                    } else {
                        #[cfg(not(loscd_eval))]
                        trace!("Finding new source section from scratch");
                        let nsr = find_corresponding_new_section(&mut new_crate.reexported_symbols)?;
                        new_sec.get_or_insert(nsr)
                    };

                    #[cfg(loscd_eval)] {
                        let end_symbol_finding = hpet.get_counter();
                        hpet_total_symbol_finding += (end_symbol_finding - start_symbol_finding);
                    }

                    #[cfg(not(loscd_eval))]
                    debug!("    swap_crates(): target_sec: {:?}, old source sec: {:?}, new source sec: {:?}", &*target_sec, &*old_sec, &*new_source_sec);

                    // If the target_sec's mapped pages aren't writable (which is common in the case of swapping),
                    // then we need to temporarily remap them as writable here so we can fix up the target_sec's new relocation entry.
                    {
                        #[cfg(loscd_eval)]
                        let start_rewriting_relocations = hpet.get_counter();

                        let mut target_sec_mapped_pages = target_sec.mapped_pages.lock();
                        let target_sec_initial_flags = target_sec_mapped_pages.flags();
                        if !target_sec_initial_flags.is_writable() {
                            target_sec_mapped_pages.remap(&mut kernel_mmi_ref.lock().page_table, target_sec_initial_flags | EntryFlags::WRITABLE)?;
                        }

                        write_relocation(
                            relocation_entry, 
                            &mut target_sec_mapped_pages, 
                            target_sec.mapped_pages_offset, 
                            new_source_sec.start_address(), 
                            verbose_log
                        )?;

                        #[cfg(loscd_eval)] {
                            let end_rewriting_relocations = hpet.get_counter();
                            hpet_total_rewriting_relocations += (end_rewriting_relocations - start_rewriting_relocations);
                        }

                        #[cfg(not(loscd_eval))] {
                            // If we temporarily remapped the target_sec's mapped pages as writable, undo that here
                            if !target_sec_initial_flags.is_writable() {
                                target_sec_mapped_pages.remap(&mut kernel_mmi_ref.lock().page_table, target_sec_initial_flags)?;
                            };
                        }
                    }
                

                    #[cfg(loscd_eval)]
                    let start_fixing_dependencies = hpet.get_counter();

                    // Tell the new source_sec that the existing target_sec depends on it.
                    // Note that we don't need to do this if we're re-swapping in a cached crate,
                    // because that crate's sections' dependents are already properly set up from when it was first swapped in.
                    if !is_optimized {
                        new_source_sec.inner.write().sections_dependent_on_me.push(WeakDependent {
                            section: Arc::downgrade(&target_sec),
                            relocation: relocation_entry,
                        });
                    }

                    // Tell the existing target_sec that it no longer depends on the old source section (old_sec),
                    // and that it now depends on the new source_sec.
                    let mut found_strong_dependency = false;
                    for mut strong_dep in target_sec.inner.write().sections_i_depend_on.iter_mut() {
                        if Arc::ptr_eq(&strong_dep.section, &old_sec) && strong_dep.relocation == relocation_entry {
                            strong_dep.section = Arc::clone(&new_source_sec);
                            found_strong_dependency = true;
                            break;
                        }
                    }
                    if !found_strong_dependency {
                        error!("Couldn't find/remove the existing StrongDependency from target_sec {:?} to old_sec {:?}",
                            target_sec.name, old_sec.name);
                        return Err("Couldn't find/remove the target_sec's StrongDependency on the old crate section");
                    }

                    #[cfg(loscd_eval)] {
                        let end_fixing_dependencies = hpet.get_counter();
                        hpet_total_fixing_dependencies += (end_fixing_dependencies - start_fixing_dependencies);
                    }
                } // end of loop that iterates over all weak deps in the old_sec

                {
                    let mut old_sec_inner = old_sec.inner.write();
                    for index in dead_weak_deps_to_remove {
                        old_sec_inner.sections_dependent_on_me.remove(index);
                    }
                }
                
            } // end of loop that rewrites dependencies for sections that depend on the old_crate

            
        } // end of scope, drops lock on `new_crate_ref`
    } // end of iterating over all swap requests to fix up old crate dependents


    // Execute the provided state transfer functions
    for symbol in state_transfer_functions {
        let state_transfer_fn_sec = namespace_of_new_crates.get_symbol_or_load(&symbol, Some(this_namespace), kernel_mmi_ref, verbose_log).upgrade()
            // as a backup, search fuzzily to accommodate state transfer function symbol names without full hashes
            .or_else(|| namespace_of_new_crates.get_symbol_starting_with(&symbol).upgrade())
            .ok_or("couldn't find specified state transfer function in the new CrateNamespace")?;
        
        let mut space: usize = 0;
        let st_fn = {
            let mapped_pages = state_transfer_fn_sec.mapped_pages.lock();
            mapped_pages.as_func::<StateTransferFunction>(state_transfer_fn_sec.mapped_pages_offset, &mut space)?
        };
        info!("swap_crates(): invoking the state transfer function {:?}", symbol);
        st_fn(this_namespace, &namespace_of_new_crates)?;
    }

    // Sanity check that we correctly populated the lists "new_crate_names" and "old_crates_are_loaded". 
    if swap_requests.len() != new_crate_names.len() &&  swap_requests.len() != old_crates_are_loaded.len() {
        return Err("BUG: swap_crates(): didn't properly populate the list of `new_crate_names` and/or `old_crates_are_loaded`.");
    }

    // Remove all of the old crates now that we're fully done using them.
    // This doesn't mean each crate will be immediately dropped -- they still might be in use by other crates or tasks.
    for ((req, new_crate_name), is_old_crate_loaded) in swap_requests.iter().zip(new_crate_names.iter()).zip(old_crates_are_loaded.iter()) {
        if !is_old_crate_loaded { continue; }
        let SwapRequest { old_crate_name, old_namespace, new_crate_object_file: _, new_namespace, reexport_new_symbols_as_old } = req;
        let old_crate_name = match old_crate_name {
            Some(ocn) => ocn,
            _ => continue,
        };
        // Remove the old crate from the namespace that it was previously in, and remove its sections' symbols too.
        if let Some(old_crate_ref) = old_namespace.crate_tree().lock().remove_str(old_crate_name) {
            {
                let old_crate = old_crate_ref.lock_as_ref();

                #[cfg(not(loscd_eval))]
                info!("  Removed old crate {:?} ({:?}) from namespace {}", old_crate_name, &*old_crate, old_namespace.name());

                if cache_old_crates {
                    #[cfg(not(loscd_eval))]
                    {
                        // Here, we setup the crate cache to enable the removed old crate to be quickly swapped back in in the future.
                        // This removed old crate will be useful when a future swap request includes the following:
                        // (1) the future `new_crate_object_file`        ==  the current `old_crate.object_file`
                        // (2) the future `old_crate_name`               ==  the current `new_crate_name`
                        // (3) the future `reexport_new_symbols_as_old`  ==  true if the old crate had any reexported symbols
                        //     -- to understand this, see the docs for `LoadedCrate.reexported_prefix`
                        let future_swap_req = SwapRequest {
                            old_crate_name: Some(new_crate_name.clone()),
                            old_namespace: ByAddress(Arc::clone(new_namespace)),
                            new_crate_object_file: ByAddress(old_crate.object_file.clone()),
                            new_namespace: ByAddress(Arc::clone(old_namespace)),
                            reexport_new_symbols_as_old: !old_crate.reexported_symbols.is_empty(),
                        };
                        future_swap_requests.push(future_swap_req);
                    }
                }
                
                // Remove all of the symbols belonging to the old crate from the namespace it was in.
                // If reexport_new_symbols_as_old is true, we MUST NOT remove the old_crate's symbols from this symbol map,
                // because we already replaced them above with mappings that redirect to the corresponding new crate sections.
                if !reexport_new_symbols_as_old {
                    let mut old_ns_symbol_map = old_namespace.symbol_map().lock();
                    for old_sec in old_crate.global_sections_iter() {
                        if old_ns_symbol_map.remove_str(&old_sec.name).is_none() {
                            error!("swap_crates(): couldn't find old symbol {:?} in the old crate's namespace: {}.", old_sec.name, old_namespace.name());
                            return Err("couldn't find old symbol {:?} in the old crate's namespace");
                        }
                    }
                }

                // If the old crate had reexported its symbols, we should remove those reexports here,
                // because they're no longer active since the old crate is being removed. 
                for sym in &old_crate.reexported_symbols {
                    let _old_reexported_symbol = old_namespace.symbol_map().lock().remove_str(sym);
                    if _old_reexported_symbol.is_none() {
                        warn!("swap_crates(): the old_crate {:?}'s reexported symbol was not in its old namespace, couldn't be removed.", sym);
                    }
                }

                if cache_old_crates {
                    // TODO: could maybe optimize transfer of old symbols from this namespace to cached_crates namespace 
                    //       by saving the removed symbols above and directly adding them to the cached_crates.symbol_map instead of iterating over all old_crate.sections.
                    //       This wil only really be faster once qp_trie supports a non-iterator-based (non-extend) Trie merging function.
                    #[cfg(not(loscd_eval))]
                    cached_crates.add_symbols(old_crate.sections.values(), verbose_log); 
                }
            } // drops lock for `old_crate_ref`
            
            if cache_old_crates {
                #[cfg(not(loscd_eval))]
                cached_crates.crate_tree().lock().insert_str(old_crate_name, old_crate_ref);
            }

            #[cfg(loscd_eval)]
            core::mem::forget(old_crate_ref);
        }
        else {
            error!("swap_crates(): couldn't remove old crate {} from old namespace {}!", old_crate_name, old_namespace.name());
            continue;
        }
    }

    #[cfg(loscd_eval)]
    let start_symbol_cleanup = hpet.get_counter();

    // Here, we move all of the new crates into the actual new namespace where they belong. 
    for ((req, new_crate_name), is_old_crate_loaded) in swap_requests.iter().zip(new_crate_names.iter()).zip(old_crates_are_loaded.iter()) {
        // We only expect the new crate to have been loaded into the temp namespace if the old crate was actually loaded in the old namespace
        if !is_old_crate_loaded { continue; }
        let new_crate_ref = namespace_of_new_crates.crate_tree().lock().remove_str(new_crate_name)
            .ok_or("BUG: swap_crates(): new crate specified by swap request was not found in the new namespace")?;
        
        #[cfg(not(loscd_eval))]
        debug!("swap_crates(): adding new crate {:?} to namespace {}", new_crate_ref, req.new_namespace.name());

        req.new_namespace.add_symbols(new_crate_ref.lock_as_ref().sections.values(), verbose_log);
        req.new_namespace.crate_tree().lock().insert_str(new_crate_name, new_crate_ref.clone());
    }
    
    // Other crates may have been loaded from their object files into the `namespace_of_new_crates` as dependendencies (required by the new crates specified by swap requests).
    // Thus, we need to move all **newly-loaded** crates from the `namespace_of_new_crates` into the proper new namespace;
    // for this, we add only the non-shared (exclusive) crates, because shared crates are those that were previously loaded (and came from the backup namespace).
    namespace_of_new_crates.for_each_crate(true, |new_crate_name, new_crate_ref| {
        if !new_crate_ref.is_shared() {
            // TODO FIXME: we may not want to add the new crate to this namespace, we might want to add it to one of its recursive namespaces
            //             (e.g., `this_namespace` could be an application ns, but the new_crate could be a kernel crate that belongs in `this_namespaces`'s recursive kernel namespace).
            //
            // To infer which actual namespace this newly-loaded crate should be added to (we don't want to add kernel crates to an application namespace),
            // we could iterate over all of the new crates in the swap requests that transitively depend on this new_crate,
            // and then look at which `new_namespace` those new crates in the swap requests were destined for.
            // Then, we use the highest-level namespace that we can, but it cannot be higher than any one `new_namespace'.
            // 
            // As an example, suppose there are 3 new crates from the swap request list that depend on this new_crate_ref here. 
            // If two of those were application crates that belong to a higher-level "applications" namespace (their `new_namespace`), 
            // but one of them was a kernel crate that belonged to a lower "kernel" namespace that was found in that "applications" namespace recursive children, 
            // the highest-level namespace we could add this `new_crate_ref` to would be that "kernel" namespace,
            // meaning that we had inferred that this `new_crate_ref` was also a kernel crate that belonged in the "kernel" namespace.
            //
            // This follows the rule that crates in a lower-level namespace cannot depend on those in a higher-level namespace. 
            //
            // Note that we don't just want to put the crate in the lowest namespace we can, 
            // because that could result in putting an application crate in a kernel namespace. 
            // 
            let target_ns = this_namespace;

            #[cfg(not(loscd_eval))]
            warn!("swap_crates(): untested scenario of adding new non-requested (depedency) crate {:?} to namespace {}", new_crate_ref, target_ns.name());
            target_ns.add_symbols(new_crate_ref.lock_as_ref().sections.values(), verbose_log);
            target_ns.crate_tree().lock().insert_str(new_crate_name, new_crate_ref.clone());
        }
        else {
            #[cfg(not(loscd_eval))] {
                if this_namespace.get_crate(new_crate_name).is_none() { 
                    error!("BUG: shared crate {} was not already in the current (backup) namespace", new_crate_name);
                }
                // else {
                //     debug!("shared crate {} was in the current namespace like we expected.", new_crate_name);
                // }
            }
        }
        true
    });

    #[cfg(loscd_eval)]
    let end_symbol_cleanup = hpet.get_counter();

    // Here, we move all of the new crate object files from the temp namespace directory into the namespace directory where they belong,
    // and any crate object files that get replaced will be moved to the temp namespace directory. 
    // This ensures that future usage of the newly swapped-in crates will use the new updated crate object files, not the old ones. 
    // Effectively, we're swapping the new crate object file with the old. 
    // Also, since the SwapRequest struct uses direct file references, we don't need to update them when we move the file. 
    for req in swap_requests.iter() {
        let SwapRequest { old_crate_name, old_namespace, new_crate_object_file, new_namespace, reexport_new_symbols_as_old: _ } = req;

        let source_dir_ref = new_crate_object_file.lock().get_parent_dir().ok_or("BUG: new_crate_object_file has no parent directory")?;
        let dest_dir_ref   = new_namespace.dir().deref();
<<<<<<< HEAD

        // debug!("source dir ref : {:?} dest_dir_ref : {:?}", source_dir_ref.lock().get_absolute_path(), dest_dir_ref.lock().get_absolute_path());
=======
        // // If the directories are the same (not overridden), we don't need to do anything.
        if Arc::ptr_eq(&source_dir_ref, dest_dir_ref) {
            trace!("swap_crates(): skipping crate file swap for {:?}", req);
            continue;
        }
>>>>>>> e2377a08

        // Move the new crate object file from the temp namespace dir into the namespace dir that it belongs to.
        if let Some((mut replaced_old_crate_file, original_source_dir)) = move_file(new_crate_object_file, dest_dir_ref)? {
            // If we replaced a crate object file, put that replaced file back in the source directory, thus completing the "swap" operation.
            // (Note that the file that we replaced should be the same as the old_crate_file.) 
            #[cfg(not(downtime_eval))]
            trace!("swap_crates(): new_crate_object_file replaced existing (old_crate) object file {:?}", replaced_old_crate_file.get_name());

            replaced_old_crate_file.set_parent_dir(Arc::downgrade(&original_source_dir));
            if let Some(_f) = original_source_dir.lock().insert(replaced_old_crate_file)? {
                // There shouldn't be a similarly-named file in the original source dir anymore, since we moved it.
                // However, this isn't necessarily a real problem; we can continue execution, but I'd like to log an error for sanity checking purposes.
                error!("swap_crates(): unexpectedly replaced file {:?} that was in source directory {:?}", _f.get_name(), original_source_dir.lock().get_absolute_path());
            }
        } else {
            // If inserting the new crate object file didn't end up replacing the existing crate object file (the old_crate's object file), 
            // then we need to remove the old_crate's object file here, if one was specified. 
            if let Some(ocn) = old_crate_name {
                #[cfg(not(downtime_eval))]
                trace!("swap_crates(): new_crate_object_file did not replace old_crate's object file, so we're removing the old_crate's object file now");
                let (old_crate_object_file, _old_ns) = CrateNamespace::get_crate_object_file_starting_with(old_namespace, &*ocn).ok_or_else(|| {
                    error!("BUG: swap_crates(): couldn't find old crate's object file starting with {:?} in old namespace {:?}.", ocn, old_namespace.name());
                    "BUG: swap_crates(): couldn't find old crate's object file in old namespace!"
                })?;
                let mut removed_old_crate_file = old_namespace.dir().lock().remove(&FileOrDir::File(Arc::clone(&old_crate_object_file))).ok_or_else(|| {
                    error!("BUG: swap_crates(): couldn't remove old crate's object file {:?} from old namespace {:?}.", old_crate_object_file.lock().get_name(), old_namespace.name());
                    "BUG: swap_crates(): couldn't remove old crate's object file from old namespace!"
                })?;
<<<<<<< HEAD
                removed_old_crate_file.set_parent_dir(Arc::downgrade(dest_dir_ref));
                if let Some(_f) = dest_dir_ref.lock().insert(removed_old_crate_file)? {
=======
                removed_old_crate_file.set_parent_dir(Arc::downgrade(&source_dir_ref));
                if let Some(_f) = source_dir_ref.lock().insert(removed_old_crate_file)? {
>>>>>>> e2377a08
                    // This is not necessarily a problem, but is currently unexpected behavior.
                    warn!("swap_crates(): unexpectedly replaced file {:?} that was in source directory {:?}", _f.get_name(), source_dir_ref.lock().get_absolute_path());
                } 
            } else {
                // If there's no old crate to be replaced (we're just adding a new crate), then we don't need to do anything here. 
            }
        }
    }

    if cache_old_crates {
        #[cfg(not(loscd_eval))]
        {
            debug!("swap_crates() [end]: adding old_crates to cache. \n   future_swap_requests: {:?}, \n   old_crates: {:?}", 
                future_swap_requests, cached_crates.crate_names(true));
            UNLOADED_CRATE_CACHE.lock().insert(future_swap_requests, cached_crates);
        }
    }


    #[cfg(all(loscd_eval, not(downtime_eval)))] {
        // done with everything, print out values

        warn!("
            load crates, {}
            find symbols, {}
            rewrite relocations, {}
            fix dependencies, {}
            BSS transfer, {}
            symbol cleanup, {}
            HPET PERIOD (femtosec): {}
            ",
            hpet_after_load_crates - hpet_start_swap,
            hpet_total_symbol_finding,
            hpet_total_rewriting_relocations,
            hpet_total_fixing_dependencies,
            hpet_total_bss_transfer,
            end_symbol_cleanup - start_symbol_cleanup,
            hpet.counter_period_femtoseconds(),
        );
    }

    Ok(())
    // here, "namespace_of_new_crates is dropped, but its crates have already been added to the current namespace 
}


/// Convenience function that removes the given `file` from its parent directory 
/// and inserts it into the given destination directory. 
/// 
/// # Return
/// If the file ends up replacing a file/dir node in the `dest_dir`, this returns a tuple of:
/// 1. The node that was in the `dest_dir` that got replaced by the given `file`,
/// 2. The parent directory that originally contained the given `file`. This is useful for realizing a file "swap" operation.
/// 
/// # Locking / Deadlock
/// This function obtains the lock on both `file`, the `file`'s parent directory, and the `dest_dir`. 
fn move_file(file: &FileRef, dest_dir: &DirRef) -> Result<Option<(FileOrDir, DirRef)>, &'static str> {
    let parent = file.lock().get_parent_dir().ok_or("couldn't get file's parent directory")?;
    if Arc::ptr_eq(&parent, dest_dir) {
        #[cfg(not(downtime_eval))]
        trace!("swap_crates::move_file(): skipping move between same directory {:?} for file {:?}", 
            dest_dir.try_lock().map(|f| f.get_absolute_path()), file.try_lock().map(|f| f.get_absolute_path())
        );
        return Ok(None);
    }
    // Perform the actual move operation.
    let mut removed_file = parent.lock().remove(&FileOrDir::File(Arc::clone(file))).ok_or("Couldn't remove file from its parent directory")?;
    removed_file.set_parent_dir(Arc::downgrade(dest_dir));
    let res = dest_dir.lock().insert(removed_file.clone());
    
    // Log success or failure
    match res {
        Ok(replaced_file) => {
            #[cfg(not(downtime_eval))]
            debug!("swap_crates::move_file(): moved file {:?} ({:?}) from {:?} to {:?}",
                file.try_lock().map(|f| f.get_name()), removed_file.get_name(), parent.try_lock().map(|p| p.get_name()), dest_dir.try_lock().map(|d| d.get_name())
            );
            Ok(replaced_file.map(|f| (f, parent)))
        }
        Err(e) => {
            #[cfg(not(downtime_eval))]
            error!("swap_crates::move_file(): failed to moved file {:?} ({:?}) from {:?} to {:?}.\n    Error: {:?}",
                file.try_lock().map(|f| f.get_name()), removed_file.get_name(), parent.try_lock().map(|p| p.get_name()), dest_dir.try_lock().map(|d| d.get_name()), e
            );
            Err(e)
        }
    }
}


/// A list of one or more `SwapRequest`s that is used by the `swap_crates` function.
pub type SwapRequestList = Vec<SwapRequest>;

/// This struct is used to specify the details of a crate-swapping operation,
/// in which an "old" crate is replaced with a "new" crate that is then used in place of that old crate. 
/// The old crate is removed from its old `CrateNamespace` while the new crate 
/// is added to the new `CrateNamespace`; typically the old and new namespaces are the same. 
/// 
/// # Important Note: Reexporting Symbols
/// When swapping out an old crate, the new crate must satisfy all of the dependencies
/// that other crates had on that old crate. 
/// However, the swapping procedure will completely remove the old crate and its symbols from its containing `CrateNamespace`,
/// so it may be useful to re-expose or "mirror" the new crate's sections as symbols with names 
/// that match the relevant sections from the old crate.
/// This satisfies other crates' dependenices on the old crate while allowing the new crate to exist normally,
/// which means that the new crate's symbols appear both as those from the new crate itself 
/// in addition to those from the old crate that was replaced. 
/// To do this, set the `reexport_new_symbols_as_old` option to `true`.
/// 
/// However, **enabling this option is potentially dangerous**, as you must take responsibility 
/// for ensuring that the new crate can safely and correctly replace the old crate, 
/// and that using the new crate in place of the old crate will not break any other dependent crates.
/// This will necessarily ignore the hashes when matching symbols across the old and new crate, 
/// and hashes are how Theseus ensures that different crates and functions are linked to the correct version of each other.
/// However, this does make the swapping operation much simpler to use, 
/// because you will likely need to swap far fewer crates at once, 
/// and as a convenience bonus, you don't have to specify the exact versions (hashes) of each crate.
/// 
/// ## Example of Reexporting Symbols
/// There exists a function `drivers::init::h...` in the `drivers` crate 
/// that depends on the function `keyboard::init::hABC` in the `keyboard` crate.
/// We call `swap_crates()` to replace the `keyboard` crate with a new crate called `keyboard_new`.
/// 
/// If `reexport_new_symbols_as_old` is `true`, the new `keyboard_new` crate's function called `keyboard_new::init::hDEF`
/// will now appear in the namespace's symbol map twice: 
/// 1. in its normal form `keyboard_new::init::hDEF`, which is the normal behavior when loading a crate, and
/// 2. in its reexported form `keyboard::init::hABC`, which exactly matches the function from the old `keyboard` crate.
/// 
/// In this way, the single function in the new crate `keyboard_new` appears twice in the symbol map
/// under different names, allowing it to fulfill dependencies on both the old crate and the new crate.
/// In general, this option is not needed. 
/// 
#[derive(Eq, PartialEq, Hash)]
pub struct SwapRequest {
    // Note: the usage of `ByAddress` is to allow us to hash and compare reference types like Arc
    //       to make sure that they point to the same file rather than having the same actual contents.
    //       It makes hashing extremely cheap and fast!

    /// The full name of the old crate that will be replaced by the new crate.
    /// This will be used to search the `CrateNamespace` to find an existing `LoadedCrate`.
    /// The `SwapRequest` constructor ensures this is fully-qualified (includes a hash value)
    /// and is unique within the `old_namespace`.
    old_crate_name: Option<String>,
    /// The `CrateNamespace` that contains the given old crate, 
    /// from which that old crate and its symbols should be removed. 
    old_namespace: ByAddress<Arc<CrateNamespace>>,
    /// The object file for the new crate that will replace the old crate. 
    new_crate_object_file: ByAddress<FileRef>,
    /// The `CrateNamespace` into which the replacement new crate and its symbols should be loaded.
    /// Typically, this is the same namespace as the `old_namespace`.
    new_namespace: ByAddress<Arc<CrateNamespace>>,
    /// Whether to expose the new crate's sections with symbol names that match those from the old crate.
    /// For more details, see the above docs for this struct.
    reexport_new_symbols_as_old: bool,
}
impl fmt::Debug for SwapRequest {
    fn fmt(&self, f: &mut fmt::Formatter) -> fmt::Result {
        f.debug_struct("SwapRequest")
            .field("old_crate", &self.old_crate_name)
            .field("old_namespace", &self.old_namespace.name())
            .field("new_crate", &self.new_crate_object_file.try_lock()
                .map(|f| f.get_absolute_path())
                .unwrap_or_else(|| format!("<Locked>"))
            )
            .field("new_namespace", &self.new_namespace.name())
            .field("reexport_symbols", &self.reexport_new_symbols_as_old)
            .finish()
    }
}
impl SwapRequest {
    /// Create a new `SwapRequest` that, when given to `swap_crates()`, 
    /// will swap out the given old crate and replace it with the given new crate,
    /// and optionally re-export the new crate's symbols.
    /// 
    /// # Arguments
    /// * `old_crate_name`: the name of the old crate that should be unloaded and removed from the `old_namespace`. 
    ///    An `old_crate_name` of `None` (or an empty string) signifies there is no old crate to be removed,
    ///    and that only a new crate will be added.
    /// 
    ///    Note that `old_crate_name` can be any string prefix, so long as it can uniquely identify a crate object file
    ///    in the given `old_namespace` or any of its recursive namespaces. 
    ///    Thus, to be more accurate, it is wise to specify a full crate name with hash, e.g., "my_crate-<hash>".
    /// 
    /// * `old_namespace`: the `CrateNamespace` that contains the old crate;
    ///    that old crate and its symbols will be removed from this namespace. 
    /// 
    ///    If `old_crate_name` is `None`, then `old_namespace` should be the same namespace 
    ///    as the `this_namespace` argument that `swap_crates()` is invoked with. 
    /// 
    /// * `new_crate_object_file`: a type that can be converted into a crate object file.
    ///    This can either be a direct reference to the file, an absolute `Path` that points to the file,
    ///    or a prefix string used to find the file in the new namespace's directory of crate object files. 
    /// 
    /// * `new_namespace`: the `CrateNamespace` to which the new crate will be loaded and its symbols added.
    ///    If `None`, then the new crate will be loaded into the `old_namespace`, which is a common case for swapping. 
    /// 
    /// * `reexport_new_symbols_as_old`: if `true`, all public symbols the new crate will be reexported
    ///    in the `new_namespace` with the same full name those symbols had from the old crate in the `old_namespace`. 
    ///    See the "Important Note" in the struct-level documentation for more details.
    /// 
    pub fn new(
        // We could change this to `Option<&str>`
        old_crate_name: Option<&str>,
        old_namespace: Arc<CrateNamespace>,
        new_crate_object_file: IntoCrateObjectFile,
        new_namespace: Option<Arc<CrateNamespace>>,
        reexport_new_symbols_as_old: bool,
    ) -> Result<SwapRequest, InvalidSwapRequest> {
        // Check that the old crate is actually in the old namespace; 
        // it may be currently loaded into the old namespace, 
        // but if not, we look to see if its crate object file is there.
        let (old_crate_full_name, real_old_namespace) = match old_crate_name {
            None | Some("") => {
                // If the old crate name is empty, that means there is no old crate to replace. 
                (None, &old_namespace)
            }    
            Some(ocn) => {
                // Look for a single loaded crate that matches the `old_crate_name` prefix.
                let mut matching_crates = CrateNamespace::get_crates_starting_with(&old_namespace, ocn);
                if matching_crates.len() == 1 {
                    let (old_crate_full_name, _ocr, real_old_namespace) = matching_crates.remove(0);
                    (Some(old_crate_full_name), real_old_namespace)
                } else {
                    // If we couldn't find a single loaded crate, then the old crate may not be loaded yet. 
                    // Thus, we should instead look for a single crate **object file** that matches the `old_crate_name` prefix.
                    let mut matching_files = CrateNamespace::get_crate_object_files_starting_with(&old_namespace, ocn);
                    if matching_files.len() == 1 {
                        let (old_crate_file, real_old_namespace) = matching_files.remove(0);
                        let old_crate_file_path = Path::new(old_crate_file.lock().get_name());
                        let old_crate_full_name = crate_name_from_path(&old_crate_file_path).to_string();
                        (Some(old_crate_full_name), real_old_namespace)
                    } else {
                        // Here, we couldn't find a single matching loaded crate or crate object file, so we return an error. 
                        let matches_vec = if !matching_crates.is_empty() {
                            matching_crates.into_iter().map(|(c_name, _c_ref, ns)| (c_name, Arc::clone(ns))).collect::<Vec<_>>()
                        } else if !matching_files.is_empty() {
                            matching_files.into_iter()
                                .map(|(file, ns)| (
                                    file.try_lock().map(|f| f.get_absolute_path()).unwrap_or_else(|| format!("<Locked>")),
                                    Arc::clone(ns)
                                ))
                                .collect::<Vec<_>>()
                        } else {
                            Vec::new()
                        };
                        return Err(InvalidSwapRequest::OldCrateNotFound(
                            old_crate_name.map(ToString::to_string),
                            old_namespace,
                            matches_vec,
                        ));
                    }

                }

            }
        };

        if !Arc::ptr_eq(&old_namespace, real_old_namespace) {
            #[cfg(not(downtime_eval))]
            trace!("SwapRequest::new(): changing old namespace from {:?} to {:?}", old_namespace.name(), real_old_namespace.name());
        }
        
        // If no new namespace was given, use the same namespace that the old crate was found in.
        let mut new_namespace = new_namespace.unwrap_or_else(|| {
            #[cfg(not(downtime_eval))]
            trace!("SwapRequest::new(): new namespace was None, using old namespace {:?}", real_old_namespace.name());
            Arc::clone(real_old_namespace)
        });

        // Try to resolve the new crate argument into an actual file.
        let verified_new_crate_file = match new_crate_object_file {
            IntoCrateObjectFile::File(f) => f,
            IntoCrateObjectFile::AbsolutePath(path) => match Path::get_absolute(&path) {
                Some(FileOrDir::File(f)) => f,
                _ => if path.is_absolute() {
                    return Err(InvalidSwapRequest::NewCrateAbsolutePathNotFound(path));
                } else {
                    return Err(InvalidSwapRequest::NewCratePathNotAbsolute(path));
                },
            }
            IntoCrateObjectFile::Prefix(prefix) => {
                let (new_crate_file, real_new_namespace) = {
                    let mut matching_files = CrateNamespace::get_crate_object_files_starting_with(&new_namespace, &prefix);
                    if matching_files.len() == 1 {
                        matching_files.remove(0)
                    } else {
                        return Err(InvalidSwapRequest::NewCratePrefixNotFound(
                            prefix, 
                            Arc::clone(&new_namespace),
                            matching_files.into_iter().map(|(f, ns_ref)| (f, Arc::clone(ns_ref))).collect::<Vec<_>>()
                        ));
                    }
                };
                if !Arc::ptr_eq(&new_namespace, real_new_namespace) {
                    #[cfg(not(downtime_eval))]
                    trace!("SwapRequest::new(): changing new namespace from {:?} to {:?}", new_namespace.name(), real_new_namespace.name());
                    new_namespace = Arc::clone(real_new_namespace);
                }
                new_crate_file
            }
        };

        Ok(SwapRequest {
            old_crate_name: old_crate_full_name,
            old_namespace: ByAddress(Arc::clone(real_old_namespace)),
            new_crate_object_file: ByAddress(verified_new_crate_file),
            new_namespace: ByAddress(new_namespace),
            reexport_new_symbols_as_old,
        })
    }
}

/// The possible errors that can occur when trying to create a valid `SwapRequest`. 
pub enum InvalidSwapRequest {
    /// The old crate was not found in the old `CrateNamespace`.
    /// The enclosed `String` is the `old_crate_name` passed into `SwapRequest::new()`.
    /// The enclosed vector is the list of matching crate names or crate object file names 
    /// along with the `CrateNamespace` in which they were found. 
    OldCrateNotFound(Option<String>, Arc<CrateNamespace>, Vec<(String, Arc<CrateNamespace>)>),
    /// The given absolute `Path` for the new crate object file could not be resolved.
    NewCrateAbsolutePathNotFound(Path),
    /// The given `Path` for the new crate object file was not an absolute path, as expected.
    NewCratePathNotAbsolute(Path),
    /// A single crate object file could not be found by matching the given prefix `String`
    /// within the given new `CrateNamespace` (which was searched recursively).
    /// Either zero or multiple crate object files matched the prefix,
    /// the results of the match are given by the enclosed vector. 
    NewCratePrefixNotFound(String, Arc<CrateNamespace>, Vec<(FileRef, Arc<CrateNamespace>)>),
}
impl fmt::Debug for InvalidSwapRequest {
    fn fmt(&self, f: &mut fmt::Formatter) -> fmt::Result {
        let mut dbg = f.debug_struct("InvalidSwapRequest");
        match self {
            Self::OldCrateNotFound(old_crate_name, old_namespace, matches) => {
                if matches.is_empty() {
                    dbg.field("reason", &"No Matches for Old Crate Name");
                } else {
                    dbg.field("reason", &"Multiple Matches for Old Crate Name");
                }
                dbg.field("old_crate_name", old_crate_name)
                    .field("old_namespace", &old_namespace.name());
                for (f, ns) in matches {
                    dbg.field("match", &format!("{:?} in namespace {:?}", f, ns.name()));
                }
            }
            Self::NewCrateAbsolutePathNotFound(path) => {
                dbg.field("reason", &"New Crate Absolute Path Not Found")
                    .field("path", &path);
            }
            Self::NewCratePathNotAbsolute(path) => {
                dbg.field("reason", &"New Crate Path Not Absolute")
                    .field("path", &path);
            }
            Self::NewCratePrefixNotFound(prefix, new_namespace, matches) => {
                if matches.is_empty() {
                    dbg.field("reason", &"No Matches for New Crate File Prefix");
                } else {
                    dbg.field("reason", &"Multiple Matches for New Crate File Prefix");
                }
                dbg.field("prefix", &prefix)
                    .field("searched in new_namespace", &new_namespace.name());
                for (file, ns) in matches {
                    let s = format!("{:?} in namespace {:?}",
                        file.try_lock().map(|f| f.get_absolute_path()).unwrap_or_else(|| format!("<Locked>")),
                        ns.name(),
                    );
                    dbg.field("matching file", &s);
                }
            }
        };
        dbg.finish()
    }
}<|MERGE_RESOLUTION|>--- conflicted
+++ resolved
@@ -681,16 +681,11 @@
 
         let source_dir_ref = new_crate_object_file.lock().get_parent_dir().ok_or("BUG: new_crate_object_file has no parent directory")?;
         let dest_dir_ref   = new_namespace.dir().deref();
-<<<<<<< HEAD
-
-        // debug!("source dir ref : {:?} dest_dir_ref : {:?}", source_dir_ref.lock().get_absolute_path(), dest_dir_ref.lock().get_absolute_path());
-=======
         // // If the directories are the same (not overridden), we don't need to do anything.
         if Arc::ptr_eq(&source_dir_ref, dest_dir_ref) {
             trace!("swap_crates(): skipping crate file swap for {:?}", req);
             continue;
         }
->>>>>>> e2377a08
 
         // Move the new crate object file from the temp namespace dir into the namespace dir that it belongs to.
         if let Some((mut replaced_old_crate_file, original_source_dir)) = move_file(new_crate_object_file, dest_dir_ref)? {
@@ -719,13 +714,8 @@
                     error!("BUG: swap_crates(): couldn't remove old crate's object file {:?} from old namespace {:?}.", old_crate_object_file.lock().get_name(), old_namespace.name());
                     "BUG: swap_crates(): couldn't remove old crate's object file from old namespace!"
                 })?;
-<<<<<<< HEAD
-                removed_old_crate_file.set_parent_dir(Arc::downgrade(dest_dir_ref));
-                if let Some(_f) = dest_dir_ref.lock().insert(removed_old_crate_file)? {
-=======
                 removed_old_crate_file.set_parent_dir(Arc::downgrade(&source_dir_ref));
                 if let Some(_f) = source_dir_ref.lock().insert(removed_old_crate_file)? {
->>>>>>> e2377a08
                     // This is not necessarily a problem, but is currently unexpected behavior.
                     warn!("swap_crates(): unexpectedly replaced file {:?} that was in source directory {:?}", _f.get_name(), source_dir_ref.lock().get_absolute_path());
                 } 

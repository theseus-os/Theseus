//! A mlx5 driver for a ConnectX-5 100GbE Network Interface Card.
//! 
//! Currently the following steps are completed 
//! * reading the device PCI space and mapping the initialization segment
//! * setting up a command queue to pass commands to the NIC
//! * setting up a single send and receive queue
//! * functions to send packets
//! 
//! All information is taken from the Mellanox Adapters Programmer’s Reference Manual (PRM) Rev 0.54,
//! unless otherwise specified. 

#![no_std]

#[macro_use] extern crate log;
#[macro_use] extern crate alloc;
extern crate spin;
extern crate irq_safety;
extern crate memory;
extern crate pci; 
extern crate nic_initialization;
extern crate mlx_ethernet;
extern crate kernel_config;
extern crate memory_structs;
extern crate nic_buffers;
extern crate mpmc;
#[macro_use] extern crate lazy_static;


use spin::Once; 
<<<<<<< HEAD
use alloc::{
    vec::Vec,
    boxed::Box,
};
=======
use alloc::vec::Vec;
>>>>>>> 0788dcff
use irq_safety::MutexIrqSafe;
use memory::{PhysicalAddress, MappedPages, create_contiguous_mapping, BorrowedMappedPages, Mutable};
use pci::PciDevice;
use nic_initialization::{NIC_MAPPING_FLAGS, allocate_memory, init_rx_buf_pool};
use mlx_ethernet::{
    command_queue::{AccessRegisterOpMod, CommandBuilder, CommandOpcode, CommandQueue, CommandQueueEntry, HCACapabilities, ManagePagesOpMod, QueryHcaCapCurrentOpMod, QueryHcaCapMaxOpMod, QueryPagesOpMod}, 
    completion_queue::{CompletionQueue, CompletionQueueEntry, CompletionQueueDoorbellRecord}, 
    event_queue::{EventQueue, EventQueueEntry}, 
    initialization_segment::InitializationSegment, 
    receive_queue::ReceiveQueue, 
    send_queue::SendQueue,
    work_queue::{WorkQueueEntrySend, WorkQueueEntryReceive, DoorbellRecord}
};
use kernel_config::memory::PAGE_SIZE;
use nic_buffers::{TransmitBuffer, ReceiveBuffer};

/// Vendor ID for Mellanox
pub const MLX_VEND:             u16 = 0x15B3;
/// Device ID for the ConnectX-5-EX NIC
pub const CONNECTX5_EX_DEV:     u16 = 0x1019; 
/// Device ID for the ConnectX-5 NIC
pub const CONNECTX5_DEV:        u16 = 0x1017;
/// For the send queue, we compress all the completion queue entries to the first entry.
const NUM_CQ_ENTRIES_SEND:      usize = 1; 

/// How many [`ReceiveBuffers`] are preallocated for this driver to use. 
/// 
/// # Warning
/// Right now we manually make sure this matches the mlx5 init arguments.
/// We need to update the whole RX buffer pool design to be per queue.
const RX_BUFFER_POOL_SIZE: usize = 512; 

lazy_static! {
    /// The pool of pre-allocated receive buffers that are used by the NIC
    /// and temporarily given to higher layers in the networking stack.
    /// 
    /// # Note
    /// The capacity always has to be greater than the number of buffers in the queue, which is why we multiply by 2.
    /// I'm not sure why that is, but if we try to add packets >= capacity, the addition does not make any progress.
    static ref RX_BUFFER_POOL: mpmc::Queue<ReceiveBuffer> = mpmc::Queue::with_capacity(RX_BUFFER_POOL_SIZE * 2);
}

/// The singleton connectx-5 NIC.
/// TODO: Allow for multiple NICs
static CONNECTX5_NIC: Once<MutexIrqSafe<ConnectX5Nic>> = Once::new();

/// Returns a reference to the NIC wrapped in a MutexIrqSafe,
/// if it exists and has been initialized.
pub fn get_mlx5_nic() -> Option<&'static MutexIrqSafe<ConnectX5Nic>> {
    CONNECTX5_NIC.get()
}

/// Struct representing a ConnectX-5 network interface card.
#[allow(dead_code)]
pub struct ConnectX5Nic {
    /// Initialization segment base address
    mem_base: PhysicalAddress,
    /// Initialization segment
    init_segment: BorrowedMappedPages<InitializationSegment, Mutable>,
    /// Command Queue
    command_queue: CommandQueue,
    /// Boot pages passed to the NIC. Once transferred, they should not be accessed by the driver.
    boot_pages: Vec<MappedPages>,
    /// Init pages passed to the NIC. Once transferred, they should not be accessed by the driver.
    init_pages: Vec<MappedPages>,
    /// Regular pages passed to the NIC. Once transferred, they should not be accessed by the driver.
    regular_pages: Vec<MappedPages>,
    /// MAC address of the device
    mac_addr: [u8; 6],
    /// The maximum capabilities supported by the device
    max_capabilities: HCACapabilities,
    /// The maximum MTU supported by the device
    max_mtu: u16,
    /// Event queue which currently only reports page request events
    event_queue: EventQueue,
    /// Buffer of transmit descriptors
    send_queue: SendQueue,
    /// The completion queue where packet transmission is reported
    send_completion_queue: CompletionQueue,
    /// Buffer of receive descriptors
    receive_queue: ReceiveQueue,
}

/// Functions that setup the NIC struct and transmit packets.
impl ConnectX5Nic {

    /// Initializes the new ConnectX-5 network interface card that is connected as the given PciDevice.
    /// (steps taken from the PRM, Section 7.2: HCA Driver Start-up)
    /// 
    /// # Arguments
    /// * `mlx5_pci_dev`: Contains the pci device information for this NIC.
    /// * `num_tx_descs`: The number of descriptors in each transmit queue.
    /// * `num_rx_descs`: The number of descriptors in each receive queue.
    /// * `mtu`: Maximum Transmission Unit in bytes
    pub fn init(
        mlx5_pci_dev: &PciDevice, 
        num_tx_descs: usize, 
        num_rx_descs: usize, 
        mtu: u16
    ) -> Result<&'static MutexIrqSafe<ConnectX5Nic> , &'static str> {
        let sq_size_in_bytes = num_tx_descs * core::mem::size_of::<WorkQueueEntrySend>();
        let rq_size_in_bytes = num_rx_descs * core::mem::size_of::<WorkQueueEntryReceive>();
        
        // because the RX and TX queues have to be contiguous and we are using MappedPages to split ownership of the queues,
        // the RX queue must end on a page boundary
        if rq_size_in_bytes % PAGE_SIZE != 0 {
            return Err("RQ size in bytes must be a multiple of the page size.");
        }

        if !num_tx_descs.is_power_of_two() || !num_rx_descs.is_power_of_two() {
            return Err("The number of descriptors must be a power of two.");
        } 

        // set the bus mastering bit for this PciDevice, which allows it to use DMA
        mlx5_pci_dev.pci_set_command_bus_master_bit();

        // retrieve the memory-mapped base address of the initialization segment
        let mem_base = mlx5_pci_dev.determine_mem_base(0)?;
        trace!("mlx5 mem base = {}", mem_base);

        let mem_size = mlx5_pci_dev.determine_mem_size(0);
        trace!("mlx5 mem size = {}", mem_size);

        // map pages to the physical address given by mem_base as that is the intialization segment
        let mut init_segment = ConnectX5Nic::map_init_segment(mem_base)?;

        trace!("{:?}", &*init_segment);
        
        // find number of entries in command queue and stride
        let num_cmdq_entries = init_segment.num_cmdq_entries() as usize;
        trace!("mlx5 cmdq entries = {}", num_cmdq_entries);

        // find command queue entry stride, the number of bytes between the start of two adjacent entries.
        let cmdq_stride = init_segment.cmdq_entry_stride() as usize;
        trace!("mlx5 cmdq stride = {}", cmdq_stride);
        
        // We assume that the stride is equal to the size of the entry.
        if cmdq_stride != core::mem::size_of::<CommandQueueEntry>() {
            error!("Command Queue layout is no longer accurate due to invalid assumption.");
            return Err("Command Queue layout is no longer accurate due to invalid assumption.");
        }

        // calculate size of command queue
        let size_in_bytes_of_cmdq = num_cmdq_entries * cmdq_stride;
        trace!("total size in bytes of cmdq = {}", size_in_bytes_of_cmdq);
    
        // allocate mapped pages for the command queue
        let (cmdq_mapped_pages, cmdq_starting_phys_addr) = create_contiguous_mapping(size_in_bytes_of_cmdq, NIC_MAPPING_FLAGS)?;
        trace!("cmdq mem base = {}", cmdq_starting_phys_addr);
    
        // cast our physically-contiguous MappedPages into a slice of command queue entries
        let mut cmdq = CommandQueue::create(
            cmdq_mapped_pages.into_borrowed_slice_mut(0, num_cmdq_entries).map_err(|(_mp, err)| err)?,
            num_cmdq_entries
        )?;

        // write physical location of command queue to initialization segment
        init_segment.set_physical_address_of_cmdq(cmdq_starting_phys_addr)?;

        // Read initializing field from initialization segment until it is cleared
        while init_segment.device_is_initializing() {}
        trace!("initializing field is cleared.");

        // Execute ENABLE_HCA command
        let completed_cmd = cmdq.create_and_execute_command(CommandBuilder::new(CommandOpcode::EnableHca), &mut init_segment)?;
        trace!("EnableHCA: {:?}", cmdq.get_command_status(completed_cmd)?);

        // execute QUERY_ISSI
        let completed_cmd = cmdq.create_and_execute_command( CommandBuilder::new(CommandOpcode::QueryIssi), &mut init_segment)?;
        let (current_issi, available_issi, status) = cmdq.get_query_issi_command_output(completed_cmd)?;
        trace!("QueryISSI: {:?}, issi version :{}, available: {:#X}", status, current_issi, available_issi);
        
        // execute SET_ISSI
        const ISSI_VERSION_1: u8 = 0x2;
        if available_issi & ISSI_VERSION_1 == ISSI_VERSION_1 {
            let completed_cmd = cmdq.create_and_execute_command( CommandBuilder::new(CommandOpcode::SetIssi), &mut init_segment)?;
            trace!("SetISSI: {:?}", cmdq.get_command_status(completed_cmd)?);
        } else {
            return Err("ISSI indicated by PRM is not supported");
        }
        
        // Query pages for boot
        let completed_cmd = cmdq.create_and_execute_command(
            CommandBuilder::new(CommandOpcode::QueryPages).opmod(QueryPagesOpMod::BootPages as u16), 
            &mut init_segment
        )?;
        let (num_boot_pages, status) = cmdq.get_query_pages_command_output(completed_cmd)?;
        trace!("QueryPages: {:?}, num boot pages: {:?}", status, num_boot_pages);
        
        // Allocate pages for boot
        let (boot_mp, boot_pa) = Self::allocate_pages_for_nic(num_boot_pages as usize)?;
        
        // execute MANAGE_PAGES command to transfer boot pages to device
        let completed_cmd = cmdq.create_and_execute_command(
            CommandBuilder::new(CommandOpcode::ManagePages)
                .opmod(ManagePagesOpMod::AllocationSuccess as u16)
                .allocated_pages(boot_pa), 
            &mut init_segment
        )?;
        trace!("ManagePages boot: {:?}", cmdq.get_command_status(completed_cmd)?);
        
        // Query current HCA capabilities
        let completed_cmd = cmdq.create_and_execute_command(
            CommandBuilder::new(CommandOpcode::QueryHcaCap)
                .opmod(QueryHcaCapCurrentOpMod::GeneralDeviceCapabilities as u16), 
            &mut init_segment
        )?;
        let (current_capabilities, status) = cmdq.get_device_capabilities(completed_cmd)?;
        trace!("QueryHCACap:{:?}, current capabilities: {:?}", status, current_capabilities);

        // Query maximum HCA capabilities
        let completed_cmd = cmdq.create_and_execute_command(
            CommandBuilder::new(CommandOpcode::QueryHcaCap)
                .opmod(QueryHcaCapMaxOpMod::GeneralDeviceCapabilities as u16), 
            &mut init_segment
        )?;
        let (max_capabilities, status) = cmdq.get_device_capabilities(completed_cmd)?;
        trace!("QueryHCACap:{:?}, max capabilities: {:?}", status, max_capabilities);

        // Query pages for init
        let completed_cmd = cmdq.create_and_execute_command(
            CommandBuilder::new(CommandOpcode::QueryPages)
                .opmod(QueryPagesOpMod::InitPages as u16), 
            &mut init_segment
        )?;
        let (num_init_pages, status) = cmdq.get_query_pages_command_output(completed_cmd)?;
        trace!("QueryPages: {:?}, num init pages: {:?}", status, num_init_pages);

        let init_mp = if num_init_pages != 0 {
            // Allocate pages for init
            let (init_mp, init_pa) = Self::allocate_pages_for_nic(num_init_pages as usize)?;

            // execute MANAGE_PAGES command to transfer init pages to device
            let completed_cmd = cmdq.create_and_execute_command(
                CommandBuilder::new(CommandOpcode::ManagePages)
                    .opmod(ManagePagesOpMod::AllocationSuccess as u16)
                    .allocated_pages(init_pa), 
                &mut init_segment
            )?;
            trace!("ManagePages init: {:?}", cmdq.get_command_status(completed_cmd)?);
            init_mp
        } else { 
            vec!(MappedPages::empty()) 
        };

        // execute INIT_HCA
        let completed_cmd = cmdq.create_and_execute_command(
            CommandBuilder::new(CommandOpcode::InitHca), 
            &mut init_segment
        )?;
        trace!("InitHCA: {:?}", cmdq.get_command_status(completed_cmd)?);

        // Query regular pages
        let completed_cmd = cmdq.create_and_execute_command(
            CommandBuilder::new(CommandOpcode::QueryPages)
                .opmod(QueryPagesOpMod::RegularPages as u16), 
            &mut init_segment
        )?;
        let (num_reg_pages, status) = cmdq.get_query_pages_command_output(completed_cmd)?;
        trace!("QueryPages: {:?}, num regular pages: {:?}", status, num_reg_pages);

        let reg_mp = if num_reg_pages != 0 {
            // Allocate regular pages
            let (reg_mp, reg_pa) = Self::allocate_pages_for_nic(num_reg_pages as usize)?;

            // execute MANAGE_PAGES command to transfer regular pages to device
            let completed_cmd = cmdq.create_and_execute_command(
                CommandBuilder::new(CommandOpcode::ManagePages)
                    .opmod(ManagePagesOpMod::AllocationSuccess as u16)
                    .allocated_pages(reg_pa), 
                &mut init_segment
            )?;
            trace!("ManagePages regular: {:?}", cmdq.get_command_status(completed_cmd)?);
            reg_mp
        } else { 
            vec!(MappedPages::empty()) 
        };
        
        // execute QUERY_NIC_VPORT_CONTEXT to find the mac address
        let completed_cmd = cmdq.create_and_execute_command(
            CommandBuilder::new(CommandOpcode::QueryNicVportContext), 
            &mut init_segment
        )?;
        let (mac_addr, status) = cmdq.get_vport_mac_address(completed_cmd)?;
        trace!("QueryNicVportContext: {:?}, mac address: {:#X?}", status, mac_addr);

        // execute QUERY_VPORT_STATE to find the link status
        let completed_cmd = cmdq.create_and_execute_command(
            CommandBuilder::new(CommandOpcode::QueryVportState), 
            &mut init_segment
        )?;
        let (tx_speed, admin_state, state, status) = cmdq.get_vport_state(completed_cmd)?;
        trace!("QueryVportState: {:?}, tx_speed: {:#X}, admin_state:{:#X}, state: {:#X}", status, tx_speed, admin_state, state); 
        
        // execute ACCESS_REGISTER to get the maximum mtu
        let completed_cmd = cmdq.create_and_execute_command(
            CommandBuilder::new(CommandOpcode::AccessRegister)
                .opmod(AccessRegisterOpMod::Read as u16),
            &mut init_segment
        )?;
        let (max_mtu, status) = cmdq.get_max_mtu(completed_cmd)?;
        trace!("AccessRegister: {:?}, max_mtu: {}", status, max_mtu); 

        // return an error if the MTU is greater than the maximum MTU
        if mtu > max_mtu { return Err("Required MTU is greater than maximum MTU!"); }

        // execute ACCESS_REGISTER to set the mtu
        let completed_cmd = cmdq.create_and_execute_command(
            CommandBuilder::new(CommandOpcode::AccessRegister)
                .opmod(AccessRegisterOpMod::Write as u16)
                .mtu(mtu), 
            &mut init_segment
        )?;
        let status = cmdq.get_command_status(completed_cmd)?;
        trace!("AccessRegister: {:?}", status); 
    
        // execute MODIFY_NIC_VPORT_CONTEXT to set the mtu
        let completed_cmd = cmdq.create_and_execute_command(
            CommandBuilder::new(CommandOpcode::ModifyNicVportContext)
                .mtu(mtu), 
            &mut init_segment
        )?;
        let status = cmdq.get_command_status(completed_cmd)?;
        trace!("ModifyNicVportContext: {:?}", status); 

        // execute ALLOC_UAR
        let completed_cmd = cmdq.create_and_execute_command(
            CommandBuilder::new(CommandOpcode::AllocUar), 
            &mut init_segment
        )?;
        let (uar, status) = cmdq.get_uar(completed_cmd)?;
        trace!("AllocUar: {:?}, UAR: {}", status, uar);        

        // execute CREATE_EQ for page request event
        // 1. Allocate pages for EQ
        let num_eq_entries = 64;
        let (eq_mp, eq_pa) = create_contiguous_mapping(num_eq_entries * core::mem::size_of::<EventQueueEntry>(), NIC_MAPPING_FLAGS)?;
    
        let completed_cmd = cmdq.create_and_execute_command(
            CommandBuilder::new(CommandOpcode::CreateEq)
                .allocated_pages(vec!(eq_pa))
                .uar(uar)
                .queue_size(num_eq_entries as u32), 
            &mut init_segment
        )?;
        let (eqn, status) = cmdq.get_eq_number(completed_cmd)?;
        // 2. Initialize the EQ
        let event_queue = EventQueue::init(eq_mp, num_eq_entries, eqn)?;
        trace!("CreateEq: {:?}, eqn: {:?}", status, eqn); 

        // #[cfg(mlx_verbose_log)]
        // {
        //     event_queue.dump()
        // }

        // execute ALLOC_PD
        let completed_cmd = cmdq.create_and_execute_command(
            CommandBuilder::new(CommandOpcode::AllocPd), 
            &mut init_segment
        )?;
        let (pd, status) = cmdq.get_protection_domain(completed_cmd)?;
        trace!("AllocPd: {:?}, protection domain: {:?}", status, pd);

        // execute ALLOC_TRANSPORT_DOMAIN
        let completed_cmd = cmdq.create_and_execute_command(
            CommandBuilder::new(CommandOpcode::AllocTransportDomain), 
            &mut init_segment
        )?;
        let (td, status) = cmdq.get_transport_domain(completed_cmd)?;
        trace!("AllocTransportDomain: {:?}, transport domain: {:?}", status, td);

        // execute QUERY_SPECIAL_CONTEXTS
        let completed_cmd = cmdq.create_and_execute_command(
            CommandBuilder::new(CommandOpcode::QuerySpecialContexts), 
            &mut init_segment
        )?;
        let (rlkey, status) = cmdq.get_reserved_lkey(completed_cmd)?;
        trace!("QuerySpecialContexts: {:?}, rlkey: {:?}", status, rlkey);
        
        // execute CREATE_CQ for SQ 

        // 1. Allocate pages for CQ
        let (cq_mp, cq_pa) = create_contiguous_mapping(NUM_CQ_ENTRIES_SEND * core::mem::size_of::<CompletionQueueEntry>(), NIC_MAPPING_FLAGS)?;

        // 2. Allocate page for doorbell
        let (db_page, db_pa) = create_contiguous_mapping(core::mem::size_of::<CompletionQueueDoorbellRecord>(), NIC_MAPPING_FLAGS)?;
        
        let completed_cmd = cmdq.create_and_execute_command(
            CommandBuilder::new(CommandOpcode::CreateCq) 
                .allocated_pages(vec!(cq_pa))
                .uar(uar)
                .queue_size(NUM_CQ_ENTRIES_SEND as u32)
                .eqn(eqn)
                .db_page(db_pa)
                .collapsed_cq(), 
            &mut init_segment
        )?;
        let (cqn_s, status) = cmdq.get_cq_number(completed_cmd)?;
        // 3. Initialize the CQ
        let send_completion_queue = CompletionQueue::init(cq_mp, NUM_CQ_ENTRIES_SEND, db_page, cqn_s)?;
        trace!("CreateCq: {:?}, cqn_s: {:?}", status, cqn_s);

        // #[cfg(mlx_verbose_log)]
        // {
        //     send_completion_queue.dump()
        // }

        // execute CREATE_CQ for RQ

        // 1. Allocate pages for CQ
        let cq_entries_r = num_rx_descs; 
        let (cq_mp, cq_pa) = create_contiguous_mapping(cq_entries_r * core::mem::size_of::<CompletionQueueEntry>(), NIC_MAPPING_FLAGS)?;
        // 2. Allocate page for doorbell
        let (db_page, db_pa) = create_contiguous_mapping(core::mem::size_of::<CompletionQueueDoorbellRecord>(), NIC_MAPPING_FLAGS)?;
        
        let completed_cmd = cmdq.create_and_execute_command(
            CommandBuilder::new(CommandOpcode::CreateCq) 
                .allocated_pages(vec!(cq_pa))
                .uar(uar)
                .queue_size(cq_entries_r as u32)
                .eqn(eqn)
                .db_page(db_pa), 
            &mut init_segment
        )?;
        let (cqn_r, status) = cmdq.get_cq_number(completed_cmd)?;
        // 3. Initialize the CQ
        let completion_queue_r = CompletionQueue::init(cq_mp, cq_entries_r, db_page, cqn_r)?;
        trace!("CreateCq: {:?}, cqn_r: {:?}", status, cqn_r);
        
        // execute CREATE_TIS
        let completed_cmd = cmdq.create_and_execute_command(
            CommandBuilder::new(CommandOpcode::CreateTis)
                .td(td), 
            &mut init_segment
        )?;
        let (tisn, status) = cmdq.get_tis_context_number(completed_cmd)?;
        trace!("CreateTis: {:?}, tisn: {:?}", status, tisn);

        // Allocate pages for RQ and SQ, they have to be contiguous      
        let (q_mp, q_pa) = create_contiguous_mapping(rq_size_in_bytes + sq_size_in_bytes, NIC_MAPPING_FLAGS)?;
        let vaddr = q_mp.start_address();
        let (rq_mp, sq_mp) = q_mp.split(memory_structs::Page::containing_address(vaddr + rq_size_in_bytes))
            .map_err(|_e| "Could not split MappedPages")?;
        let sq_pa = q_pa + rq_size_in_bytes;
        debug!("RQ paddr: {:?}, SQ paddr: {:?}, RQ vaddr: {:?}, SQ vaddr: {:?}", q_pa, sq_pa, rq_mp.start_address(), sq_mp.start_address());

        // Allocate page for SQ/RQ doorbell
        let (db_page, db_pa) = create_contiguous_mapping(core::mem::size_of::<DoorbellRecord>(), NIC_MAPPING_FLAGS)?;
        debug!("doorbell: {:#x}", db_pa);

        // Allocate page for UAR. 
        // For the given uar number i, the page is the ith page from the memory base retrieved from the PCI BAR
        let uar_mem_base = mem_base + ((uar as usize) * PAGE_SIZE);
        let uar_page = allocate_memory(uar_mem_base, PAGE_SIZE)?;
        debug!("mmio: {:?}, uar: {:?}", mem_base, uar_mem_base);

        // Create the SQ
        let completed_cmd = cmdq.create_and_execute_command(
            CommandBuilder::new(CommandOpcode::CreateSq) 
                .allocated_pages(vec!(sq_pa)) 
                .uar(uar) 
                .queue_size(num_tx_descs as u32)
                .db_page(db_pa)
                .cqn(cqn_s) 
                .tisn(tisn) 
                .pd(pd), 
            &mut init_segment
        )?;
        let (sqn, status) = cmdq.get_send_queue_number(completed_cmd)?;
        let send_queue = SendQueue::create(
            sq_mp, 
            num_tx_descs, 
            db_page, 
            uar_page, 
            sqn, 
            tisn, 
            rlkey
        )?;
        trace!("Create SQ status: {:?}, number: {:?}", status, sqn);
        
        // #[cfg(mlx_verbose_log)]
        // {
        //     send_queue.dump()
        // }

        // initialize the rx buffer pool
        init_rx_buf_pool(num_rx_descs, mtu, &RX_BUFFER_POOL)?;

        // Create the RQ
        let completed_cmd = cmdq.create_and_execute_command(
            CommandBuilder::new(CommandOpcode::CreateRq) 
                .allocated_pages(vec!(q_pa)) 
                .queue_size(num_rx_descs as u32)
                .db_page(db_pa)
                .cqn(cqn_r) 
                .pd(pd), 
            &mut init_segment
        )?;
        let (rqn, status) = cmdq.get_receive_queue_number(completed_cmd)?;
        let mut receive_queue = ReceiveQueue::create(
            rq_mp, 
            num_rx_descs, 
            mtu as u32, 
            &RX_BUFFER_POOL, 
            rqn, 
            rlkey, 
            completion_queue_r
        )?;
        receive_queue.refill()?;
        trace!("Create RQ status: {:?}, number: {:?}", status, rqn);

        // MODIFY_SQ
        let completed_cmd = cmdq.create_and_execute_command(
            CommandBuilder::new(CommandOpcode::ModifySq) 
                .sqn(sqn), 
            &mut init_segment
        )?;
        trace!("Modify SQ status: {:?}", cmdq.get_command_status(completed_cmd)?);

        // MODIFY_RQ
        let completed_cmd = cmdq.create_and_execute_command(
            CommandBuilder::new(CommandOpcode::ModifyRq) 
                .rqn(rqn), 
            &mut init_segment
        )?;
        trace!("Modify RQ status: {:?}", cmdq.get_command_status(completed_cmd)?);

        // QUERY_SQ
        // let completed_cmd = cmdq.create_and_execute_command(
        //     CommandBuilder::new(CommandOpcode::QuerySq)
        //         .sqn(sqn), 
        //     &mut init_segment
        // )?;
        // let (state, status) = cmdq.get_sq_state(completed_cmd)?;
        // trace!("Query SQ status: {:?}, state: {:?}", status, state);

        // execute QUERY_VPORT_STATE
        let completed_cmd = cmdq.create_and_execute_command(
            CommandBuilder::new(CommandOpcode::QueryVportState), 
            &mut init_segment
        )?;
        let (tx_speed, admin_state, state, status) = cmdq.get_vport_state(completed_cmd)?;
        trace!("Query Vport State status: {:?}, tx_speed: {:#X}, admin_state:{:#X}, state: {:#X}", status, tx_speed, admin_state, state); 

        // Create a flow table
        // currently we only create 1 rule, the wildcard rule.
        const NUM_RULES: u32 = 1;
        let completed_cmd = cmdq.create_and_execute_command(
            CommandBuilder::new(CommandOpcode::CreateFlowTable)
                .queue_size(NUM_RULES), 
            &mut init_segment
        )?;
        let (ft_id, status) = cmdq.get_flow_table_id(completed_cmd)?;
        trace!("Create FT status: {:?}, id: {:?}", status, ft_id);

        // create the wildcard flow group
        let completed_cmd = cmdq.create_and_execute_command(
            CommandBuilder::new(CommandOpcode::CreateFlowGroup)
                .flow_table_id(ft_id), 
            &mut init_segment
        )?;
        let (fg_id, status) = cmdq.get_flow_group_id(completed_cmd)?;
        trace!("Create FG status: {:?}, id: {:?}", status, fg_id);

        // create a TIR object for the RQ
        let completed_cmd = cmdq.create_and_execute_command(
            CommandBuilder::new(CommandOpcode::CreateTir)
                .rqn(rqn)
                .td(td), 
            &mut init_segment
        )?;
        let (tirn, status) = cmdq.get_tir_context_number(completed_cmd)?;
        trace!("Create TIR status: {:?}, tirn: {:?}", status, tirn);

        // add the wildcard entry to the flow table
        let completed_cmd = cmdq.create_and_execute_command(
            CommandBuilder::new(CommandOpcode::SetFlowTableEntry)
                .flow_table_id(ft_id)
                .flow_group_id(fg_id)
                .tirn(tirn), 
            &mut init_segment
        )?;
        trace!("Set FT entry status: {:?}", cmdq.get_command_status(completed_cmd)?);

        let completed_cmd = cmdq.create_and_execute_command(
            CommandBuilder::new(CommandOpcode::SetFlowTableRoot)
                .flow_table_id(ft_id),
            &mut init_segment
        )?;
        trace!("Set FT root status: {:?}", cmdq.get_command_status(completed_cmd)?);


        let mlx5_nic = ConnectX5Nic {
            mem_base,
            init_segment,
            command_queue: cmdq, 
            boot_pages: boot_mp,
            init_pages: init_mp,
            regular_pages: reg_mp,
            mac_addr,
            max_capabilities,
            max_mtu,
            event_queue,
            send_completion_queue: send_completion_queue,
            send_queue,
            receive_queue
        };
        
        let nic_ref = CONNECTX5_NIC.call_once(|| MutexIrqSafe::new(mlx5_nic));
        Ok(nic_ref)
    }
    
    /// Returns the memory-mapped initialization segment of the NIC
    fn map_init_segment(mem_base: PhysicalAddress) -> Result<BorrowedMappedPages<InitializationSegment, Mutable>, &'static str> {
        allocate_memory(mem_base, core::mem::size_of::<InitializationSegment>())?
            .into_borrowed_mut(0)
            .map_err(|(_mp, err)| err)
    }

    /// Allocates `num_pages` [`MappedPages`] each of the standard kernel page size [`PAGE_SIZE`].
    /// Returns a vector of the [`MappedPages`] and a vector of the [`PhysicalAddress`] of the pages.
    fn allocate_pages_for_nic(num_pages: usize) -> Result<(Vec<MappedPages>, Vec<PhysicalAddress>), &'static str> {
        let mut mp = Vec::with_capacity(num_pages);
        let mut paddr = Vec::with_capacity(num_pages);
        for _ in 0..num_pages {
            let (page, pa) = create_contiguous_mapping(PAGE_SIZE, NIC_MAPPING_FLAGS)?;
            mp.push(page);
            paddr.push(pa);
        }
        Ok((mp, paddr))
    }

    /// Returns the MAC address of the physical function 
    pub fn mac_address(&self) -> [u8; 6] {
        self.mac_addr
    }

    /// Adds a packet to be sent to the transmit queue and returns once it is sent.
    pub fn send(&mut self, buffer: TransmitBuffer) -> Result<(), &'static str> {
        let wqe_counter = self.send_queue.send(buffer.phys_addr(), &buffer);
        // self.send_completion_queue.wqe_posted(wqe_counter);
        self.send_completion_queue.check_packet_transmission(0, wqe_counter);
        self.send_completion_queue.dump();
        Ok(())
    }

    /// Adds a packet to be sent to the transmit queue.
    pub fn send_fastpath(&mut self, buffer_addr: PhysicalAddress, buffer: &[u8]) {
        self.send_queue.send(buffer_addr, buffer);
    }
}<|MERGE_RESOLUTION|>--- conflicted
+++ resolved
@@ -27,14 +27,10 @@
 
 
 use spin::Once; 
-<<<<<<< HEAD
 use alloc::{
     vec::Vec,
     boxed::Box,
 };
-=======
-use alloc::vec::Vec;
->>>>>>> 0788dcff
 use irq_safety::MutexIrqSafe;
 use memory::{PhysicalAddress, MappedPages, create_contiguous_mapping, BorrowedMappedPages, Mutable};
 use pci::PciDevice;

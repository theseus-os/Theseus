#![no_std]
#![feature(alloc)]

extern crate keycodes_ascii;
extern crate vga_buffer;
extern crate alloc;
extern crate spin;
extern crate dfqueue;
extern crate atomic_linked_list; 

extern crate spawn;
extern crate task;

#[macro_use] extern crate lazy_static;
#[macro_use] extern crate log;

// extern crate window_manager;


// temporary, should remove this once we fix crate system
extern crate console_types; 
use console_types::{ConsoleEvent, ConsoleOutputEvent};

// temporary, use until we find some other way to register commands to the terminal
// extern crate coreutils;

use vga_buffer::{VgaBuffer, ColorCode, DisplayPosition};
use keycodes_ascii::{Keycode, KeyAction, KeyEvent};
use alloc::string::String;
use alloc::string::ToString;
use alloc::vec::Vec;
use spin::{Once, Mutex};
use dfqueue::{DFQueue, DFQueueConsumer, DFQueueProducer};
use atomic_linked_list::atomic_map::AtomicMap;
use task::{RunState};



/// Calls `print!()` with an extra newilne ('\n') appended to the end. 
#[macro_export]
macro_rules! println {
    ($fmt:expr) => (print!(concat!($fmt, "\n")));
    ($fmt:expr, $($arg:tt)*) => (print!(concat!($fmt, "\n"), $($arg)*));
}

/// The main printing macro, which simply pushes an output event to the console's event queue. 
/// This ensures that only one thread (the console acting as a consumer) ever accesses the GUI.
#[macro_export]
macro_rules! print {
    ($($arg:tt)*) => ({
        use core::fmt::Write;
        use alloc::String;
        let mut s: String = String::new();
        match write!(&mut s, $($arg)*) {
            Ok(_) => { 
                if let Err(e) = $crate::print_to_console(s) {
                    error!("print!(): print_to_console failed, error: {}", e);

                }
            }
            Err(err) => {
                error!("print!(): writing to String failed, error: {}", err);
            }
        }
    });
}


// type MainFuncSignature = fn(Vec<String>) -> Result<String, &'static str>; 
type MainFuncSignature = fn(Vec<String>) -> Result<isize, &'static str>; 

lazy_static! {
    static ref CONSOLE_VGA_BUFFER: Mutex<VgaBuffer> = Mutex::new(VgaBuffer::new());
    static ref COMMAND_TABLE: AtomicMap<String, MainFuncSignature> = AtomicMap::new();
}

static PRINT_PRODUCER: Once<DFQueueProducer<ConsoleEvent>> = Once::new();


/// Queues up the given `String` to be printed out to the console.
pub fn print_to_console(s: String) -> Result<(), &'static str> {
    let output_event = ConsoleEvent::OutputEvent(ConsoleOutputEvent::new(s));
    try!(PRINT_PRODUCER.try().ok_or("Console print producer isn't yet initialized!")).enqueue(output_event);
    Ok(())
}

<<<<<<< HEAD
=======

pub fn print_to_console_str(s: &str) -> Result<(), &'static str> {
    print_to_console(String::from(s))
}


>>>>>>> b6c2b96d
/// Initializes the console by spawning a new thread to handle all console events, and creates a new event queue. 
/// This event queue's consumer is given to that console thread, and a producer reference to that queue is returned. 
/// This allows other modules to push console events onto the queue. 
pub fn init() -> Result<DFQueueProducer<ConsoleEvent>, &'static str> {
    let console_dfq: DFQueue<ConsoleEvent> = DFQueue::new();
    let console_consumer = console_dfq.into_consumer();
    let returned_producer = console_consumer.obtain_producer();
    PRINT_PRODUCER.call_once(|| {
        console_consumer.obtain_producer()
    });
    info!("console::init() trying to spawn_kthread...");
    try!(spawn::spawn_kthread(main_loop, console_consumer, String::from("console_loop"), None));
    // vga_buffer::print_str("console::init(): successfully spawned kthread!\n").unwrap();
    info!("console::init(): successfully spawned kthread!");
    build_command_table();


    try!(print_to_console(String::from(WELCOME_STRING)));
    try!(print_to_console(String::from("Console says hello!\n")));
    
    Ok(returned_producer)
}



/// the main console event-handling loop, runs on its own thread. 
/// This is the only thread that is allowed to touch the vga buffer!
/// It's an infinite loop, but will return if forced to exit because of an error. 
fn main_loop(consumer: DFQueueConsumer<ConsoleEvent>) -> Result<(), &'static str> { // Option<usize> just a placeholder because kthread functions must have one Argument right now... :(
    use core::ops::Deref;
    let mut console_input_string = String::new();
    let mut current_task_id = 0;
    // Indicates the leftmost bound that the cursor can travel
    let mut max_left_pos: u16 = 12 * 80 + 13;
    //Indicates the rightmost bound that the cursor can travel, dictated by the rightmost character typed by the user
    let mut text_offset: u16 = max_left_pos;
    // Indicates the current position of the cursor
    let mut cursor_pos: u16 = max_left_pos;

    
    try!(print_to_console(String::from("\ntype command:")));

    vga_buffer::init_cursor();
    vga_buffer::update_cursor(13,12);


    loop { 
        let event = match consumer.peek() {
            Some(ev) => ev,
            _ => { continue; }
        };

        // Resets the current task id variable once current task finishes so user can enter a new command
        if current_task_id != 0 {
            let task_ref = task::get_task(current_task_id);
            if task_ref.unwrap().read().runstate == RunState::EXITED {
                current_task_id = 0;
                try!(print_to_console(String::from("\ntype command:")));
            }
        }

        match event.deref() {
            &ConsoleEvent::ExitEvent => {
                use core::fmt::Write;
                try!(CONSOLE_VGA_BUFFER.lock().write_str("\nSmoothly exiting console main loop.\n")
                    .map_err(|_| "fmt::Error in VgaBuffer's write_str()")
                );
                return Ok(()); 
            }
            
            &ConsoleEvent::InputEvent(ref input_event) => {
                try!(handle_key_event(input_event.key_event, &mut console_input_string, 
                    &mut current_task_id, &mut max_left_pos, &mut text_offset, &mut cursor_pos));
            }
            &ConsoleEvent::OutputEvent(ref output_event) => {
                try!(CONSOLE_VGA_BUFFER.lock().write_string_with_color(&output_event.text, ColorCode::default())
                    .map_err(|_| "fmt::Error in VgaBuffer's write_string_with_color()")
                );
            }
        }

        // Updates the cursor to a new position 
        let new_x = CONSOLE_VGA_BUFFER.lock().column as u16;
        let display_line = CONSOLE_VGA_BUFFER.lock().display_line;
        let new_y = if display_line < 24 {display_line as u16} else {24 as u16};
        vga_buffer::update_cursor(new_x, new_y);

        event.mark_completed();
    }
}


fn handle_key_event(keyevent: KeyEvent, console_input_string: &mut String, current_task_id: &mut usize, 
    max_left_pos: &mut u16 ,text_offset: &mut u16 ,cursor_pos: &mut u16) -> Result<(), &'static str> {
    // Finds current coordinates of the VGA buffer
    let y = CONSOLE_VGA_BUFFER.lock().display_line as u16;
    let x = CONSOLE_VGA_BUFFER.lock().column as u16;

    // Ctrl+D or Ctrl+Alt+Del kills the OS
    if keyevent.modifiers.control && keyevent.keycode == Keycode::D
     || 
            keyevent.modifiers.control && keyevent.modifiers.alt && keyevent.keycode == Keycode::Delete {
    panic!("Ctrl+D or Ctrl+Alt+Del was pressed, abruptly (not cleanly) stopping the OS!"); //FIXME do this better, by signaling the main thread
    }
    
    // Ctrl+C kills the current task
    if keyevent.modifiers.control && keyevent.keycode == Keycode::C {
        
        if *current_task_id != 0 {
            let task_ref = task::get_task(*current_task_id);
            task_ref.unwrap().write().set_runstate(RunState::EXITED);
            // Setting this to 0 will let program know that there is no command task currently running
            *current_task_id = 0;
            try!(print_to_console(String::from("COMMAND EXITED\n")));
            console_input_string.clear();
            try!(print_to_console(String::from("\ntype command:")));
        } 
        return Ok(());
    }

    // EVERYTHING BELOW HERE WILL ONLY OCCUR ON A KEY PRESS (not key release)
    if keyevent.action != KeyAction::Pressed {
        return Ok(()); 
    }

    // Prevents any keypress below here from registering if a command is running
    if *current_task_id != 0 {
        return Ok(());
    }

    // PUT ADDITIONAL KEYBOARD-TRIGGERED BEHAVIORS HERE

        // Controls cursor movement as the user types, excluding the backspace and enter key, which are special
       if keyevent.keycode != Keycode::Enter && keyevent.keycode.to_ascii(keyevent.modifiers).is_some()
        && keyevent.keycode != Keycode::Backspace && keyevent.keycode.to_ascii(keyevent.modifiers).is_some() {
            if *text_offset == *cursor_pos {
                console_input_string.push(keyevent.keycode.to_ascii(keyevent.modifiers).unwrap());    
            } else {
                let insert_idx: usize = *cursor_pos as usize - *max_left_pos as usize;
                console_input_string.remove(insert_idx); // Take this out once you can dynamically shift buffer 
                console_input_string.insert(insert_idx,keyevent.keycode.to_ascii(keyevent.modifiers).unwrap()); 
            }
            // DON'T RETURN HERE
    }


    if keyevent.keycode == Keycode::Backspace  {
        // Prevents user from moving cursor to the left of the typing bounds
        if *cursor_pos == *max_left_pos {    
            return Ok(());
        } else {
            let remove_idx: usize =  *cursor_pos as usize - *max_left_pos as usize-1;
            console_input_string.remove(remove_idx);
            if *cursor_pos < *text_offset {console_input_string.insert(remove_idx, ' ')};
            // DON'T RETURN HERE
        }
    }

    if keyevent.keycode == Keycode::Enter && keyevent.keycode.to_ascii(keyevent.modifiers).is_some() {
        // Does nothing if the user presses enter without any command
        if console_input_string.len() == 0 {
            return Ok(());
        } else if *current_task_id != 0 { // prevents the user from trying to execute a new command while one is currently running
            try!(print_to_console(String::from("Wait until the current command is finished executing\n")));        
        } else {
            // Calls the match_command function to see if the command exists in the command table
            match match_command(console_input_string){
                Ok(command_structure) => {
                    // Spawns new thread if good
                    match run_command_new_thread(command_structure, current_task_id) {
                        Ok(()) => {
                            // try!(print_to_console(String::from("done\n")));
                        } Err(&_) => {
                            try!(print_to_console(String::from("running command on new thread failed\n")));
                        }
                    }
                } Err(&_) => {
                    try!(print_to_console(String::from("ERROR: NOT A VALID COMMAND \n")));
                    try!(print_to_console(String::from("\ntype command:")));
                }
        };
        // Clears the buffer for another command once current command is finished executing
        console_input_string.clear();
         
         // Updates the cursor tracking variables when the enter key is pressed 
        *text_offset  = y * 80 + x;
        *cursor_pos = y * 80 + x;
        *max_left_pos =  y * 80 + x;
        }
    }

    // home, end, page up, page down, up arrow, down arrow for the console
    if keyevent.keycode == Keycode::Home {
        CONSOLE_VGA_BUFFER.lock().display(DisplayPosition::Start);
        return Ok(());
    }
    if keyevent.keycode == Keycode::End {
        CONSOLE_VGA_BUFFER.lock().display(DisplayPosition::End);
        return Ok(());
    }
    if keyevent.keycode == Keycode::PageUp {
        CONSOLE_VGA_BUFFER.lock().display(DisplayPosition::Up(20));
        return Ok(());
    }
    if keyevent.keycode == Keycode::PageDown {
        CONSOLE_VGA_BUFFER.lock().display(DisplayPosition::Down(20));
        return Ok(());
    }
    if keyevent.modifiers.control && keyevent.modifiers.shift && keyevent.keycode == Keycode::Up {
        CONSOLE_VGA_BUFFER.lock().display(DisplayPosition::Up(1));
        return Ok(());
    }
    if keyevent.modifiers.control && keyevent.modifiers.shift && keyevent.keycode == Keycode::Down {
        CONSOLE_VGA_BUFFER.lock().display(DisplayPosition::Down(1));
        return Ok(());
    }

    // Moves the cursor to the left and right 
    if keyevent.keycode == Keycode::Left {
        if *cursor_pos > *max_left_pos {
            CONSOLE_VGA_BUFFER.lock().column -= 1;
            *cursor_pos -=1;
            return Ok(());
        }
    }
    if keyevent.keycode == Keycode::Right {
        if *cursor_pos < *text_offset {
            CONSOLE_VGA_BUFFER.lock().column += 1;
            *cursor_pos += 1;
            return Ok(());
        }
    }
    
    /*
        //Pass TAB event to window manager
        //Window manager consumes direction key input
        match keyevent.keycode {
            Keycode::Tab => {
                //window_manager::set_time_start();
                loop{
                    window_manager::window_switch();
                }
            }
            Keycode::Left|Keycode::Right|Keycode::Up|Keycode::Down => {
                window_manager::put_key_code(keyevent.keycode).unwrap();
            }
            _ => {}
        }

        //Pass Delete event and direction key event to 3d drawer application
        /*match keyevent.keycode {
            Keycode::Tab|Keycode::Delete|Keycode::Left|Keycode::Right|Keycode::Up|Keycode::Down => {
                graph_drawer::put_key_code(keyevent.keycode).unwrap();
            }c
            _ => {}
        }*/
    */

    match keyevent.keycode.to_ascii(keyevent.modifiers) {
        Some(c) => { 
            // we echo key presses directly to the console without queuing an event
            // trace!("  {}  ", c);
            try!(CONSOLE_VGA_BUFFER.lock().write_string_with_color(&c.to_string(), ColorCode::default())
                .map_err(|_| "fmt::Error in VgaBuffer's write_string_with_color()")
            );
            
            // adjusts the cursor tracking variables when the enter or the backspace keys are pressed
            // cursor tracking variables for all other keys are handled above
            if keyevent.keycode == Keycode::Backspace {
                if *cursor_pos == *text_offset {*text_offset -= 1;}
                *cursor_pos -= 1;
            } else if keyevent.keycode != Keycode::Enter {
                if *cursor_pos == *text_offset {*text_offset += 1;}
                *cursor_pos += 1;
            }
        }
        _ => { } 
        

    }

    // let new_x = CONSOLE_VGA_BUFFER.lock().column as u16;
    // let new_y = CONSOLE_VGA_BUFFER.lock().display_line as u16 ;
    // vga_buffer::update_cursor(new_x, new_y);

    Ok(())
}

#[derive(Debug)] // Need in order to use spawn::kthread()11
// Struct contains the command string and its arguments
struct CommandStruct {
    command_str: String,
    arguments: Vec<String>
}


fn match_command(console_input_string: &mut String) -> Result<CommandStruct, &'static str> {
    // This function parses the string that the user inputted when Enter is pressed and populates the CommandStruct
    let mut words: Vec<String> = console_input_string.split_whitespace().map(|s| s.to_string()).collect();
    let command_string = words.remove(0);
    let valid_command = COMMAND_TABLE.get(&command_string.to_string()).clone();
    // Checks if the command string returns Some or None value
    // May want to move this checking feature down to run_command_new_thread and propogate invalid command errors from there
    if valid_command.is_some() {
        let command_structure = CommandStruct {
            command_str: command_string.to_string(),
            arguments: words
        };
        return Ok(command_structure);
    }
    else {
        return Err("invalid command");
    }
}


fn run_command_new_thread(command_structure: CommandStruct, current_task_id: &mut usize) -> Result<(),&'static str> {
    // Function will execute the command on a new thread 
    let thread_execution = try!(spawn::spawn_kthread(run_command, command_structure, 
    String::from("executing command on new thread"), None));
    *current_task_id = thread_execution.read().id;
    Ok(())
}

fn run_command(command_structure: CommandStruct) {
    // This function gets passed to the spawn_thread function by necessity
    let fn_pointer: fn(Vec<String>) -> Result<isize, &'static str> = *COMMAND_TABLE.get(&command_structure.command_str.to_string()).clone().unwrap();
    print_to_console(String::from("executing command...\n")).unwrap();
    // Calls the function
    let result = fn_pointer(command_structure.arguments);
    return ();
}

extern crate coreutils;

fn build_command_table() {
    // Builds command table by mapping command string to its function pointer
    // Registers date command
    COMMAND_TABLE.insert(String::from("date"), coreutils::get_date);

    // Registers test command
    COMMAND_TABLE.insert(String::from("test"), coreutils::test);
}

// pub fn add_command(command_string: String, func: fn(Vec<&str>) -> Result<String, &'static str>) {
//     COMMAND_TABLE.insert(String::from(command_string),func);
// }

// this doesn't line up as shown here because of the escaped backslashes,
// but it lines up properly when printed :)
const WELCOME_STRING: &'static str = "\n\n
 _____ _                              
|_   _| |__   ___  ___  ___ _   _ ___ 
  | | | '_ \\ / _ \\/ __|/ _ \\ | | / __|
  | | | | | |  __/\\__ \\  __/ |_| \\__ \\
  |_| |_| |_|\\___||___/\\___|\\__,_|___/ \n\n ";<|MERGE_RESOLUTION|>--- conflicted
+++ resolved
@@ -1,21 +1,19 @@
 #![no_std]
 #![feature(alloc)]
-
 extern crate keycodes_ascii;
 extern crate vga_buffer;
-extern crate alloc;
 extern crate spin;
 extern crate dfqueue;
 extern crate atomic_linked_list; 
-
+extern crate mod_mgmt;
 extern crate spawn;
 extern crate task;
+extern crate memory;
 
 #[macro_use] extern crate lazy_static;
 #[macro_use] extern crate log;
-
+#[macro_use] extern crate alloc;
 // extern crate window_manager;
-
 
 // temporary, should remove this once we fix crate system
 extern crate console_types; 
@@ -31,9 +29,6 @@
 use alloc::vec::Vec;
 use spin::{Once, Mutex};
 use dfqueue::{DFQueue, DFQueueConsumer, DFQueueProducer};
-use atomic_linked_list::atomic_map::AtomicMap;
-use task::{RunState};
-
 
 
 /// Calls `print!()` with an extra newilne ('\n') appended to the end. 
@@ -67,11 +62,10 @@
 
 
 // type MainFuncSignature = fn(Vec<String>) -> Result<String, &'static str>; 
-type MainFuncSignature = fn(Vec<String>) -> Result<isize, &'static str>; 
+// This is the function signature that all new application modules must implement
 
 lazy_static! {
     static ref CONSOLE_VGA_BUFFER: Mutex<VgaBuffer> = Mutex::new(VgaBuffer::new());
-    static ref COMMAND_TABLE: AtomicMap<String, MainFuncSignature> = AtomicMap::new();
 }
 
 static PRINT_PRODUCER: Once<DFQueueProducer<ConsoleEvent>> = Once::new();
@@ -84,15 +78,6 @@
     Ok(())
 }
 
-<<<<<<< HEAD
-=======
-
-pub fn print_to_console_str(s: &str) -> Result<(), &'static str> {
-    print_to_console(String::from(s))
-}
-
-
->>>>>>> b6c2b96d
 /// Initializes the console by spawning a new thread to handle all console events, and creates a new event queue. 
 /// This event queue's consumer is given to that console thread, and a producer reference to that queue is returned. 
 /// This allows other modules to push console events onto the queue. 
@@ -107,11 +92,10 @@
     try!(spawn::spawn_kthread(main_loop, console_consumer, String::from("console_loop"), None));
     // vga_buffer::print_str("console::init(): successfully spawned kthread!\n").unwrap();
     info!("console::init(): successfully spawned kthread!");
-    build_command_table();
-
 
     try!(print_to_console(String::from(WELCOME_STRING)));
     try!(print_to_console(String::from("Console says hello!\n")));
+    try!(print_to_console(String::from("Press Ctrl+C to quit a task\n")));
     
     Ok(returned_producer)
 }
@@ -134,7 +118,7 @@
 
     
     try!(print_to_console(String::from("\ntype command:")));
-
+    // initializes the cursor to the starting position
     vga_buffer::init_cursor();
     vga_buffer::update_cursor(13,12);
 
@@ -145,14 +129,45 @@
             _ => { continue; }
         };
 
-        // Resets the current task id variable once current task finishes so user can enter a new command
+        // Constantly checks to see if command thread has finished or manually killed
+        // task id is 0 if there are no command line tasks running
         if current_task_id != 0 {
-            let task_ref = task::get_task(current_task_id);
-            if task_ref.unwrap().read().runstate == RunState::EXITED {
-                current_task_id = 0;
-                try!(print_to_console(String::from("\ntype command:")));
-            }
-        }
+            // gets the task from the current task id variable
+            let result = task::get_task(current_task_id);
+            if let Some(ref task_result)  = result {
+                let end_task = task_result.read();
+                let exit_result = end_task.get_exit_value();
+                // match statement will see if the task has finished with an exit value yet
+                match exit_result {
+                    Some(exit_val) => {
+                        let my_exit_val = exit_val.clone();
+                        match my_exit_val {
+                            // if the task finishes successfully
+                            Ok(boxed_val) => {
+                                if boxed_val.downcast_ref::<isize>().is_some() {
+                                    print_to_console(format!("finished with exit value {:?}\n", boxed_val.downcast_ref::<isize>().unwrap()))?;
+                                }
+                            },
+                            // if the user presses Ctrl+C
+                            Err(task::KillReason::Requested) => {
+                                try!(print_to_console(format!("\ncommand manually aborted\n")));
+                            }
+                            // catches any other errors
+                            Err(_) => {
+                                try!(print_to_console(String::from("\ntask could not be run\n")));
+                            },
+                        }
+                        // Resets the current task id to be ready for the next command
+                        current_task_id = 0;
+                        try!(print_to_console(String::from("\ntype command:")));
+                    },
+                    // None value indicates task has not yet finished so does nothing
+                    None => {
+                    },
+                }
+            }   
+        }
+        
 
         match event.deref() {
             &ConsoleEvent::ExitEvent => {
@@ -179,7 +194,6 @@
         let display_line = CONSOLE_VGA_BUFFER.lock().display_line;
         let new_y = if display_line < 24 {display_line as u16} else {24 as u16};
         vga_buffer::update_cursor(new_x, new_y);
-
         event.mark_completed();
     }
 }
@@ -197,18 +211,15 @@
             keyevent.modifiers.control && keyevent.modifiers.alt && keyevent.keycode == Keycode::Delete {
     panic!("Ctrl+D or Ctrl+Alt+Del was pressed, abruptly (not cleanly) stopping the OS!"); //FIXME do this better, by signaling the main thread
     }
-    
-    // Ctrl+C kills the current task
+
+    // Ctrl+C signals the main loop to exit the task
     if keyevent.modifiers.control && keyevent.keycode == Keycode::C {
         
         if *current_task_id != 0 {
             let task_ref = task::get_task(*current_task_id);
-            task_ref.unwrap().write().set_runstate(RunState::EXITED);
-            // Setting this to 0 will let program know that there is no command task currently running
-            *current_task_id = 0;
-            try!(print_to_console(String::from("COMMAND EXITED\n")));
-            console_input_string.clear();
-            try!(print_to_console(String::from("\ntype command:")));
+            if task_ref.is_some() {
+                let _result = task_ref.unwrap().write().kill(task::KillReason::Requested);
+            }
         } 
         return Ok(());
     }
@@ -225,19 +236,23 @@
 
     // PUT ADDITIONAL KEYBOARD-TRIGGERED BEHAVIORS HERE
 
-        // Controls cursor movement as the user types, excluding the backspace and enter key, which are special
-       if keyevent.keycode != Keycode::Enter && keyevent.keycode.to_ascii(keyevent.modifiers).is_some()
+    // Controls cursor movement as the user types, excluding the backspace and enter key, which are special
+    if keyevent.keycode != Keycode::Enter && keyevent.keycode.to_ascii(keyevent.modifiers).is_some()
         && keyevent.keycode != Keycode::Backspace && keyevent.keycode.to_ascii(keyevent.modifiers).is_some() {
             if *text_offset == *cursor_pos {
-                console_input_string.push(keyevent.keycode.to_ascii(keyevent.modifiers).unwrap());    
+                if keyevent.keycode.to_ascii(keyevent.modifiers).is_some() {
+                    console_input_string.push(keyevent.keycode.to_ascii(keyevent.modifiers).unwrap());    
+                }
             } else {
+                // controls cursor movement and associated variables if the cursor is not at the end of the current line
                 let insert_idx: usize = *cursor_pos as usize - *max_left_pos as usize;
                 console_input_string.remove(insert_idx); // Take this out once you can dynamically shift buffer 
-                console_input_string.insert(insert_idx,keyevent.keycode.to_ascii(keyevent.modifiers).unwrap()); 
+                if keyevent.keycode.to_ascii(keyevent.modifiers).is_some() {
+                    console_input_string.insert(insert_idx,keyevent.keycode.to_ascii(keyevent.modifiers).unwrap()); 
+                }
             }
             // DON'T RETURN HERE
     }
-
 
     if keyevent.keycode == Keycode::Backspace  {
         // Prevents user from moving cursor to the left of the typing bounds
@@ -258,21 +273,21 @@
         } else if *current_task_id != 0 { // prevents the user from trying to execute a new command while one is currently running
             try!(print_to_console(String::from("Wait until the current command is finished executing\n")));        
         } else {
-            // Calls the match_command function to see if the command exists in the command table
-            match match_command(console_input_string){
-                Ok(command_structure) => {
-                    // Spawns new thread if good
-                    match run_command_new_thread(command_structure, current_task_id) {
-                        Ok(()) => {
-                            // try!(print_to_console(String::from("done\n")));
-                        } Err(&_) => {
-                            try!(print_to_console(String::from("running command on new thread failed\n")));
-                        }
+            // Calls the parse_input function to see if the command exists in the command table
+            let command_structure = parse_input(console_input_string);
+            match run_command_new_thread(command_structure, current_task_id) {
+                    Ok(()) => {
+                        // try!(print_to_console(String::from("done\n")));
+                    } Err("Error: no module with this name found!") => {
+                        try!(print_to_console(String::from("command not found\n")));
+                        try!(print_to_console(String::from("\ntype command: ")));
+                    
+                    } Err(&_) => {
+                        try!(print_to_console(String::from("running command on new thread failed\n")));
+                        try!(print_to_console(String::from("\ntype command: ")));
                     }
-                } Err(&_) => {
-                    try!(print_to_console(String::from("ERROR: NOT A VALID COMMAND \n")));
-                    try!(print_to_console(String::from("\ntype command:")));
-                }
+                }
+
         };
         // Clears the buffer for another command once current command is finished executing
         console_input_string.clear();
@@ -281,7 +296,7 @@
         *text_offset  = y * 80 + x;
         *cursor_pos = y * 80 + x;
         *max_left_pos =  y * 80 + x;
-        }
+        
     }
 
     // home, end, page up, page down, up arrow, down arrow for the console
@@ -336,7 +351,7 @@
                     window_manager::window_switch();
                 }
             }
-            Keycode::Left|Keycode::Right|Keycode::Up|Keycode::Down => {
+            Keycode::LeCOMMAND EXITft|Keycode::Right|Keycode::Up|Keycode::Down => {
                 window_manager::put_key_code(keyevent.keycode).unwrap();
             }
             _ => {}
@@ -348,8 +363,9 @@
                 graph_drawer::put_key_code(keyevent.keycode).unwrap();
             }c
             _ => {}
-        }*/
+        } */
     */
+    
 
     match keyevent.keycode.to_ascii(keyevent.modifiers) {
         Some(c) => { 
@@ -370,13 +386,7 @@
             }
         }
         _ => { } 
-        
-
-    }
-
-    // let new_x = CONSOLE_VGA_BUFFER.lock().column as u16;
-    // let new_y = CONSOLE_VGA_BUFFER.lock().display_line as u16 ;
-    // vga_buffer::update_cursor(new_x, new_y);
+    }
 
     Ok(())
 }
@@ -389,60 +399,51 @@
 }
 
 
-fn match_command(console_input_string: &mut String) -> Result<CommandStruct, &'static str> {
+fn parse_input(console_input_string: &mut String) -> CommandStruct {
     // This function parses the string that the user inputted when Enter is pressed and populates the CommandStruct
     let mut words: Vec<String> = console_input_string.split_whitespace().map(|s| s.to_string()).collect();
-    let command_string = words.remove(0);
-    let valid_command = COMMAND_TABLE.get(&command_string.to_string()).clone();
-    // Checks if the command string returns Some or None value
-    // May want to move this checking feature down to run_command_new_thread and propogate invalid command errors from there
-    if valid_command.is_some() {
-        let command_structure = CommandStruct {
-            command_str: command_string.to_string(),
-            arguments: words
-        };
-        return Ok(command_structure);
-    }
-    else {
-        return Err("invalid command");
-    }
+    let mut command_string = words.remove(0);
+    // Formats the string into the application module syntax
+    command_string.insert(0, '_');
+    command_string.insert(0, 'a');
+    command_string.insert(0, '_');
+    command_string.insert(0, '_');
+    // Forms command structure to pass to the function that runs command on the new thread
+    let command_structure = CommandStruct {
+        command_str: command_string.to_string(),
+        arguments: words
+    };
+    return command_structure;
+
 }
 
 
 fn run_command_new_thread(command_structure: CommandStruct, current_task_id: &mut usize) -> Result<(),&'static str> {
     // Function will execute the command on a new thread 
-    let thread_execution = try!(spawn::spawn_kthread(run_command, command_structure, 
-    String::from("executing command on new thread"), None));
-    *current_task_id = thread_execution.read().id;
-    Ok(())
-}
-
-fn run_command(command_structure: CommandStruct) {
-    // This function gets passed to the spawn_thread function by necessity
-    let fn_pointer: fn(Vec<String>) -> Result<isize, &'static str> = *COMMAND_TABLE.get(&command_structure.command_str.to_string()).clone().unwrap();
-    print_to_console(String::from("executing command...\n")).unwrap();
-    // Calls the function
-    let result = fn_pointer(command_structure.arguments);
-    return ();
-}
-
-extern crate coreutils;
-
-fn build_command_table() {
-    // Builds command table by mapping command string to its function pointer
-    // Registers date command
-    COMMAND_TABLE.insert(String::from("date"), coreutils::get_date);
-
-    // Registers test command
-    COMMAND_TABLE.insert(String::from("test"), coreutils::test);
-}
-
-// pub fn add_command(command_string: String, func: fn(Vec<&str>) -> Result<String, &'static str>) {
-//     COMMAND_TABLE.insert(String::from(command_string),func);
-// }
-
-// this doesn't line up as shown here because of the escaped backslashes,
-// but it lines up properly when printed :)
+    use memory; 
+    let module = memory::get_module(&command_structure.command_str).ok_or("Error: no module with this name found!")?;
+    let args = command_structure.arguments;
+
+    #[cfg(feature = "loadable")]
+    {
+        let section = mod_mgmt::metadata::get_symbol("spawn::spawn_application").upgrade().ok_or("no symbol: spawn::spawn_application")?;
+        let mut space = 0;
+        let func: & fn(&ModuleArea, Vec<String>, Option<String>, Option<u8>) -> Result<TaskRef, &'static str> = 
+            section.mapped_pages()
+            .ok_or("Couldn't get section's mapped_pages for \"spawn::spawn_application\"")?
+            .as_func(section.mapped_pages_offset(), &mut space)?; 
+        func(module, args, None, None)?;
+    }
+    #[cfg(not(feature = "loadable"))]
+    {
+        let taskref = spawn::spawn_application(module, args, None, None)?;
+        // Gets the task id so we can reference this task if we need to kill it with Ctrl+C
+        *current_task_id = taskref.read().id;
+        return Ok(());
+    }
+    
+}
+
 const WELCOME_STRING: &'static str = "\n\n
  _____ _                              
 |_   _| |__   ___  ___  ___ _   _ ___ 

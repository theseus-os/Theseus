[package]
name = "net"
version = "0.1.0"
description = "Network device abstractions"
edition = "2021"

[dependencies]
heapless = "0.7.8"
log = "0.4.8"
nic_buffers = { path = "../nic_buffers" }
random = { path = "../random" }
spin = "0.9"
<<<<<<< HEAD
sync_block = { path = "../sync_block" }
=======
sync_irq = { path = "../../libs/sync_irq" }
>>>>>>> fe7d82a8

[dependencies.smoltcp]
# TODO: move to patch in root Cargo.toml after removing legacy net interface
git = "https://github.com/smoltcp-rs/smoltcp"
default-features = false
features = [
    "alloc",
    "socket-raw",
    "socket-udp",
    "socket-tcp",
    "socket-icmp",
    "proto-ipv4",
    "proto-ipv6",
    "medium-ethernet",
]<|MERGE_RESOLUTION|>--- conflicted
+++ resolved
@@ -10,11 +10,8 @@
 nic_buffers = { path = "../nic_buffers" }
 random = { path = "../random" }
 spin = "0.9"
-<<<<<<< HEAD
 sync_block = { path = "../sync_block" }
-=======
 sync_irq = { path = "../../libs/sync_irq" }
->>>>>>> fe7d82a8
 
 [dependencies.smoltcp]
 # TODO: move to patch in root Cargo.toml after removing legacy net interface

--- conflicted
+++ resolved
@@ -144,18 +144,8 @@
         unsafe { self.buffer.as_mut() }
     }
 }
-<<<<<<< HEAD
-impl fmt::Write for VgaBuffer {
-    fn write_str(&mut self, s: &str) -> ::core::fmt::Result {
-        // Write *directly* to the logger sink instead of using
-        // the `log` crate's macros, which could cause an
-        // infinite loop when mirror_to_serial is enabled.
-        let ret = logger::write_str(s); 
-        
-=======
 impl Write for VgaBuffer {
     fn write_str(&mut self, s: &str) -> fmt::Result {
->>>>>>> 3c13ec16
         for byte in s.bytes() {
             self.write_byte(byte)
         }

//! The vga buffer that implements basic printing in VGA text mode.

#![no_std]
#![feature(alloc)]
#![feature(const_fn)]
#![feature(unique)]

extern crate spin;
extern crate volatile;
extern crate alloc;
extern crate serial_port;
extern crate kernel_config;
// #[macro_use] extern crate log;

use core::ptr::Unique;
use core::cmp::min;
use core::fmt;
// use core::slice;
use core::mem;
use spin::Mutex;
use volatile::Volatile;
use alloc::string::String;
use alloc::Vec;
use kernel_config::memory::KERNEL_OFFSET;

/// defined by x86's physical memory maps
const VGA_BUFFER_VIRTUAL_ADDR: usize = 0xb8000 + KERNEL_OFFSET;

/// height of the VGA text window
const BUFFER_HEIGHT: usize = 25;
/// width of the VGA text window
const BUFFER_WIDTH: usize = 80;

<<<<<<< HEAD
lazy_static! {
    static ref VGA_WRITER: SSCached<Mutex<VgaWriter>> = {
        let vga_writer = VgaWriter {
            column_position: 0,
            buffer: unsafe { Unique::new_unchecked((VGA_BUFFER_PHYSICAL_ADDR + KERNEL_OFFSET) as *mut _) },
        };
        insert_state(Mutex::new(vga_writer));
        get_state::<Mutex<VgaWriter>>()
    };
}
=======

// #[macro_export] pub mod raw;
pub mod raw;

>>>>>>> 99a96742

/// Specifies where we want to scroll the display, and by how much
#[derive(Debug)]
pub enum DisplayPosition {
    /// Move the display to the very top of the VgaBuffer
    Start,
    /// Refresh the display without scrolling it
    Same, 
    /// Move the display down by the specified number of lines
    Down(usize),
    /// Move the display up by the specified number of lines
    Up(usize),
    /// Move the display to the very end of the VgaBuffer
    End
}


type Line = [ScreenChar; BUFFER_WIDTH];

const BLANK_LINE: Line = [ScreenChar::new(b' ', ColorCode::new(Color::LightGreen, Color::Black)); BUFFER_WIDTH];


/// An instance of a VGA text buffer which can be displayed to the screen.
pub struct VgaBuffer {
    /// the index of the line that is currently being displayed
    display_line: usize,
    /// whether the display is locked to scroll with the end and show new lines as printed
    display_scroll_end: bool,
    /// the column position in the last line where the next character will go
    column: usize,
    /// the actual buffer memory that can be written to the VGA memory
    lines: Vec<Line>,
}

impl VgaBuffer {
    /// Create a new VgaBuffer.
    pub fn new() -> VgaBuffer {
        VgaBuffer::with_capacity(1000)
    }

    // Create a new VgaBuffer with the given capacity, specified in number of lines. 
    pub fn with_capacity(num_initial_lines: usize) -> VgaBuffer {
        let first_line = BLANK_LINE;
        let mut lines = Vec::with_capacity(num_initial_lines);
        lines.push(first_line);

        VgaBuffer {
            display_line: 0,
            display_scroll_end: true,
            column: 0,
            lines: lines,
        }
    }
    

    pub fn write_str_with_color(&mut self, s: &str, color: ColorCode) {
        for byte in s.bytes() {
            match byte {
                // handle new line
                b'\n' => {
                    self.new_line(color);
                }

                // handle backspace
                // 0x08 => { }

                // all other regular bytes
                byte => {
                    {
                        let mut curr_line = self.lines.last_mut().unwrap();
                        curr_line[self.column] = ScreenChar::new(byte, color);
                    }
                    self.column += 1;

                    if self.column == BUFFER_WIDTH { // wrap to a new line
                        self.new_line(color); 
                    }
                }
            }
        }

        // refresh the VGA text display if the changes would be visible on screen
        // i.e., if the end of the vga buffer is visible
        let last_line = self.lines.len() - 1;;
        if  self.display_scroll_end || 
            (last_line >= self.display_line && last_line <= (self.display_line + BUFFER_HEIGHT))
        {
            self.display(DisplayPosition::End);
        }
        
        // // refresh the VGA text display if the changes would be visible on screen
        // // keep in mind the latest write to the VGA buffer is always written into the last element of self.lines
        // let display_line = self.display_line;
        // let written_line = self.lines.len();
        // if written_line >= display_line && written_line <= display_line + BUFFER_HEIGHT {
        //     // the recent write will be visible
        //     self.display(DisplayPosition::Same);
        // }

    }


    pub fn write_string_with_color(&mut self, s: &String, color: ColorCode) {
        self.write_str_with_color(s.as_str(), color);
    }


    pub fn write_args(&mut self, args: fmt::Arguments) -> fmt::Result {
        use core::fmt::Write;
        self.write_fmt(args)
    }

    /// To create a new line, this function does the following:
    /// 1) Clears the rest of the current line.
    /// 2) Resets the column index to 0 (beginning of next line).
    /// 3) Allocates a new Line and pushes it to the `lines` Vec.
    fn new_line(&mut self, color: ColorCode) {
        // clear out the rest of the current line
        let ref mut lines = self.lines;
        for c in self.column .. BUFFER_WIDTH {
            lines.last_mut().unwrap()[c] = ScreenChar::new(b' ', color);
        }
        
        self.column = 0; 
        lines.push([ScreenChar::new(b' ', color); BUFFER_WIDTH]);
    }



<<<<<<< HEAD
pub struct VgaWriter {
    column_position: usize,
    buffer: Unique<Buffer>,
}
impl VgaWriter {
    pub fn write_byte_with_color(&mut self, byte: u8, color_code: ColorCode) {
        /*match byte {
            b'\n' => self.new_line(),
            byte => {
                if self.column_position >= BUFFER_WIDTH {
                    self.new_line();
=======
    /// Displays this VgaBuffer at the given string offset by flushing it to the screen.
    pub fn display(&mut self, position: DisplayPosition) {
        // trace!("VgaBuffer::display(): position {:?}", position);
        let (start, end) = match position {
            DisplayPosition::Start => {
                self.display_scroll_end = false;
                self.display_line = 0;
                (0, BUFFER_HEIGHT)
            }
            DisplayPosition::Up(u) => {
                if self.display_scroll_end {
                    // handle the case when it was previously at the end, but then scrolled up
                    self.display_line = self.display_line.saturating_sub(BUFFER_HEIGHT);
>>>>>>> 99a96742
                }
                self.display_scroll_end = false;
                self.display_line = self.display_line.saturating_sub(u);
                (self.display_line, self.display_line.saturating_add(BUFFER_HEIGHT))
            }
<<<<<<< HEAD
        }*/
    }
    
    pub fn write_byte(&mut self, byte: u8) {
        self.write_byte_with_color(byte, ColorCode::default())
    }
=======
            DisplayPosition::Down(d) => {
                if self.display_scroll_end {
                    // do nothing if we're already locked to the end
                }
                else {
                    self.display_line = self.display_line.saturating_add(d);
                    if self.display_line + BUFFER_HEIGHT >= self.lines.len() {
                        self.display_scroll_end = true;
                        self.display_line = self.lines.len() - 1;
                    }
                }
                (self.display_line, self.display_line.saturating_add(BUFFER_HEIGHT))
            }
            DisplayPosition::Same => {
                (self.display_line, self.display_line.saturating_add(BUFFER_HEIGHT))
            }
            DisplayPosition::End => {
                self.display_scroll_end = true;
                self.display_line = self.lines.len() - 1;
                (self.display_line, self.display_line.saturating_add(BUFFER_HEIGHT))
            }
        };

        // trace!("   initial start {}, end {}", start, end);
        // if we're displaying the end of the VgaBuffer, the range of characters displayed needs to start before that
        let start = if start == (self.lines.len() - 1) {
            start.saturating_sub(BUFFER_HEIGHT - 1)
        } else {
            start
        };
        let end = min(end, self.lines.len());       // ending line must be within the bounds of the buffer (exclusive)
        let num_lines = end - start;
        
        // trace!("   adjusted start {}, end {}, num_lines {}", start, end, num_lines);

        // use volatile memory to ensure the writes happen every time
        use core::ptr::write_volatile;
        unsafe {
            // write the lines that we *can* get from the buffer
            for (i, line) in (start .. end).enumerate() {
                let addr = (VGA_BUFFER_VIRTUAL_ADDR + i * mem::size_of::<Line>()) as *mut Line;
                // trace!("   writing line ({}, {}) at addr {:#X}", i, line, addr as usize);
                write_volatile(addr, self.lines[line]);
            }
>>>>>>> 99a96742

            // fill the rest of the space, if any, with blank lines
             if num_lines < BUFFER_HEIGHT {
                for i in num_lines .. BUFFER_HEIGHT {
                    let addr = (VGA_BUFFER_VIRTUAL_ADDR + i * mem::size_of::<Line>()) as *mut Line;
                    // trace!("   writing BLANK ({}) at addr {:#X}", i, addr as usize);
                    write_volatile(addr, BLANK_LINE);
                }
             }
        }


<<<<<<< HEAD
    fn new_line(&mut self) {
        /*for row in 1..BUFFER_HEIGHT {
            for col in 0..BUFFER_WIDTH {
                let buffer = self.buffer();
                let character = buffer.chars[row][col].read();
                buffer.chars[row - 1][col].write(character);
            }
        }
        self.clear_row(BUFFER_HEIGHT - 1);
        self.column_position = 0;*/
    }

    fn clear_row(&mut self, row: usize) {
        /*let blank = ScreenChar {
            ascii_character: b' ',
            color_code: ColorCode::default()
        };
        for col in 0..BUFFER_WIDTH {
            self.buffer().chars[row][col].write(blank);
        }*/
    }
=======
        // // here, we do the actual writing of the VGA memory
        // unsafe {
        //     // copy lines from the our VgaBuffer to the VGA text memory
        //     let dest = slice::from_raw_parts_mut((VGA_BUFFER_VIRTUAL_ADDR as *mut Line), num_lines);
        //     dest.copy_from_slice(&self.lines[start .. end]);
            
        //     // if the buffer is too small, fill in the rest of the lines
        //     if num_lines < BUFFER_HEIGHT {
        //         let start = BUFFER_HEIGHT - num_lines;
        //         for line in start .. BUFFER_HEIGHT {
        //             let dest = slice::from_raw_parts_mut((VGA_BUFFER_VIRTUAL_ADDR + (line * mem::size_of::<Line>())) as *mut ScreenChar, BUFFER_WIDTH); // copy 1 line at a time
        //             dest.copy_from_slice(&BLANK_LINE);
        //         }
        //     }
        // }
    }

>>>>>>> 99a96742
}

impl fmt::Write for VgaBuffer {
    fn write_str(&mut self, s: &str) -> ::core::fmt::Result {
        let ret = serial_port::write_str(s); // mirror to serial port
        self.write_str_with_color(s, ColorCode::default());
        ret
    }
}

#[allow(dead_code)]
#[derive(Debug, Clone, Copy)]
#[repr(u8)]
pub enum Color {
    Black = 0,
    Blue = 1,
    Green = 2,
    Cyan = 3,
    Red = 4,
    Magenta = 5,
    Brown = 6,
    LightGray = 7,
    DarkGray = 8,
    LightBlue = 9,
    LightGreen = 10,
    LightCyan = 11,
    LightRed = 12,
    Pink = 13,
    Yellow = 14,
    White = 15,
}

#[derive(Debug, Clone, Copy)]
pub struct ColorCode(u8);

impl ColorCode {
    pub const fn new(foreground: Color, background: Color) -> ColorCode {
        ColorCode((background as u8) << 4 | (foreground as u8))
    }
}

impl Default for ColorCode {
	fn default() -> ColorCode {
		ColorCode::new(Color::LightGreen, Color::Black)
	}

}

#[derive(Debug, Clone, Copy)]
#[repr(C)]
pub struct ScreenChar {
    ascii_character: u8,
    color_code: ColorCode,
}
impl ScreenChar {
    pub const fn new(ascii: u8, color: ColorCode) -> ScreenChar {
        ScreenChar {
            ascii_character: ascii,
            color_code: color,
        }
    }
}<|MERGE_RESOLUTION|>--- conflicted
+++ resolved
@@ -31,23 +31,9 @@
 /// width of the VGA text window
 const BUFFER_WIDTH: usize = 80;
 
-<<<<<<< HEAD
-lazy_static! {
-    static ref VGA_WRITER: SSCached<Mutex<VgaWriter>> = {
-        let vga_writer = VgaWriter {
-            column_position: 0,
-            buffer: unsafe { Unique::new_unchecked((VGA_BUFFER_PHYSICAL_ADDR + KERNEL_OFFSET) as *mut _) },
-        };
-        insert_state(Mutex::new(vga_writer));
-        get_state::<Mutex<VgaWriter>>()
-    };
-}
-=======
-
 // #[macro_export] pub mod raw;
 pub mod raw;
 
->>>>>>> 99a96742
 
 /// Specifies where we want to scroll the display, and by how much
 #[derive(Debug)]
@@ -177,19 +163,6 @@
 
 
 
-<<<<<<< HEAD
-pub struct VgaWriter {
-    column_position: usize,
-    buffer: Unique<Buffer>,
-}
-impl VgaWriter {
-    pub fn write_byte_with_color(&mut self, byte: u8, color_code: ColorCode) {
-        /*match byte {
-            b'\n' => self.new_line(),
-            byte => {
-                if self.column_position >= BUFFER_WIDTH {
-                    self.new_line();
-=======
     /// Displays this VgaBuffer at the given string offset by flushing it to the screen.
     pub fn display(&mut self, position: DisplayPosition) {
         // trace!("VgaBuffer::display(): position {:?}", position);
@@ -203,20 +176,11 @@
                 if self.display_scroll_end {
                     // handle the case when it was previously at the end, but then scrolled up
                     self.display_line = self.display_line.saturating_sub(BUFFER_HEIGHT);
->>>>>>> 99a96742
                 }
                 self.display_scroll_end = false;
                 self.display_line = self.display_line.saturating_sub(u);
                 (self.display_line, self.display_line.saturating_add(BUFFER_HEIGHT))
             }
-<<<<<<< HEAD
-        }*/
-    }
-    
-    pub fn write_byte(&mut self, byte: u8) {
-        self.write_byte_with_color(byte, ColorCode::default())
-    }
-=======
             DisplayPosition::Down(d) => {
                 if self.display_scroll_end {
                     // do nothing if we're already locked to the end
@@ -261,7 +225,6 @@
                 // trace!("   writing line ({}, {}) at addr {:#X}", i, line, addr as usize);
                 write_volatile(addr, self.lines[line]);
             }
->>>>>>> 99a96742
 
             // fill the rest of the space, if any, with blank lines
              if num_lines < BUFFER_HEIGHT {
@@ -274,29 +237,6 @@
         }
 
 
-<<<<<<< HEAD
-    fn new_line(&mut self) {
-        /*for row in 1..BUFFER_HEIGHT {
-            for col in 0..BUFFER_WIDTH {
-                let buffer = self.buffer();
-                let character = buffer.chars[row][col].read();
-                buffer.chars[row - 1][col].write(character);
-            }
-        }
-        self.clear_row(BUFFER_HEIGHT - 1);
-        self.column_position = 0;*/
-    }
-
-    fn clear_row(&mut self, row: usize) {
-        /*let blank = ScreenChar {
-            ascii_character: b' ',
-            color_code: ColorCode::default()
-        };
-        for col in 0..BUFFER_WIDTH {
-            self.buffer().chars[row][col].write(blank);
-        }*/
-    }
-=======
         // // here, we do the actual writing of the VGA memory
         // unsafe {
         //     // copy lines from the our VgaBuffer to the VGA text memory
@@ -314,7 +254,6 @@
         // }
     }
 
->>>>>>> 99a96742
 }
 
 impl fmt::Write for VgaBuffer {

--- conflicted
+++ resolved
@@ -12,12 +12,6 @@
 extern crate volatile;
 
 
-<<<<<<< HEAD
-
-// Andrew: refernece note below
-
-=======
->>>>>>> a71fdcb0
 use core::fmt;
 use core::ptr::Unique;
 use spin::Mutex;

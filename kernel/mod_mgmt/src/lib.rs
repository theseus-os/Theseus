--- conflicted
+++ resolved
@@ -1207,26 +1207,6 @@
                 if (size == 0) || (sec.flags() & SHF_ALLOC == 0) {
                     continue; // skip non-allocated sections (they're useless)
                 }
-<<<<<<< HEAD
-                (no_hash.to_string(), hash.map(str::to_string))
-            };
-            
-            let sec_vaddr = usize::from_str_radix(sec_vaddr, 16).map_err(|e| {
-                error!("parse_nano_core_symbols(): error parsing virtual address Value at line {}: {:?}\n    line: {}", _line_num + 1, e, line);
-                "parse_nano_core_symbols(): couldn't parse virtual address (value column)"
-            })?;
-            let sec_size = usize::from_str_radix(sec_size, 10)
-                .or_else(|e| {
-                    sec_size.get(2 ..).ok_or(e).and_then(|sec_size_hex| 
-                        usize::from_str_radix(sec_size_hex, 16)
-                    )
-                })
-                .map_err(|e| {
-                    error!("parse_nano_core_symbols(): error parsing size at line {}: {:?}\n    line: {}", _line_num + 1, e, line);
-                    "parse_nano_core_symbols(): couldn't parse size column"
-                })?; 
-=======
->>>>>>> 4236f345
 
                 let align = sec.align() as usize;
                 let addend = round_up_power_of_two(size, align);

#![allow(clippy::blocks_in_if_conditions)]
#![no_std]
#![feature(int_roundings)]
#![feature(let_chains)]

#[macro_use] extern crate alloc;
#[macro_use] extern crate log;

use core::{fmt, ops::{Deref, Range}};
use alloc::{
    collections::{BTreeMap, btree_map, BTreeSet},
    string::{String, ToString},
    sync::{Arc, Weak}, vec::Vec
};
use spin::{Mutex, Once};
use xmas_elf::{ElfFile, sections::{SHF_ALLOC, SHF_EXECINSTR, SHF_TLS, SHF_WRITE, SectionData, ShType}, symbol_table::{Binding, Type}};
use memory::{MmiRef, MemoryManagementInfo, VirtualAddress, MappedPages, PteFlags, allocate_pages_by_bytes, allocate_frames_by_bytes_at, PageRange, allocate_pages_by_bytes_in_range};
use bootloader_modules::BootloaderModule;
use cow_arc::CowArc;
use rustc_demangle::demangle;
use qp_trie::Trie;
use fs_node::{FileOrDir, File, FileRef, DirRef};
use vfs_node::VFSDirectory;
use path::Path;
use memfs::MemFile;
use hashbrown::HashMap;

pub use local_storage_initializer::{TlsInitializer, TlsDataImage};
pub use crate_name_utils::*;
pub use crate_metadata::*;

pub mod parse_nano_core;
pub mod replace_nano_core_crates;
mod serde;


/// The name of the directory that contains all of the CrateNamespace files.
pub const NAMESPACES_DIRECTORY_NAME: &str = "namespaces";

/// The name of the directory that contains all other "extra_files" contents.
pub const EXTRA_FILES_DIRECTORY_NAME: &str = "extra_files";
const EXTRA_FILES_DIRECTORY_DELIMITER: char = '!';

/// The initial `CrateNamespace` that all kernel crates are added to by default.
static INITIAL_KERNEL_NAMESPACE: Once<Arc<CrateNamespace>> = Once::new();

/// The flag identifying CLS sections.
///
/// This must be kept in sync with `update_cls_section_flags`.
const CLS_SECTION_FLAG: u64 = 0x100000;

/// The flag identifying CLS symbols.
///
/// This must be kept in sync with `update_cls_section_flags`.
const CLS_SYMBOL_TYPE: Type = Type::OsSpecific(0xa);

/// Returns a reference to the default kernel namespace, 
/// which must exist because it contains the initially-loaded kernel crates. 
/// Returns None if the default namespace hasn't yet been initialized.
pub fn get_initial_kernel_namespace() -> Option<&'static Arc<CrateNamespace>> {
    INITIAL_KERNEL_NAMESPACE.get()
}

/// Returns the top-level directory that contains all of the namespaces. 
pub fn get_namespaces_directory() -> Option<DirRef> {
    root::get_root().lock().get_dir(NAMESPACES_DIRECTORY_NAME)
}

/// The thread-local storage (TLS) area "image" that is used as the initial data for each `Task`.
/// When spawning a new task, the new task will create its own local TLS area
/// with this `TlsInitializer` as the initial data values.
///
/// # Implementation Notes/Shortcomings
/// Currently, a single system-wide `TlsInitializer` instance is shared across all namespaces.
/// In the future, each namespace should hold its own TLS sections in its TlsInitializer area.
///
/// However, this is quite complex because each namespace must be aware of the TLS sections
/// in BOTH its underlying recursive namespace AND its (multiple) "parent" namespace(s)
/// that recursively depend on it, since no two TLS sections can conflict (have the same offset).
///
/// Thus, we stick with a singleton `TlsInitializer` instance, which makes sense 
/// because it behaves much like an allocator, in that it reserves space (index ranges) in the TLS area.
static TLS_INITIALIZER: Mutex<TlsInitializer> = Mutex::new(TlsInitializer::new());

/// Create a new application `CrateNamespace` that uses the default application directory 
/// and is structured atop the given `recursive_namespace`. 
/// If no `recursive_namespace` is provided, the default initial kernel namespace will be used. 
///
/// # Return
/// The returned `CrateNamespace` will itself be empty, having no crates and no symbols in its map.
///
pub fn create_application_namespace(recursive_namespace: Option<Arc<CrateNamespace>>) -> Result<Arc<CrateNamespace>, &'static str> {
    // (1) use the initial kernel CrateNamespace as the new app namespace's recursive namespace if none was provided.
    let recursive_namespace = recursive_namespace
        .or_else(|| get_initial_kernel_namespace().cloned())
        .ok_or("initial kernel CrateNamespace not yet initialized")?;
    // (2) get the directory where the default app namespace should have been populated when mod_mgmt was inited.
    let default_app_namespace_name = CrateType::Application.default_namespace_name().to_string(); // this will be "_applications"
    let default_app_namespace_dir = get_namespaces_directory()
        .and_then(|ns_dir| ns_dir.lock().get_dir(&default_app_namespace_name))
        .ok_or("Couldn't find the directory for the default application CrateNamespace")?;
    // (3) create the actual new application CrateNamespace.
    let new_app_namespace = Arc::new(CrateNamespace::new(
        default_app_namespace_name,
        NamespaceDir::new(default_app_namespace_dir),
        Some(recursive_namespace),
    ));

    Ok(new_app_namespace)
}


/// Initializes the module management system based on the bootloader-provided modules, 
/// and creates and returns the default `CrateNamespace` for kernel crates.
pub fn init(
    bootloader_modules: Vec<BootloaderModule>,
    kernel_mmi: &mut MemoryManagementInfo
) -> Result<&'static Arc<CrateNamespace>, &'static str> {
    let (_namespaces_dir, default_kernel_namespace_dir) = parse_bootloader_modules_into_files(bootloader_modules, kernel_mmi)?;
    // Create the default CrateNamespace for kernel crates.
    let name = default_kernel_namespace_dir.lock().get_name();
    let default_namespace = CrateNamespace::new(name, default_kernel_namespace_dir, None);
    Ok(INITIAL_KERNEL_NAMESPACE.call_once(|| Arc::new(default_namespace)))
}


/// Parses the list of bootloader-loaded modules, turning them into crate object files, 
/// and placing them into namespace-specific directories according to their name prefix, e.g., "k#", "ksse#".
/// This function does not create any namespaces, it just populates the files and directories
/// such that namespaces can be created based on those files.
///
/// If a file does not have an expected crate prefix according to [`CrateType::from_module_name()`],
/// then it is treated as part of "extra_files"; see [`parse_extra_file()`] for more.
///
/// Returns a tuple of: 
/// * the top-level root "namespaces" directory that contains all other namespace directories,
/// * the directory of the default kernel crate namespace.
fn parse_bootloader_modules_into_files(
    bootloader_modules: Vec<BootloaderModule>,
    kernel_mmi: &mut MemoryManagementInfo
) -> Result<(DirRef, NamespaceDir), &'static str> {

    // create the top-level directory to hold all default namespaces
    let namespaces_dir = VFSDirectory::create(NAMESPACES_DIRECTORY_NAME.to_string(), root::get_root())?;
    // create the top-level directory to hold all extra files
    let extra_files_dir = VFSDirectory::create(EXTRA_FILES_DIRECTORY_NAME.to_string(), root::get_root())?;

    // a map that associates a prefix string (e.g., "sse" in "ksse#crate.o") to a namespace directory of object files 
    let mut prefix_map: BTreeMap<String, NamespaceDir> = BTreeMap::new();

    // Closure to create the directory for a new namespace.
    let create_dir = |dir_name: &str| -> Result<NamespaceDir, &'static str> {
        VFSDirectory::create(dir_name.to_string(), &namespaces_dir).map(|d| NamespaceDir(d))
    };

    let mut process_module = |name: &str, size, pages| -> Result<_, &'static str> {
        let (crate_type, prefix, file_name) = if let Ok((c, p, f)) = CrateType::from_module_name(name) {
            (c, p, f)
        } else {
            parse_extra_file(name, size, pages, Arc::clone(&extra_files_dir))?;
            return Ok(());
        };

        let dir_name = format!("{}{}", prefix, crate_type.default_namespace_name());
        // debug!("Module: {:?}, size {}, mp: {:?}", name, size, pages);

        let create_file = |dir: &DirRef| {
            MemFile::from_mapped_pages(pages, file_name.to_string(), size, dir)
        };
        // Get the existing (or create a new) namespace directory corresponding to the given directory name.
        let _new_file = match prefix_map.entry(dir_name.clone()) {
            btree_map::Entry::Vacant(vacant) => create_file( vacant.insert(create_dir(&dir_name)?) )?,
            btree_map::Entry::Occupied(occ)  => create_file( occ.get() )?,
        };
        Ok(())
    };

    for m in bootloader_modules {
        let frames = allocate_frames_by_bytes_at(m.start_address(), m.size_in_bytes())
            .map_err(|_e| "Failed to allocate frames for bootloader module")?;
        let pages = allocate_pages_by_bytes(m.size_in_bytes())
            .ok_or("Couldn't allocate virtual pages for bootloader module")?;
        let mp = kernel_mmi.page_table.map_allocated_pages_to(
            pages,
            frames,
            // we never need to write to bootloader-provided modules
            PteFlags::new().valid(true),
        )?;

        let name = m.name();
        let size = m.size_in_bytes();

        if name == "modules.cpio.lz4" {
            // The bootloader modules were compressed/archived into one large module at build time,
            // so we must extract them here.

            #[cfg(feature = "extract_boot_modules")]
            {
                let bytes = mp.as_slice(0, size)?;
                let tar = lz4_flex::block::decompress_size_prepended(bytes)
                    .map_err(|_e| "lz4 decompression of bootloader modules failed")?;
                /*
                 * TODO: avoid using tons of heap space for decompression by
                 *       allocating a separate MappedPages instance and using `decompress_into()`.
                 *       We can determined the uncompressed size ahead of time using the following:
                 */
                let _uncompressed_size = u32::from_le_bytes([bytes[0], bytes[1], bytes[2], bytes[3]]) as usize;
                for entry in cpio_reader::iter_files(&tar) {
                    let name = entry.name();
                    let bytes = entry.file();
                    let size = bytes.len();
                    let mut mp = {
                        let flags = PteFlags::new().valid(true).writable(true);
                        let allocated_pages = allocate_pages_by_bytes(size).ok_or("couldn't allocate pages")?;
                        kernel_mmi.page_table.map_allocated_pages(allocated_pages, flags)?
                    };
                    {
                        let slice = mp.as_slice_mut(0, size)?;
                        slice.copy_from_slice(bytes);
                    }
                    process_module(name, size, mp)?;
                }
                continue;
            }
            #[cfg(not(feature = "extract_boot_modules"))]
            {
                let err_msg = "BUG: found `modules.cpio.lz4` bootloader module, but the `extract_boot_modules` feature was disabled!";
                error!("{}", err_msg);
                return Err(err_msg);
            }
        }

        process_module(name, size, mp)?;
    }

    debug!("Created namespace directories: {:?}", prefix_map.keys().map(|s| &**s).collect::<Vec<&str>>().join(", "));
    Ok((
        namespaces_dir,
        prefix_map.remove(CrateType::Kernel.default_namespace_name()).ok_or("BUG: no default namespace found")?,
    ))
}

/// Adds the given extra file to the directory of extra files
///
/// See the top-level Makefile target "extra_files" for an explanation of how these work.
/// Basically, they are arbitrary files that are included by the bootloader as modules
/// (files that exist as areas of pre-loaded memory).
///
/// Their file paths are encoded by flattening directory hierarchies into a the file name,
/// using `'!'` (exclamation marks) to replace the directory delimiter `'/'`.
///
/// Thus, for example, a file named `"foo!bar!me!test.txt"` will be placed at the path
/// `/extra_files/foo/bar/me/test.txt`.
fn parse_extra_file(
    extra_file_name: &str,
    extra_file_size: usize,
    extra_file_mp: MappedPages,
    extra_files_dir: DirRef
) -> Result<FileRef, &'static str> {
    let mut file_name = extra_file_name;

    let mut parent_dir = extra_files_dir;
    let mut iter = extra_file_name.split(EXTRA_FILES_DIRECTORY_DELIMITER).peekable();
    while let Some(path_component) = iter.next() {
        if iter.peek().is_some() {
            let existing_dir = parent_dir.lock().get_dir(path_component);
            parent_dir = existing_dir
                .or_else(|| VFSDirectory::create(path_component.to_string(), &parent_dir).ok())
                .ok_or_else(|| {
                    error!("Failed to get or create directory {:?} for extra file {:?}", path_component, extra_file_name);
                    "Failed to get or create directory for extra file"
                })?;
        } else {
            file_name = path_component;
            break;
        }
    }

    MemFile::from_mapped_pages(
        extra_file_mp,
        file_name.to_string(),
        extra_file_size,
        &parent_dir
    )
}



/// A "symbol map" from a fully-qualified demangled symbol String
/// to weak reference to a `LoadedSection`.
/// This is used for relocations, and for looking up function names.
pub type SymbolMap = Trie<StrRef, WeakSectionRef>;


/// A wrapper around a `Directory` reference that offers special convenience functions
/// for getting and inserting crate object files into a directory.  
///
/// Auto-derefs into a `DirRef`.
#[derive(Clone)]
pub struct NamespaceDir(DirRef);

impl Deref for NamespaceDir {
    type Target = DirRef;
    fn deref(&self) -> &DirRef {
        &self.0
    }
}

impl fmt::Debug for NamespaceDir {
    fn fmt(&self, f: &mut fmt::Formatter) -> fmt::Result {
        if let Some(locked_dir) = self.0.try_lock() {
            write!(f, "{:?}", locked_dir.get_absolute_path())
        } else {
            write!(f, "<Locked>")
        }
    }
}

impl NamespaceDir {
    /// Creates a new `NamespaceDir` that wraps the given `DirRef`.
    pub fn new(dir: DirRef) -> NamespaceDir {
        NamespaceDir(dir)
    }

    /// Finds the single file in this directory whose name starts with the given `prefix`.
    ///
    /// # Return
    /// If a single file matches, then that file is returned. 
    /// Otherwise, if no files or multiple files match, then `None` is returned.
    pub fn get_file_starting_with(&self, prefix: &str) -> Option<FileRef> {
        let mut matching_files = self.get_files_starting_with(prefix).into_iter();
        matching_files.next()
            .filter(|_| matching_files.next().is_none()) // ensure single element
    }

    /// Returns the list of files in this Directory whose name starts with the given `prefix`.
    pub fn get_files_starting_with(&self, prefix: &str) -> Vec<FileRef> {
        let dir_locked = self.0.lock();
        let children = dir_locked.list();
        children.into_iter().filter_map(|name| {
            if name.starts_with(prefix) {
                dir_locked.get_file(&name)
            } else {
                None
            }
        }).collect()
    }

    /// Returns the list of file and directory names in this Directory whose name start with the given `prefix`.
    pub fn get_file_and_dir_names_starting_with(&self, prefix: &str) -> Vec<String> {
        let children = { self.0.lock().list() };
        children.into_iter()
            .filter(|name| name.starts_with(prefix))
            .collect()
    }

    /// Gets the given object file based on its crate name prefix. 
    ///
    /// # Arguments
    /// * `crate_object_file_name`: the name of the object file to be returned, 
    ///    with or without a preceding `CrateType` prefix.
    ///
    /// # Examples 
    /// * The name "k#keyboard-36be916209949cef.o" will look for and return the file "keyboard-36be916209949cef.o".
    /// * The name "keyboard-36be916209949cef.o" will look for and return the file "keyboard-36be916209949cef.o".
    /// * The name "a#ps.o" will look for and return the file "ps.o".
    pub fn get_crate_object_file(&self, crate_module_file_name: &str) -> Option<FileRef> {
        let (_crate_type, _prefix, objfilename) = CrateType::from_module_name(crate_module_file_name).ok()?;
        self.0.lock().get_file(objfilename)
    }

    /// Insert the given crate object file based on its crate type prefix. 
    ///
    /// # Arguments
    /// * `crate_object_file_name`: the name of the object file to be inserted, 
    ///    with a preceding `CrateType` prefix.
    /// * `content`: the bytes that will be written into the file.
    ///
    /// # Examples 
    /// * The file "k#keyboard-36be916209949cef.o" will be written to "./keyboard-36be916209949cef.o". 
    /// * The file "a#ps.o" will be placed into "./ps.o". 
    pub fn write_crate_object_file(&self, crate_object_file_name: &str, content: &[u8]) -> Result<FileRef, &'static str> {
        let (_crate_type, _prefix, objfilename) = CrateType::from_module_name(crate_object_file_name)?;
        let cfile = MemFile::create(String::from(objfilename), &self.0)?;
        cfile.lock().write_at(content, 0)?;
        Ok(cfile)
    }
}


/// A type that can be converted into a crate object file.
///
/// We use an enum rather than implement `TryInto` because we need additional information
/// to resolve a `Prefix`, namely the `CrateNamespace` in which to search for the prefix.
pub enum IntoCrateObjectFile {
    /// A direct reference to the crate object file. This will be used as-is. 
    File(FileRef),
    /// An absolute path that points to the crate object file. 
    AbsolutePath(Path),
    /// A string prefix that will be used to search for the crate object file in the namespace.
    /// This must be able to uniquely identify a single crate object file in the namespace directory (recursively searched). 
    Prefix(String),
}
impl fmt::Debug for IntoCrateObjectFile {
    fn fmt(&self, f: &mut fmt::Formatter) -> fmt::Result {
        let mut dbg = f.debug_struct("IntoCrateObjectFile");
        match self {
            Self::File(object_file) => dbg.field("File", &object_file.try_lock()
                .map(|f| f.get_absolute_path())
                .unwrap_or_else(|| "<Locked>".to_string())
            ),
            Self::AbsolutePath(p) => dbg.field("AbsolutePath", p),
            Self::Prefix(prefix) => dbg.field("Prefix", prefix),
        };
        dbg.finish()
    }
}


/// An application crate that has been loaded into a `CrateNamespace`.
///
/// This type auto-derefs into the application's `StrongCrateRef`.
///
/// When dropped, the application crate will be removed 
/// from the `CrateNamespace` into which it was originally loaded.
pub struct AppCrateRef {
    crate_ref: StrongCrateRef,
    namespace: Arc<CrateNamespace>,
}
impl Deref for AppCrateRef {
    type Target = StrongCrateRef;
    fn deref(&self) -> &StrongCrateRef {
        &self.crate_ref
    }
}
impl Drop for AppCrateRef {
    fn drop(&mut self) {
        // trace!("### Dropping AppCrateRef {:?} from namespace {:?}", self.crate_ref, self.namespace.name());
        let crate_locked = self.crate_ref.lock_as_ref();
        // First, remove the actual crate from the namespace.
        if let Some(_removed_app_crate) = self.namespace.crate_tree().lock().remove(&crate_locked.crate_name) {
            // Second, remove all of the crate's global symbols from the namespace's symbol map.
            let mut symbol_map = self.namespace.symbol_map().lock();
            for sec_to_remove in crate_locked.global_sections_iter() {
                match symbol_map.remove(&sec_to_remove.name) {
                    Some(_removed) => {
                        // trace!("Removed symbol {}: {:?}", sec_to_remove.name, _removed.upgrade());
                    }
                    None => {
                        error!("NOTE: couldn't find old symbol {:?} in the old crate {:?} to remove from namespace {:?}.", sec_to_remove.name, crate_locked.crate_name, self.namespace.name());
                    }
                }
            }
        } else {
            error!("BUG: the dropped AppCrateRef {:?} could not be removed from namespace {:?}", self.crate_ref, self.namespace.name());
        }
    }
}


/// This struct represents a namespace of crates and their "global" (publicly-visible) symbols.
/// A crate namespace struct is basically a container around many crates 
/// that have all been loaded and linked against each other, 
/// completely separate and in isolation from any other crate namespace 
/// (although a given crate may be shared across multiple namespaces).
///
/// Each `CrateNamespace` can be treated as a separate OS personality, 
/// but are significantly more efficient than library OS-style personalities. 
/// A `CrateNamespace` is also useful to create a process (task group) abstraction.
///
/// `CrateNamespace`s can also optionally be recursive. 
/// For example, a namespace that holds just application crates and symbols 
/// can recursively rely upon (link against) the crates and symbols in a lower-level namespace
/// that contains kernel crates and symbols. 
pub struct CrateNamespace {
    /// An identifier for this namespace, just for convenience.
    name: String,

    /// The directory containing all crate object files owned by this namespace. 
    /// When this namespace is looking for a missing symbol or crate,
    /// it searches in this directory first.
    dir: NamespaceDir,

    /// The list of all the crates loaded into this namespace,
    /// stored as a map in which the crate's string name
    /// is the key that maps to the value, a strong reference to a crate.
    /// It is a strong reference because a crate must not be removed
    /// as long as it is part of any namespace,
    /// and a single crate can be part of multiple namespaces at once.
    /// For example, the "core" (Rust core library) crate is essentially
    /// part of every single namespace, simply because most other crates rely upon it. 
    crate_tree: Mutex<Trie<StrRef, StrongCrateRef>>,

    /// The "system map" of all symbols that are present in all of the crates in this `CrateNamespace`.
    /// Maps a fully-qualified symbol name string to a corresponding `LoadedSection`,
    /// which is guaranteed to be part of one of the crates in this `CrateNamespace`.  
    /// Symbols declared as "no_mangle" will appear in the map with no crate prefix, as expected.
    symbol_map: Mutex<SymbolMap>,

    /// The `CrateNamespace` that lies below this namespace, and can also be used by this namespace
    /// to resolve symbols and load crates that are relied on by other crates in this namespace.
    /// So, for example, if this namespace contains a set of application crates,
    /// its `recursive_namespace` could contain the set of kernel crates that these application crates rely on.
    recursive_namespace: Option<Arc<CrateNamespace>>,

    /// The thread-local storage (TLS) area "image" that is used as the initial data for each `Task`
    /// that is spawned and runs within this `CrateNamespace`.
    /// When spawning a new task, the new task will create its own local TLS area
    /// with this `tls_initializer` as the local data.
    ///
    /// NOTE: this is currently a global system-wide singleton. See the static [`static@TLS_INITIALIZER`] for more.
    tls_initializer: &'static Mutex<TlsInitializer>,

    /// A setting that toggles whether to ignore hash differences in symbols when resolving a dependency. 
    /// For example, if `true`, the symbol `my_crate::foo::h123` will be used to satisfy a dependency 
    /// on any other `my_crate::foo::*` regardless of hash value. 
    /// Fuzzy matching should only be successful if there is just a single matching symbol; 
    /// if there are multiple matches (e.g., `my_crate::foo::h456` and `my_crate::foo::h789` both exist),
    /// then the dependency should fail to be resolved.
    ///
    /// This is a potentially dangerous setting because it overrides the compiler-chosen dependency links.
    /// Thus, it is false by default, and should only be enabled with expert knowledge, 
    /// ideally only temporarily in order to manually load a given crate.
    fuzzy_symbol_matching: bool,
}

impl CrateNamespace {
    /// Creates a new `CrateNamespace` that is completely empty (no loaded crates).
    /// # Arguments
    /// * `name`: the name of this `CrateNamespace`, used only for convenience purposes.
    /// * `dir`: the directory of crate object files for this namespace.
    /// * `recursive_namespace`: another `CrateNamespace` that can optionally be used 
    ///    to recursively resolve missing crates/symbols. 
    pub fn new(name: String, dir: NamespaceDir, recursive_namespace: Option<Arc<CrateNamespace>>) -> CrateNamespace {
        CrateNamespace {
            name,
            dir,
            recursive_namespace,
            tls_initializer: &TLS_INITIALIZER,
            crate_tree: Mutex::new(Trie::new()),
            symbol_map: Mutex::new(SymbolMap::new()),
            fuzzy_symbol_matching: false,
        }
    }

    /// Returns the name of this `CrateNamespace`, which is just used for debugging purposes. 
    pub fn name(&self) -> &str {
        &self.name
    }

    /// Returns the directory that this `CrateNamespace` is based on.
    pub fn dir(&self) -> &NamespaceDir {
        &self.dir
    }

    /// Returns the recursive namespace that this `CrateNamespace` is built atop,
    /// if one exists.
    pub fn recursive_namespace(&self) -> Option<&Arc<CrateNamespace>> {
        self.recursive_namespace.as_ref()
    }

    /// Returns a new copy of this namespace's initial TLS area,
    /// which can be used as the initial TLS area data image for a new task.
    pub fn get_tls_initializer_data(&self) -> TlsDataImage {
        self.tls_initializer.lock().get_data()
    }

    #[doc(hidden)]
    pub fn crate_tree(&self) -> &Mutex<Trie<StrRef, StrongCrateRef>> {
        &self.crate_tree
    }

    #[doc(hidden)]
    pub fn symbol_map(&self) -> &Mutex<SymbolMap> {
        &self.symbol_map
    }

    #[doc(hidden)]
    pub fn enable_fuzzy_symbol_matching(&mut self) {
        self.fuzzy_symbol_matching = true;
    }

    #[doc(hidden)]
    pub fn disable_fuzzy_symbol_matching(&mut self) {
        self.fuzzy_symbol_matching = false;
    }

    /// Returns a list of all of the crate names currently loaded into this `CrateNamespace`,
    /// including all crates in any recursive namespaces as well if `recursive` is `true`.
    /// This is a slow method mostly for debugging, since it allocates a new vector of crate names.
    pub fn crate_names(&self, recursive: bool) -> Vec<StrRef> {
        let mut crates: Vec<StrRef> = self.crate_tree.lock().keys().cloned().collect();

        if recursive {
            if let Some(mut crates_recursive) = self.recursive_namespace.as_ref().map(|r_ns| r_ns.crate_names(recursive)) {
                crates.append(&mut crates_recursive);
            }
        }
        crates
    }

    /// Iterates over all crates in this namespace and calls the given function `f` on each crate.
    /// If `recursive` is true, crates in recursive namespaces are included in the iteration as well.
    ///
    /// The function `f` is called with two arguments: the name of the crate, and a reference to the crate.
    /// The function `f` must return a boolean value that indicates whether to continue iterating; 
    /// if `true`, the iteration will continue, if `false`, the iteration will stop. 
    pub fn for_each_crate<F>(
        &self,
        recursive: bool,
        mut f: F
    ) where F: FnMut(&str, &StrongCrateRef) -> bool {
        for (crate_name, crate_ref) in self.crate_tree.lock().iter() {
            let keep_going = f(crate_name.as_str(), crate_ref);
            if !keep_going {
                return;
            }
        }

        if recursive {
            if let Some(ref r_ns) = self.recursive_namespace {
                r_ns.for_each_crate(recursive, f);
            }
        }
    }

    /// Acquires the lock on this `CrateNamespace`'s crate list and returns the crate 
    /// that matches the given `crate_name`, if it exists in this namespace.
    /// If it does not exist in this namespace, then the recursive namespace is searched as well.
    ///
    /// # Important note about Return value
    /// Returns a `StrongCrateReference` that **has not** been marked as a shared crate reference,
    /// so if the caller wants to keep the returned `StrongCrateRef` as a shared crate 
    /// that jointly exists in another namespace, they should invoke the 
    /// [`CowArc::clone()`] function on the returned value.
    pub fn get_crate(&self, crate_name: &str) -> Option<StrongCrateRef> {
        self.crate_tree.lock().get(crate_name.as_bytes())
            .map(CowArc::clone_shallow)
            .or_else(|| self.recursive_namespace.as_ref().and_then(|r_ns| r_ns.get_crate(crate_name)))
    }

    /// Acquires the lock on this `CrateNamespace`'s crate list and returns the crate 
    /// that matches the given `crate_name`, if it exists in this namespace.
    /// If it does not exist in this namespace, then the recursive namespace is searched as well.
    ///
    /// This function is similar to the [`get_crate`](#method.get_crate) method,
    /// but it also returns the `CrateNamespace` in which the crate was found.
    /// It is an associated function rather than a method so it can operate on `Arc<CrateNamespace>`s.
    ///
    /// # Important note about Return value
    /// Returns a `StrongCrateReference` that **has not** been marked as a shared crate reference,
    /// so if the caller wants to keep the returned `StrongCrateRef` as a shared crate 
    /// that jointly exists in another namespace, they should invoke the 
    /// [`CowArc::clone()`] function on the returned value.
    pub fn get_crate_and_namespace<'n>(
        namespace: &'n Arc<CrateNamespace>,
        crate_name: &str
    ) -> Option<(StrongCrateRef, &'n Arc<CrateNamespace>)> {
        namespace.crate_tree.lock().get(crate_name.as_bytes())
            .map(|c| (CowArc::clone_shallow(c), namespace))
            .or_else(|| namespace.recursive_namespace.as_ref().and_then(|r_ns| Self::get_crate_and_namespace(r_ns, crate_name)))
    }

    /// Finds the `LoadedCrate`s whose names start with the given `crate_name_prefix`.
    ///
    /// # Return
    /// Returns a list of matching crates, in the form of a tuple containing the crate's name, 
    /// a shallow-cloned reference to the crate, and a reference to the namespace in which the matching crate was found.
    /// If you want to add the returned crate to another namespace, 
    /// you MUST fully `clone()` the returned crate reference in order to mark that crate as shared across namespaces. 
    ///
    /// # Important Usage Note
    /// To avoid greedily matching more crates than expected, you may wish to end the `crate_name_prefix` with "`-`".
    /// This may provide results more in line with the caller's expectations; see the last example below about a trailing "`-`". 
    /// This works because the delimiter between a crate name and its trailing hash value is "`-`".
    ///
    /// # Example
    /// * This `CrateNamespace` contains the crates `my_crate-843a613894da0c24` and 
    ///   `my_crate_new-933a635894ce0f12`. 
    ///   Calling `get_crates_starting_with("my_crate")` will return both crates,
    pub fn get_crates_starting_with<'n>(
        namespace: &'n Arc<CrateNamespace>,
        crate_name_prefix: &str
    ) -> Vec<(StrRef, StrongCrateRef, &'n Arc<CrateNamespace>)> {
        // First, we make a list of matching crates in this namespace. 
        let crates = namespace.crate_tree.lock();
        let mut crates_in_this_namespace = crates.iter_prefix(crate_name_prefix.as_bytes())
            .map(|(key, val)| (key.clone(), val.clone_shallow(), namespace))
            .collect::<Vec<_>>();

        // Second, we make a similar list for the recursive namespace.
        let mut crates_in_recursive_namespace = namespace.recursive_namespace.as_ref()
            .map(|r_ns| Self::get_crates_starting_with(r_ns, crate_name_prefix))
            .unwrap_or_default();

        // Third, we combine the lists into one list that spans all namespaces.
        crates_in_this_namespace.append(&mut crates_in_recursive_namespace);
        crates_in_this_namespace
    }

    /// Finds the `LoadedCrate` whose name starts with the given `crate_name_prefix`,
    /// *if and only if* there is a single matching crate in this namespace or any of its recursive namespaces.
    /// This is a convenience wrapper around the [`get_crates_starting_with()`](#method.get_crates_starting_with) method. 
    ///
    /// # Return
    /// Returns a tuple containing the crate's name, a shallow-cloned reference to the crate, 
    /// and a reference to the namespace in which the matching crate was found.
    /// If you want to add the returned crate to another namespace, 
    /// you MUST fully `clone()` the returned crate reference in order to mark that crate as shared across namespaces. 
    ///
    /// # Important Usage Note
    /// To avoid greedily matching more crates than expected, you may wish to end the `crate_name_prefix` with "`-`".
    /// This may provide results more in line with the caller's expectations; see the last example below about a trailing "`-`". 
    /// This works because the delimiter between a crate name and its trailing hash value is "`-`".
    ///
    /// # Example
    /// * This `CrateNamespace` contains the crates `my_crate-843a613894da0c24` and 
    ///   `my_crate_new-933a635894ce0f12`. 
    ///   Calling `get_crate_starting_with("my_crate")` will return None,
    ///   because it will match both `my_crate` and `my_crate_new`. 
    ///   To match only `my_crate`, call this function as `get_crate_starting_with("my_crate-")`.
    pub fn get_crate_starting_with<'n>(
        namespace: &'n Arc<CrateNamespace>,
        crate_name_prefix: &str
    ) -> Option<(StrRef, StrongCrateRef, &'n Arc<CrateNamespace>)> {
        let mut crates_iter = Self::get_crates_starting_with(namespace, crate_name_prefix).into_iter();
        crates_iter.next().filter(|_| crates_iter.next().is_none()) // ensure single element
    }

    /// Like [`get_crates_starting_with()`](#method.get_crates_starting_with),
    /// but for crate *object file*s instead of loaded crates. 
    ///
    /// Returns a list of matching object files and the namespace in which they were found,
    /// inclusive of recursive namespaces.
    pub fn get_crate_object_files_starting_with<'n>(
        namespace: &'n Arc<CrateNamespace>,
        file_name_prefix: &str
    ) -> Vec<(FileRef, &'n Arc<CrateNamespace>)> {
        // First, we make a list of matching files in this namespace. 
        let mut files = namespace.dir
            .get_files_starting_with(file_name_prefix)
            .into_iter()
            .map(|f| (f, namespace))
            .collect::<Vec<_>>();

        // Second, we make a similar list for the recursive namespace.
        let mut files_in_recursive_namespace = namespace.recursive_namespace.as_ref()
            .map(|r_ns| Self::get_crate_object_files_starting_with(r_ns, file_name_prefix))
            .unwrap_or_default();

        // Third, we combine the lists into one list that spans all namespaces.
        files.append(&mut files_in_recursive_namespace);
        files
    }

    /// Like [`get_crate_starting_with()`](#method.get_crate_starting_with),
    /// but for crate *object file*s instead of loaded crates. 
    ///
    /// Returns the matching object file and the namespace in which it was found,
    /// if and only if there was a single match (inclusive of recursive namespaces).
    pub fn get_crate_object_file_starting_with<'n>(
        namespace: &'n Arc<CrateNamespace>,
        file_name_prefix: &str
    ) -> Option<(FileRef, &'n Arc<CrateNamespace>)> {
        let mut files_iter = Self::get_crate_object_files_starting_with(namespace, file_name_prefix).into_iter();
        files_iter.next().filter(|_| files_iter.next().is_none()) // ensure single element
    }


    /// Same as `get_crate_object_files_starting_with()`,
    /// but is a method instead of an associated function,
    /// and also returns `&CrateNamespace` instead of `&Arc<CrateNamespace>`.
    ///
    /// This is only necessary because I can't figure out how to make a generic function
    /// that accepts and returns either `&CrateNamespace` or `&Arc<CrateNamespace>`.
    pub fn method_get_crate_object_files_starting_with(
        &self,
        file_name_prefix: &str
    ) -> Vec<(FileRef, &CrateNamespace)> {
        // First, we make a list of matching files in this namespace. 
        let mut files = self.dir
            .get_files_starting_with(file_name_prefix)
            .into_iter()
            .map(|f| (f, self))
            .collect::<Vec<_>>();

        // Second, we make a similar list for the recursive namespace.
        let mut files_in_recursive_namespace = self.recursive_namespace.as_ref()
            .map(|r_ns| r_ns.method_get_crate_object_files_starting_with(file_name_prefix))
            .unwrap_or_default();

        // Third, we combine the lists into one list that spans all namespaces.
        files.append(&mut files_in_recursive_namespace);
        files
    }

    /// Same as `get_crate_object_file_starting_with()`,
    /// but is a method instead of an associated function,
    /// and also returns `&CrateNamespace` instead of `&Arc<CrateNamespace>`.
    ///
    /// This is only necessary because I can't figure out how to make a generic function
    /// that accepts and returns either `&CrateNamespace` or `&Arc<CrateNamespace>`.
    pub fn method_get_crate_object_file_starting_with(
        &self,
        file_name_prefix: &str
    ) -> Option<(FileRef, &CrateNamespace)> {
        let mut files_iter = self.method_get_crate_object_files_starting_with(file_name_prefix).into_iter();
        files_iter.next().filter(|_| files_iter.next().is_none()) // ensure single element
    }

    /// Loads the specified application crate into this `CrateNamespace`, allowing it to be run.
    ///
    /// The new application crate's public symbols are added to this `CrateNamespace`'s symbol map,
    /// allowing other crates in this namespace to depend upon it.
    ///
    /// Application crates are added to the CrateNamespace just like kernel crates,
    /// so to load an application crate multiple times to spawn multiple instances of it,
    /// you can create a new top-level namespace to hold that application crate.
    ///
    /// Returns a Result containing the newly-loaded application crate itself.
    pub fn load_crate_as_application(
        namespace: &Arc<CrateNamespace>,
        crate_object_file: &FileRef,
        kernel_mmi_ref: &MmiRef,
        verbose_log: bool
    ) -> Result<AppCrateRef, &'static str> {
        debug!("load_crate_as_application(): trying to load application crate at {:?}", crate_object_file.lock().get_absolute_path());
        // Don't use a backup namespace when loading applications;
        // we must be able to find all symbols in only this namespace and its backing recursive namespaces.
        let new_crate_ref = namespace.load_crate_internal(crate_object_file, None, kernel_mmi_ref, verbose_log)?;
        {
            let new_crate = new_crate_ref.lock_as_ref();
            let _new_syms = namespace.add_symbols(new_crate.sections.values(), verbose_log);
            namespace.crate_tree.lock().insert(new_crate.crate_name.clone(), CowArc::clone_shallow(&new_crate_ref));
            info!("loaded new application crate: {:?}, num sections: {}, added {} new symbols", new_crate.crate_name, new_crate.sections.len(), _new_syms);
        }
        Ok(AppCrateRef {
            crate_ref: new_crate_ref,
            namespace: Arc::clone(namespace),
        })
    }


    /// Loads the specified crate into memory, allowing it to be invoked.  
    /// Returns a Result containing the number of symbols that were added to the symbol map
    /// as a result of loading this crate.
    ///
    /// # Arguments
    /// * `crate_object_file`: the crate object file that will be loaded into this `CrateNamespace`.
    /// * `temp_backup_namespace`: the `CrateNamespace` that should be searched for missing symbols 
    ///   (for relocations) if a symbol cannot be found in this `CrateNamespace`. 
    ///   If `temp_backup_namespace` is `None`, then no other namespace will be searched, 
    ///   and any missing symbols will return an `Err`. 
    /// * `kernel_mmi_ref`: a mutable reference to the kernel's `MemoryManagementInfo`.
    /// * `verbose_log`: a boolean value whether to enable verbose_log logging of crate loading actions.
    pub fn load_crate(
        &self,
        crate_object_file: &FileRef,
        temp_backup_namespace: Option<&CrateNamespace>,
        kernel_mmi_ref: &MmiRef,
        verbose_log: bool
    ) -> Result<(StrongCrateRef, usize), &'static str> {
        #[cfg(not(loscd_eval))]
        debug!("load_crate: trying to load crate at {:?}", crate_object_file.lock().get_absolute_path());
        let new_crate_ref = self.load_crate_internal(crate_object_file, temp_backup_namespace, kernel_mmi_ref, verbose_log)?;

        let (new_crate_name, _num_sections, new_syms) = {
            let new_crate = new_crate_ref.lock_as_ref();
            let new_syms = self.add_symbols(new_crate.sections.values(), verbose_log);
            (new_crate.crate_name.clone(), new_crate.sections.len(), new_syms)
        };

        #[cfg(not(loscd_eval))]
        info!("loaded new crate {:?}, num sections: {}, added {} new symbols.", new_crate_name, _num_sections, new_syms);
        self.crate_tree.lock().insert(new_crate_name, new_crate_ref.clone_shallow());
        Ok((new_crate_ref, new_syms))
    }


    /// The internal function that does the work for loading crates,
    /// but does not add the crate nor its symbols to this namespace. 
    /// See [`load_crate`](#method.load_crate) and [`load_crate_as_application`](#fn.load_crate_as_application).
    fn load_crate_internal(&self,
        crate_object_file: &FileRef,
        temp_backup_namespace: Option<&CrateNamespace>,
        kernel_mmi_ref: &MmiRef,
        verbose_log: bool
    ) -> Result<StrongCrateRef, &'static str> {
        let cf = crate_object_file.lock();
        let (new_crate_ref, elf_file) = self.load_crate_sections(cf.deref(), kernel_mmi_ref, verbose_log)?;
        self.perform_relocations(&elf_file, &new_crate_ref, temp_backup_namespace, kernel_mmi_ref, verbose_log)?;
        Ok(new_crate_ref)
    }


    /// This function first loads all of the given crates' sections and adds them to the symbol map,
    /// and only after *all* crates are loaded does it move on to linking/relocation calculations. 
    ///
    /// This allows multiple object files with circular dependencies on one another
    /// to be loaded all at once, as if they were a single entity.
    ///
    /// # Example
    /// If crate `A` depends on crate `B`, and crate `B` depends on crate `A`,
    /// this function will load both crate `A` and `B` before trying to resolve their dependencies individually. 
    pub fn load_crates<'f, I>(
        &self,
        crate_files: I,
        temp_backup_namespace: Option<&CrateNamespace>,
        kernel_mmi_ref: &MmiRef,
        verbose_log: bool,
    ) -> Result<(), &'static str>
        where I: Iterator<Item = &'f FileRef>
    {
        // First, lock all of the crate object files.
        let mut locked_crate_files = Vec::new();
        for crate_file_ref in crate_files {
            locked_crate_files.push(crate_file_ref.lock());
        }

        // Second, do all of the section parsing and loading, and add all public symbols to the symbol map.
        let mut partially_loaded_crates: Vec<(StrongCrateRef, ElfFile)> = Vec::with_capacity(locked_crate_files.len());
        for locked_crate_file in &locked_crate_files {
            let (new_crate_ref, elf_file) = self.load_crate_sections(locked_crate_file.deref(), kernel_mmi_ref, verbose_log)?;
            let _new_syms = self.add_symbols(new_crate_ref.lock_as_ref().sections.values(), verbose_log);
            partially_loaded_crates.push((new_crate_ref, elf_file));
        }

        // Finally, we do all of the relocations.
        for (new_crate_ref, elf_file) in partially_loaded_crates {
            self.perform_relocations(&elf_file, &new_crate_ref, temp_backup_namespace, kernel_mmi_ref, verbose_log)?;
            let name = new_crate_ref.lock_as_ref().crate_name.clone();
            self.crate_tree.lock().insert(name, new_crate_ref);
        }

        Ok(())
    }


    /// Duplicates this `CrateNamespace` into a new `CrateNamespace`, 
    /// but uses a copy-on-write/clone-on-write semantic that creates 
    /// a special shared reference to each crate that indicates it is shared across multiple namespaces.
    ///
    /// In other words, crates in the new namespace returned by this fucntions 
    /// are fully shared with crates in *this* namespace, 
    /// until either namespace attempts to modify a shared crate in the future.
    ///
    /// When modifying crates in the new namespace, e.g., swapping crates, 
    /// any crates in the new namespace that are still shared with the old namespace
    /// must be deeply copied into a new crate that is exclusively owned,
    /// and then that new crate will be modified in whichever way desired. 
    /// For example, if you swapped one crate `A` in the new namespace returned from this function
    /// and loaded a new crate `A2` in its place,
    /// and two other crates `B` and `C` depended on that newly swapped-out `A`,
    /// then `B` and `C` would be transparently deep copied before modifying them to depend on
    /// the new crate `A2`, and you would be left with `B2` and `C2` as deep copies of `B` and `C`,
    /// that now depend on `A2` instead of `A`. 
    /// The existing versions of `B` and `C` would still depend on `A`, 
    /// but they would no longer be part of the new namespace. 
    ///
    pub fn clone_on_write(&self) -> CrateNamespace {
        CrateNamespace {
            name: self.name.clone(),
            dir: self.dir.clone(),
            tls_initializer: &TLS_INITIALIZER,
            recursive_namespace: self.recursive_namespace.clone(),
            crate_tree: Mutex::new(self.crate_tree.lock().clone()),
            symbol_map: Mutex::new(self.symbol_map.lock().clone()),
            fuzzy_symbol_matching: self.fuzzy_symbol_matching,
        }
    }


    /// Finds all of the weak dependents (sections that depend on the given `old_section`)
    /// and rewrites their relocation entries to point to the given `new_section`.
    /// This effectively replaces the usage of the `old_section` with the `new_section`,
    /// but does not make any modifications to symbol maps.
    pub fn rewrite_section_dependents(
        old_section: &StrongSectionRef,
        new_section: &StrongSectionRef,
        kernel_mmi_ref: &MmiRef
    ) -> Result<(), &'static str> {
        for weak_dep in &old_section.inner.read().sections_dependent_on_me {
            let target_sec = weak_dep.section.upgrade().ok_or("couldn't upgrade WeakDependent.section")?;
            let relocation_entry = weak_dep.relocation;

            debug!("rewrite_section_dependents(): target_sec: {:?}, old_sec: {:?}, new_sec: {:?}", target_sec, old_section, new_section);

            // If the target_sec's mapped pages aren't writable (which is common in the case of swapping),
            // then we need to temporarily remap them as writable here so we can fix up the target_sec's new relocation entry.
            {
                let mut target_sec_mapped_pages = target_sec.mapped_pages.lock();
                let target_sec_initial_flags = target_sec_mapped_pages.flags();
                if !target_sec_initial_flags.is_writable() {
                    target_sec_mapped_pages.remap(&mut kernel_mmi_ref.lock().page_table, target_sec_initial_flags.writable(true))?;
                }

                write_relocation(
                    relocation_entry,
                    target_sec_mapped_pages.as_slice_mut(0, target_sec.mapped_pages_offset + target_sec.size)?,
                    target_sec.mapped_pages_offset,
                    new_section.virt_addr,
                    false
                )?;

                // If we temporarily remapped the target_sec's mapped pages as writable, undo that here
                if !target_sec_initial_flags.is_writable() {
                    target_sec_mapped_pages.remap(&mut kernel_mmi_ref.lock().page_table, target_sec_initial_flags)?;
                };
            }

            // Tell the new source_sec that the existing target_sec depends on it.
            // Note that we don't need to do this if we're re-swapping in a cached crate,
            // because that crate's sections' dependents are already properly set up from when it was first swapped in.
            // if !is_optimized {
                new_section.inner.write().sections_dependent_on_me.push(WeakDependent {
                    section: Arc::downgrade(&target_sec),
                    relocation: relocation_entry,
                });
            // }

            // Tell the existing target_sec that it no longer depends on the old source section (old_sec),
            // and that it now depends on the new source_sec.
            let mut found_strong_dependency = false;
            for strong_dep in target_sec.inner.write().sections_i_depend_on.iter_mut() {
                if Arc::ptr_eq(&strong_dep.section, old_section) && strong_dep.relocation == relocation_entry {
                    strong_dep.section = Arc::clone(new_section);
                    found_strong_dependency = true;
                    break;
                }
            }
            if !found_strong_dependency {
                error!("Couldn't find/remove the existing StrongDependency from target_sec {:?} to old_sec {:?}",
                    target_sec.name, old_section.name);
                return Err("Couldn't find/remove the target_sec's StrongDependency on the old crate section");
            }
        }

        Ok(())
    }


    /// The primary internal routine for parsing and loading all sections in a crate object file.
    /// This does not perform any relocations or linking, so the crate **is not yet ready to use after this function**,
    /// since its sections are totally incomplete and non-executable.
    ///
    /// However, it does add all of the newly-loaded crate sections to the symbol map (yes, even before relocation/linking),
    /// since we can use them to resolve missing symbols for relocations.
    ///
    /// Parses each section in the given `crate_file` object file and copies its contents to each section.
    /// Returns a tuple of a reference to the new `LoadedCrate` and the crate's ELF file (to avoid having to re-parse it).
    ///
    /// # Arguments
    /// * `crate_file`: the object file for the crate that will be loaded into this `CrateNamespace`.
    /// * `kernel_mmi_ref`: the kernel's MMI struct, for memory mapping use.
    /// * `verbose_log`: whether to log detailed messages for debugging.
    fn load_crate_sections<'f>(
        &self,
        crate_file: &'f dyn File,
        kernel_mmi_ref: &MmiRef,
        _verbose_log: bool
    ) -> Result<(StrongCrateRef, ElfFile<'f>), &'static str> {
<<<<<<< HEAD

=======
>>>>>>> 27429e57
        let mapped_pages  = crate_file.as_mapping()?;
        let size_in_bytes = crate_file.len();
        let abs_path      = Path::new(crate_file.get_absolute_path());
        let crate_name    = StrRef::from(crate_name_from_path(&abs_path));

        // First, check to make sure this crate hasn't already been loaded. 
        // Application crates are now added to the CrateNamespace just like kernel crates,
        // so to load an application crate multiple times and run multiple instances of it,
        // you can create a top-level new namespace to hold that application crate.
        if self.get_crate(&crate_name).is_some() {
            return Err("the crate has already been loaded, cannot load it again in the same namespace");
        }

        // It's probably better to pass in the actual crate file reference so we can use it here,
        // but since we don't currently do that, we just get another reference to the crate object file via its Path.
        let crate_object_file = match Path::get_absolute(&abs_path) {
            Some(FileOrDir::File(f)) => f,
            _ => return Err("BUG: load_crate_sections(): couldn't get crate object file path"),
        };

        // Parse the crate file as an ELF file
        let byte_slice: &[u8] = mapped_pages.as_slice(0, size_in_bytes)?;
        let elf_file = ElfFile::new(byte_slice)?; // returns Err(&str) if ELF parse fails

        // Check that elf_file is a relocatable type 
        use xmas_elf::header::Type;
        let typ = elf_file.header.pt2.type_().as_type();
        if typ != Type::Relocatable {
            error!("load_crate_sections(): crate \"{}\" was a {:?} Elf File, must be Relocatable!", &crate_name, typ);
            return Err("not a relocatable elf file");
        }

        // If a `.theseus_merged` section exists, then the object file's sections have been merged by a partial relinking step.
        // If so, then we can use a much faster version of loading/linking.
        const THESEUS_MERGED_SEC_NAME: &str = ".theseus_merged";
        const THESEUS_MERGED_SEC_SHNDX: u16 = 1;
        let sections_are_merged = elf_file.section_header(THESEUS_MERGED_SEC_SHNDX)
            .map(|sec| sec.get_name(&elf_file) == Ok(THESEUS_MERGED_SEC_NAME))
            .unwrap_or(false);

        // Allocate enough space to load the sections
        let section_pages = allocate_section_pages(&elf_file, kernel_mmi_ref)?;
        let text_pages   = section_pages.executable_pages.map(|(tp, range)| (Arc::new(Mutex::new(tp)), range));
        let rodata_pages = section_pages.read_only_pages.map( |(rp, range)| (Arc::new(Mutex::new(rp)), range));
        let data_pages   = section_pages.read_write_pages.map(|(dp, range)| (Arc::new(Mutex::new(dp)), range));

        // Create the new `LoadedCrate` now such that its sections can refer back to it.
        let new_crate = CowArc::new(LoadedCrate {
            crate_name,
            debug_symbols_file:      Arc::downgrade(&crate_object_file),
            object_file:             crate_object_file,
            sections:                HashMap::new(),
            text_pages:              text_pages.clone(),
            rodata_pages:            rodata_pages.clone(),
            data_pages:              data_pages.clone(),
            global_sections:         BTreeSet::new(),
            tls_sections:            BTreeSet::new(),
            cls_sections:            BTreeSet::new(),
            data_sections:           BTreeSet::new(),
            reexported_symbols:      BTreeSet::new(),
        });
        let new_crate_weak_ref = CowArc::downgrade(&new_crate);

        let load_sections_fn = if sections_are_merged {
            Self::load_crate_with_merged_sections
        } else {
            Self::load_crate_with_separate_sections
        };

        let SectionMetadata {
            loaded_sections,
            global_sections,
            tls_sections,
            cls_sections,
            data_sections,
         } = load_sections_fn(
            self,
            &elf_file,
            new_crate_weak_ref,
            text_pages,
            rodata_pages,
            data_pages,
        )?;

        // Set up the new_crate's sections, since we couldn't do it when `new_crate` was created.
        {
            let mut new_crate_mut = new_crate.lock_as_mut()
                .ok_or("BUG: load_crate_sections(): couldn't get exclusive mutable access to new_crate")?;
            new_crate_mut.sections        = loaded_sections;
            new_crate_mut.global_sections = global_sections;
            new_crate_mut.tls_sections    = tls_sections;
            new_crate_mut.cls_sections    = cls_sections;
            new_crate_mut.data_sections   = data_sections;
        }

        // TODO: Should be reload().
        cls_allocator::reload_current_core();

        Ok((new_crate, elf_file))
    }


    /// An internal routine to load and populate the sections of a crate's object file
    /// if those sections have already been merged.
    ///
    /// This is the "new, acclerated" way to load sections, and is used by `load_crate_sections()`
    /// for object files that **have** been modified by Theseus's special partial relinking script.
    ///
    /// This works by iterating over all symbols in the object file 
    /// and creating section entries for each one of those symbols only.
    /// The actual section data can be loaded quickly because they have been merged into top-level sections,
    /// e.g., .text, .rodata, etc, instead of being kept as individual function or data sections.
    fn load_crate_with_merged_sections(
        &self,
        elf_file:     &ElfFile,
        new_crate:    WeakCrateRef,
        text_pages:   Option<(Arc<Mutex<MappedPages>>, Range<VirtualAddress>)>,
        rodata_pages: Option<(Arc<Mutex<MappedPages>>, Range<VirtualAddress>)>,
        data_pages:   Option<(Arc<Mutex<MappedPages>>, Range<VirtualAddress>)>,
    ) -> Result<SectionMetadata, &'static str> {

        let mut text_pages_locked       = text_pages  .as_ref().map(|(tp, tp_range)| (tp.clone(), tp.lock(), tp_range.start));
        let mut read_only_pages_locked  = rodata_pages.as_ref().map(|(rp, rp_range)| (rp.clone(), rp.lock(), rp_range.start));
        let mut read_write_pages_locked = data_pages  .as_ref().map(|(dp, dp_range)| (dp.clone(), dp.lock(), dp_range.start));

        // The section header offset of the first read-only section, which is, in order of existence:
        // .rodata, .eh_frame, .gcc_except_table, .tdata, .cls
        let mut read_only_offset: Option<usize> = None;
        // The section header offset of the first read-write section, which is .data or .bss
        let mut read_write_offset:   Option<usize> = None;

        // We need to track various section `shndx`s to differentiate between 
        // the different types of "OBJECT" symbols and "TLS" symbols.
        //
        // For example, we use the `.rodata` shndx in order to determine whether
        // an "OBJECT" symbol is read-only (.rodata) or read-write (.data or .bss).
        //
        // Note: we *could* just get the section header for each symtab entry, 
        //       but that is MUCH slower than tracking them here.
        let mut rodata_shndx:            Option<Shndx>                     = None;
        let mut data_shndx:              Option<Shndx>                     = None;
        let mut bss_shndx_and_offset:    Option<(Shndx, usize)>            = None;
        let mut tdata_shndx_and_section: Option<(Shndx, StrongSectionRef)> = None;
        let mut tbss_shndx_and_section:  Option<(Shndx, StrongSectionRef)> = None;
        let mut cls_shndx_and_section:   Option<(Shndx, StrongSectionRef)> = None;

        // The set of `LoadedSections` that will be parsed and populated into this `new_crate`.
        let mut loaded_sections: HashMap<usize, StrongSectionRef> = HashMap::new();
        let mut data_sections:   BTreeSet<usize> = BTreeSet::new();
        let mut tls_sections:    BTreeSet<usize> = BTreeSet::new();
        let mut cls_sections:    BTreeSet<usize> = BTreeSet::new();
        let mut last_shndx = 0;

        // Iterate over all "allocated" sections to copy their data from the object file into the above `MappedPages`s.
        // This includes .text, .rodata, .data, .bss, .gcc_except_table, .eh_frame, etc.
        //
        // We currently perform eager copying because MappedPages doesn't yet support backing files or demand paging.
        for (shndx, sec) in elf_file.section_iter().enumerate() {
            let sec_flags = sec.flags();
            // Skip non-allocated sections, because they don't appear in the loaded object file.
            if sec_flags & SHF_ALLOC == 0 {
                continue;
            }

            // get the relevant section info, i.e., size, alignment, and data contents
            let sec_size   = sec.size()   as usize;
            let sec_offset = sec.offset() as usize;
            let is_write   = sec_flags & SHF_WRITE        == SHF_WRITE;
            let is_exec    = sec_flags & SHF_EXECINSTR    == SHF_EXECINSTR;
            let is_tls     = sec_flags & SHF_TLS          == SHF_TLS;
            let is_cls     = sec_flags & CLS_SECTION_FLAG == CLS_SECTION_FLAG;

            let mut is_rodata = false;
            let mut is_eh_frame = false;
            let mut is_gcc_except_table = false;

            // Declare the items needed to populate/create a new `LoadedSection`.
            let typ: SectionType;
            let mapped_pages: &mut MappedPages;
            let mapped_pages_ref: &Arc<Mutex<MappedPages>>;
            let mapped_pages_offset: usize;
            let virt_addr: VirtualAddress;

            // If executable, copy the .text section data into `text_pages`.
            if is_exec {
                typ = SectionType::Text;
                // There is only one text section, so no offset is needed
                mapped_pages_offset = 0;
                (mapped_pages_ref, mapped_pages, virt_addr) = text_pages_locked.as_mut()
                    .map(|(tp_ref, tp, tp_start_vaddr)| (tp_ref, tp, *tp_start_vaddr + mapped_pages_offset))
                    .ok_or("BUG: ELF file contained a .text section, but no text_pages were allocated")?;
            }

            // Otherwise, if writable (excluding TLS and CLS), copy the .data/.bss section into `data_pages`.
            else if is_write && !is_tls && !is_cls {
                match sec.get_type() {
                    Ok(ShType::ProgBits) => {
                        typ = SectionType::Data;
                        data_shndx.get_or_insert(shndx);
                    }
                    Ok(ShType::NoBits) => {
                        typ = SectionType::Bss;
                        bss_shndx_and_offset.get_or_insert((shndx, sec_offset));
                    }
                    _other => {
                        error!("BUG: writable section was neither PROGBITS (.data) nor NOBITS (.bss): type: {:?}, {:X?}", _other, sec);
                        return Err("BUG: writable section was neither PROGBITS (.data) nor NOBITS (.bss)");
                    }
                };

                let starting_offset_of_data = read_write_offset.get_or_insert(sec_offset);
                mapped_pages_offset = sec_offset - *starting_offset_of_data;
                (mapped_pages_ref, mapped_pages, virt_addr) = read_write_pages_locked.as_mut()
                    .map(|(dp_ref, dp, dp_start_vaddr)| (dp_ref, dp, *dp_start_vaddr + mapped_pages_offset))
                    .ok_or("BUG: ELF file contained a .data/.bss section, but no data_pages were allocated")?;
                data_sections.insert(shndx);
            }

            // Otherwise, if TLS section, copy its data into `rodata_pages`.
            // Although TLS sections have "WAT" flags (write, alloc, TLS),
            // we load TLS sections into the same read-only pages as other read-only sections
            // because they contain thread-local storage initializer data that is only read from.
            else if is_tls {
                match sec.get_type() {
                    Ok(ShType::ProgBits) => {
                        typ = SectionType::TlsData;
                        let read_only_start = read_only_offset.get_or_insert(sec_offset);
                        mapped_pages_offset = sec_offset - *read_only_start;
                    }
                    Ok(ShType::NoBits) => {
                        typ = SectionType::TlsBss;
                        // Here: a TLS .tbss section has no actual content, so we use a max-value offset
                        // as a canary value to ensure it cannot be used to index into a MappedPages.
                        mapped_pages_offset = usize::MAX;
                    }
                    _other => {
                        error!("BUG: TLS section was neither PROGBITS (.tdata) nor NOBITS (.tbss): type: {:?}, {:X?}", _other, sec);
                        return Err("BUG: TLS section was neither PROGBITS (.tdata) nor NOBITS (.tbss)");
                    }
                };

                (mapped_pages_ref, mapped_pages) = read_only_pages_locked.as_mut()
                    .map(|(rp_ref, rp, _)| (rp_ref, rp))
                    .ok_or("BUG: ELF file contained a .tdata/.tbss section, but no rodata_pages were allocated")?;
<<<<<<< HEAD
                // Use a placeholder vaddr; it will be replaced in `add_new_dynamic_section()` below.
=======
                // Use a placeholder vaddr; it will be replaced in `add_new_dynamic_tls_section()` below.
>>>>>>> 27429e57
                virt_addr = VirtualAddress::zero();
                tls_sections.insert(shndx);
            } else if is_cls {
                match sec.get_type() {
                    Ok(ShType::ProgBits) => {
                        typ = SectionType::Cls;
                        let read_only_start = read_only_offset.get_or_insert(sec_offset);
                        mapped_pages_offset = sec_offset - *read_only_start;

                        (mapped_pages_ref, mapped_pages) = read_only_pages_locked.as_mut()
                            .map(|(rp_ref, rp, _)| (rp_ref, rp))
                            .ok_or("BUG: ELF file contained a .cls section, but no rodata_pages were allocated")?;
                        // Use a placeholder vaddr; it will be replaced in `add_new_dynamic_section()` below.
                        virt_addr = VirtualAddress::zero();
                        cls_sections.insert(shndx);
                    }
                    ty => {
                        error!("CLS section had incorrect type: {ty:?}");
                        return Err("CLS section had incorrect type");
                    },
                }
            }

            // Otherwise, if .rodata, .eh_frame, or .gcc_except_table, copy its data into `rodata_pages`.
            else if {
                match sec.get_name(elf_file) {
                    Ok(RODATA_SECTION_NAME)           => is_rodata           = true,
                    Ok(EH_FRAME_SECTION_NAME)         => is_eh_frame         = true,
                    Ok(GCC_EXCEPT_TABLE_SECTION_NAME) => is_gcc_except_table = true,
                    Ok(_other)                        => { /* fall through to next `else if` block */ }
                    Err(_e)                           => {
                        error!("BUG: Error: {:?}, couldn't get section name for {:?}", _e, sec);
                        return Err("BUG: couldn't get section name");
                    }
                }
                is_rodata || is_eh_frame || is_gcc_except_table
            } {
                if is_rodata {
                    typ = SectionType::Rodata;
                    rodata_shndx = Some(shndx);
                } else if is_eh_frame {
                    typ = SectionType::EhFrame;
                } else if is_gcc_except_table {
                    typ = SectionType::GccExceptTable;
                } else {
                    unreachable!()
                }

                let read_only_start = read_only_offset.get_or_insert(sec_offset);
                mapped_pages_offset = sec_offset - *read_only_start;
                (mapped_pages_ref, mapped_pages, virt_addr) = read_only_pages_locked.as_mut()
                    .map(|(rp_ref, rp, rp_start_vaddr)| (rp_ref, rp, *rp_start_vaddr + mapped_pages_offset))
                    .ok_or("BUG: ELF file contained a read-only section, but no rodata_pages were allocated")?;
            }

            // Finally, any other section type is considered unhandled, so return an error!
            else {
                // .debug_* sections are handled separately and loaded on demand later.
                let sec_name = sec.get_name(elf_file);
                if sec_name.map_or(false, |n| n.starts_with(".debug")) {
                    continue;
                }
                error!("unhandled sec, name: {:?}, {:X?}", sec_name, sec);
                return Err("load_crate_with_merged_sections(): section with unhandled type, name, or flags!");
            }

            // Actually copy the section data from the ELF file to the given destination MappedPages.
            // Skip TLS BSS (.tbss) sections, which have no data and occupy no space in memory.
            if typ != SectionType::TlsBss {
                let dest_slice: &mut [u8] = mapped_pages.as_slice_mut(mapped_pages_offset, sec_size)?;
                match sec.get_data(elf_file) {
                    Ok(SectionData::Undefined(sec_data)) => dest_slice.copy_from_slice(sec_data),
                    Ok(SectionData::Empty) => dest_slice.fill(0),
                    _other => {
                        error!("Couldn't get section data for merged section: {:?}", _other);
                        return Err("couldn't get section data for merged section");
                    }
                }
            }

            // Create a new `LoadedSection` to represent this section.
            let new_section = LoadedSection::new(
                typ,
                section_name_str_ref(&typ),
                Arc::clone(mapped_pages_ref),
                mapped_pages_offset,
                virt_addr,
                sec_size,
                false, // no merged sections are global
                new_crate.clone(),
            );

            let new_section_ref = if is_tls {
                // Add the new TLS section to this namespace's initial TLS area,
                // which will reserve/obtain a new offset into that TLS area which holds this section's data.
                // This will also update the section's virtual address field to hold that offset value,
                // which is used for relocation entries that ask for a section's offset from the TLS base.
                let (_tls_offset, new_tls_section) = self.tls_initializer.lock()
                    .add_new_dynamic_section(new_section, sec.align() as usize)
                    .map_err(|_| "Failed to add new dynamic TLS section")?;

                // trace!("Updated new TLS section to have offset {:#X}: {:?}", _tls_offset, new_tls_section);
                if new_tls_section.typ == SectionType::TlsData {
                    tdata_shndx_and_section = Some((shndx, Arc::clone(&new_tls_section)));
                } else {
                    tbss_shndx_and_section = Some((shndx, Arc::clone(&new_tls_section)));
                }
                new_tls_section
            } else if is_cls {
                let (_, new_cls_section) = cls_allocator::add_dynamic_section(new_section, sec.align() as usize)
                    .map_err(|_| "Failed to add new dynamic CLS section")?;
                cls_shndx_and_section = Some((shndx, Arc::clone(&new_cls_section)));
                new_cls_section
            } else {
                Arc::new(new_section)
            };

            loaded_sections.insert(shndx, new_section_ref);
            last_shndx = shndx + 1;
        }

        // Now that we've copied all the section data from the object file to the various mapped pages,
        // we can populate the crate's sets of global sections by iterating over the symbol table.
        // The above loop just handled the merged sections, none of which should be made global.
        let mut global_sections: BTreeSet<usize> = BTreeSet::new();

        let symtab = find_symbol_table(elf_file)?;
        use xmas_elf::symbol_table::Entry;
        for (_sym_num, symbol_entry) in symtab.iter().enumerate() {
            let sec_type = symbol_entry.get_type().map_err(|_e| {
                error!("BUG: Error: {:?}, couldn't get symtab entry type: {}", _e, symbol_entry as &dyn Entry);
                "BUG: couldn't get symtab entry type"
            })?;
            // Skip irrelevant symbols, e.g., NOTYPE, SECTION, etc.
            if let Type::NoType | Type::Section = sec_type {
                continue;
            }
            // trace!("Symtab entry {:?}\n\tnum: {}, value: {:#X}, size: {}, type: {:?}, bind: {:?}, vis: {:?}, shndx: {}", 
            //     symbol_entry.get_name(&elf_file).unwrap(), _sym_num, symbol_entry.value(), symbol_entry.size(), symbol_entry.get_type().unwrap(), symbol_entry.get_binding().unwrap(), symbol_entry.get_other(), symbol_entry.shndx()
            // );

            // Get the relevant section info from the symtab entry
            let sec_size = symbol_entry.size() as usize;
            let sec_value = symbol_entry.value() as usize;
            let sec_name = symbol_entry.get_name(elf_file).map_err(|_e| {
                error!("BUG: Error: {:?}, couldn't get symtab entry name: {}", _e, symbol_entry as &dyn Entry);
                "BUG: couldn't get symtab entry name"
            })?;
            let sec_binding = symbol_entry.get_binding().map_err(|_e| {
                error!("BUG: Error: {:?}, couldn't get symtab entry binding: {}", _e, symbol_entry as &dyn Entry);
                "BUG: couldn't get symtab entry binding"
            })?;
            let is_global = sec_binding == Binding::Global;
            let is_tls = sec_type == Type::Tls;
            let is_cls = sec_type == CLS_SYMBOL_TYPE;
            let demangled = demangle(sec_name).to_string().as_str().into();

            // Declare the items we need to create a new `LoadedSection`.
            let typ: SectionType;
            let mapped_pages: &Arc<Mutex<MappedPages>>;
            let mapped_pages_offset: usize;
            let virt_addr: VirtualAddress;

            // Handle a "FUNC" symbol, which exists in .text
            if sec_type == Type::Func {
                let (tp_ref, tp_start_vaddr) = text_pages_locked.as_ref()
                    .map(|(mp_arc, _, mp_vaddr)| (mp_arc, *mp_vaddr))
                    .ok_or("BUG: found FUNC symbol but no text_pages were allocated")?;

                typ = SectionType::Text;
                mapped_pages = tp_ref;
                // no additional offset below, because .text is always the first (and only) exec section.
                mapped_pages_offset = sec_value;
                virt_addr = tp_start_vaddr + mapped_pages_offset;
            }

            // Handle an "OBJECT" symbol, which exists in .rodata, .data, or .bss
            else if sec_type == Type::Object {
                let sym_shndx = symbol_entry.shndx() as Shndx;
                // Handle .rodata symbol
                if Some(sym_shndx) == rodata_shndx {
                    let (rp_ref, rp_start_vaddr) = read_only_pages_locked.as_ref()
                        .map(|(mp_arc, _, mp_vaddr)| (mp_arc, *mp_vaddr))
                        .ok_or("BUG: found OBJECT symbol in .rodata but no rodata_pages were allocated")?;

                    typ = SectionType::Rodata;
                    mapped_pages = rp_ref;
                    // no additional offset below, because .rodata is always the first read-only section.
                    mapped_pages_offset = sec_value;
                    virt_addr = rp_start_vaddr + mapped_pages_offset;
                }
                // Handle .data/.bss symbol
                else {
                    data_sections.insert(last_shndx);

                    let (dp_ref, dp_start_vaddr) = read_write_pages_locked.as_ref()
                        .map(|(mp_arc, _, mp_vaddr)| (mp_arc, *mp_vaddr))
                        .ok_or("BUG: found OBJECT symbol in .data/.bss but no data_pages were allocated")?;
                    let read_write_start = read_write_offset.ok_or("BUG: found OBJECT symbol in .data/.bss but `data_offset` was unknown")?;

                    if Some(sym_shndx) == data_shndx {
                        typ = SectionType::Data;
                        // no additional offset below, because .data is always the first read-write section.
                        mapped_pages_offset = sec_value;
                    } else if let Some((bss_shndx, bss_offset)) = bss_shndx_and_offset && sym_shndx == bss_shndx {
                        typ = SectionType::Bss;
                        mapped_pages_offset = sec_value + (bss_offset - read_write_start);
                    } else {
                        error!("BUG: found OBJECT symbol with an shndx that wasn't in .rodata, .data, or .bss: {}", symbol_entry as &dyn Entry);
                        return Err("BUG: found OBJECT symbol with an shndx that wasn't in .rodata, .data, or .bss");
                    };
                    mapped_pages = dp_ref;
                    virt_addr = dp_start_vaddr + mapped_pages_offset;
                }
            }

            // Handle a "TLS" symbol, which exists in .tdata or .tbss
            else if is_tls {
                let sym_shndx = symbol_entry.shndx() as Shndx;
                // A TLS symbol with an shndx of 0 is a reference to a foreign dependency,
                // so we skip it just like we do for `NoType` symbols at the top of this loop.
                if sym_shndx == 0 {
                    continue;
                }

                // TLS sections have been copied into the read-only pages.
                // The merged TLS sections have already been dynamically assigned a virtual address above,
                // so we can calculate a TLS symbol's vaddr and mapped_pages_offset by adding 
                // the symbol's value (`sec_value`) to that of the corresponding merged section.
                let rp_ref = read_only_pages_locked.as_ref()
                    .map(|(mp_arc, ..)| mp_arc)
                    .ok_or("BUG: found TLS symbol but no rodata_pages were allocated")?;

                if let Some((tdata_shndx, ref tdata_sec)) = tdata_shndx_and_section && sym_shndx == tdata_shndx {
                    typ = SectionType::TlsData;
                    mapped_pages_offset = tdata_sec.mapped_pages_offset + sec_value;
                    virt_addr = tdata_sec.virt_addr + sec_value;
                } else if let Some((tbss_shndx, ref tbss_sec)) = tbss_shndx_and_section && sym_shndx == tbss_shndx {
                    typ = SectionType::TlsBss;
                    // Here: a TLS .tbss section has no actual content, so we use a max-value offset
                    // as a canary value to ensure it cannot be used to index into a MappedPages.
                    mapped_pages_offset = usize::MAX;
                    virt_addr = tbss_sec.virt_addr + sec_value;
                } else {
                    error!("BUG: found TLS symbol with an shndx that wasn't in .tdata or .tbss: {}", symbol_entry as &dyn Entry);
                    return Err("BUG: found TLS symbol with an shndx that wasn't in .tdata or .tbss");
                };
                mapped_pages = rp_ref;
            }

            else if is_cls {
                let sym_shndx = symbol_entry.shndx() as Shndx;
                let rp_ref = read_only_pages_locked.as_ref()
                    .map(|(mp_arc, ..)| mp_arc)
                    .ok_or("BUG: found CLS symbol but no rodata_pages were allocated")?;

                if let Some((cls_shndx, ref cls_sec)) = cls_shndx_and_section && sym_shndx == cls_shndx {
                    typ = SectionType::Cls;
                    mapped_pages_offset = cls_sec.mapped_pages_offset + sec_value;
                    virt_addr = cls_sec.virt_addr + sec_value;
                } else {
                    error!("BUG: found CLS symbol with an shndx that wasn't in .cls: {}", symbol_entry as &dyn Entry);
                    return Err("BUG: found CLS symbol with an shndx that wasn't in .cls");
                };
                mapped_pages = rp_ref;
            }

            else {
                error!("Found unexpected symbol type: {}", symbol_entry as &dyn Entry);
                return Err("Found unexpected symbol type");
            }

            // Create the new `LoadedSection`
            loaded_sections.insert(
                last_shndx,
                Arc::new(LoadedSection::new(
                    typ,
                    demangled,
                    Arc::clone(mapped_pages),
                    mapped_pages_offset,
                    virt_addr,
                    sec_size,
                    is_global,
                    new_crate.clone(),
                ))
            );

            if is_global {
                global_sections.insert(last_shndx);
            }

            last_shndx += 1;
        } // end of iterating over all symbol table entries

        // // Quick test to ensure that all .data and .bss sections are fully covered 
        // // by overlapping OBJECT symbols.
        // if !data_sections.is_empty() {
        //     warn!("Data sections for {:?}: {:?}", new_crate.upgrade().unwrap().lock_as_ref().crate_name, data_sections);
        //     if let Some(data_sec) = data_shndx.and_then(|i| loaded_sections.get(&i)) {
        //         warn!("\t .data sec size: {:#X}", data_sec.size());
        //         let mut data_symbols_start_vaddr = usize::MAX;
        //         let mut data_symbols_end_vaddr = 0;
        //         for sec in loaded_sections.values() {
        //             if sec.typ == SectionType::Data && sec.name.as_str() != SectionType::Data.name() {
        //                 warn!("\t\t data symbol: {:?}", sec);
        //                 data_symbols_start_vaddr = core::cmp::min(data_symbols_start_vaddr, sec.virt_addr.value());
        //                 data_symbols_end_vaddr = core::cmp::max(data_symbols_end_vaddr, sec.virt_addr.value() + sec.size);
        //             }
        //         }
        //         let total_size_of_data_symbols = data_symbols_end_vaddr - data_symbols_start_vaddr;
        //         if total_size_of_data_symbols != data_sec.size() {
        //             error!(".data section size {:#X} does not match total size of data symbols {:#X}", data_sec.size(), total_size_of_data_symbols);
        //         }
        //     }
        //     if let Some(bss_sec) = bss_shndx_and_offset.and_then(|(i, _off)| loaded_sections.get(&i)) {
        //         warn!("\t .bss sec size: {:#X}", bss_sec.size());
        //         let mut bss_symbols_start_vaddr = usize::MAX;
        //         let mut bss_symbols_end_vaddr = 0;
        //         for sec in loaded_sections.values() {
        //             if sec.typ == SectionType::Bss && sec.name.as_str() != SectionType::Bss.name() {
        //                 warn!("\t\t bss symbol: {:?}", sec);
        //                 bss_symbols_start_vaddr = core::cmp::min(bss_symbols_start_vaddr, sec.virt_addr.value());
        //                 bss_symbols_end_vaddr = core::cmp::max(bss_symbols_end_vaddr, sec.virt_addr.value() + sec.size);
        //             }
        //         }
        //         let total_size_of_bss_symbols = bss_symbols_end_vaddr - bss_symbols_start_vaddr;
        //         if total_size_of_bss_symbols != bss_sec.size() {
        //             error!(".bss section size {:#X} does not match total size of bss symbols {:#X}", bss_sec.size(), total_size_of_bss_symbols);
        //         }
        //     }
        // }

        Ok(SectionMetadata {
            loaded_sections,
            global_sections,
            tls_sections,
            cls_sections,
            data_sections,
        })
    }


    /// An internal routine to load and populate the sections of a crate's object file
    /// if those sections have not been merged.
    ///
    /// This is the "legacy" way to load sections, and is used by `load_crate_sections()`
    /// for object files that have **not** been modified by Theseus's special partial relinking script.
    ///
    /// This works by iterating over all section headers in the object file
    /// and extracting the symbol names from each section name, which is quite slow. 
    fn load_crate_with_separate_sections(
        &self,
        elf_file:     &ElfFile,
        new_crate:    WeakCrateRef,
        text_pages:   Option<(Arc<Mutex<MappedPages>>, Range<VirtualAddress>)>,
        rodata_pages: Option<(Arc<Mutex<MappedPages>>, Range<VirtualAddress>)>,
        data_pages:   Option<(Arc<Mutex<MappedPages>>, Range<VirtualAddress>)>,
    ) -> Result<SectionMetadata, &'static str> {

        // Check the symbol table to get the set of sections that are global (publicly visible).
        let global_sections: BTreeSet<Shndx> = {
            // For us to properly load the ELF file, it must NOT have been fully stripped,
            // meaning that it must still have its symbol table section. Otherwise, relocations will not work.
            let symtab = find_symbol_table(elf_file)?;

            let mut globals: BTreeSet<Shndx> = BTreeSet::new();
            use xmas_elf::symbol_table::Entry;
            for entry in symtab.iter() {
                // Include all symbols with "GLOBAL" binding, regardless of visibility.  
                if entry.get_binding() == Ok(xmas_elf::symbol_table::Binding::Global) {
                    match entry.get_type() {
                        Ok(xmas_elf::symbol_table::Type::Func
                            | xmas_elf::symbol_table::Type::Object
                            | xmas_elf::symbol_table::Type::Tls) => {
                            globals.insert(entry.shndx() as Shndx);
                        }
                        _ => continue,
                    }
                }
            }
            globals
        };

        // Since .text sections come at the beginning of the object file,
        // we can simply directly copy all .text sections at once,
        // ranging from the beginning of the file to the end of the last .text section.
        // We actually must do it this way, though it has the following tradeoffs:
        // (+) It's more correct than calculating the minimum required size of each individual .text section,
        //     because other sections (e.g., eh_frame) rely on the layout of loaded .text sections 
        //     to be identical to their layout (offsets) specified in the object file.
        //     Otherwise, parsing debug/frame sections won't work properly.
        // (+) It's way faster to load the sections, since we can just bulk copy all .text sections at once 
        //     instead of copying them individually on a per-section basis (or just remap their pages directly).
        // (-) It ends up wasting a some bytes here and there, but almost always under 100 bytes.
        //     If object file sections have been merged, no memory is wasted.
        if let Some((ref tp, ref tp_range)) = text_pages {
            let text_size = tp_range.end.value() - tp_range.start.value();
            let mut tp_locked = tp.lock();
            let text_destination: &mut [u8] = tp_locked.as_slice_mut(0, text_size)?;
            let text_source = elf_file.input.get(..text_size).ok_or("BUG: end of last .text section was miscalculated to be beyond ELF file bounds")?;
            text_destination.copy_from_slice(text_source);
        }

        // Because .rodata, .data, and .bss may be intermingled, 
        // we copy them into their respective pages individually on a per-section basis, 
        // keeping track of the offset into each of their MappedPages as we go.
        let (mut rodata_offset, mut data_offset) = (0 , 0);

        const TEXT_PREFIX:             &str = ".text.";
        const UNLIKELY_PREFIX:         &str = "unlikely."; // the full section prefix is ".text.unlikely."
        const RODATA_PREFIX:           &str = ".rodata.";
        const DATA_PREFIX:             &str = ".data.";
        const BSS_PREFIX:              &str = ".bss.";
        const CLS_PREFIX:              &str = ".cls.";
        const TLS_DATA_PREFIX:         &str = ".tdata.";
        const TLS_BSS_PREFIX:          &str = ".tbss.";
        // const RELRO_PREFIX:            &str = "rel.ro.";
        const GCC_EXCEPT_TABLE_PREFIX: &str = ".gcc_except_table.";
        const EH_FRAME_NAME:           &str = ".eh_frame";

        /// A convenient macro to obtain the rest of the symbol name after its prefix,
        /// i.e., the characters after '.text', '.rodata', '.data', etc.
        ///
        /// * If the name isn't long enough, the macro prints and returns an error str.
        /// * If the name isn't long enough but is an empty section (e.g., just ".text", ".rodata", etc)
        ///   this macro `continue`s to the next iteration of the loop.
        /// * The `$prefix` argument must be `const` so it can be `concat!()`-ed into a const &str.
        ///
        /// Note: I'd prefer this to be a const function that accepts the prefix as a const &'static str,
        ///       but Rust does not support concat!()-ing const generic parameters yet.
        macro_rules! try_get_symbol_name_after_prefix {
            ($sec_name:ident, $prefix:ident) => (
                if let Some(name) = $sec_name.get($prefix.len() ..) {
                    name
                } else {
                    // Ignore special "empty" placeholder sections
                    match $sec_name {
                        ".text"   => continue,
                        ".rodata" => continue,
                        ".data"   => continue,
                        ".bss"    => continue,
                        _ => {
                            const ERROR_STR: &'static str = const_format::concatcp!(
                                "Failed to get the ", $prefix, 
                                " section's name after '", $prefix, "'"
                            );
                            error!("{}: {:?}", ERROR_STR, $sec_name);
                            return Err(ERROR_STR);
                        }
                    }
                }
            );
        }

        // this maps section header index (shndx) to LoadedSection
        let mut loaded_sections: HashMap<Shndx, StrongSectionRef> = HashMap::new();
        // the set of Shndxes for .data and .bss sections
        let mut data_sections: BTreeSet<Shndx> = BTreeSet::new();
        // the set of Shndxes for TLS sections (.tdata, .tbss)
        let mut tls_sections: BTreeSet<Shndx> = BTreeSet::new();
        // the set of Shndxes for CLS sections (.cls)
        let mut cls_sections: BTreeSet<Shndx> = BTreeSet::new();

        let mut read_only_pages_locked  = rodata_pages.as_ref().map(|(rp, _)| (rp.clone(), rp.lock()));
        let mut read_write_pages_locked = data_pages  .as_ref().map(|(dp, _)| (dp.clone(), dp.lock()));
        // In this loop, we handle only "allocated" sections that occupy memory in the actual loaded object file.
        // This includes .text, .rodata, .data, .bss, .gcc_except_table, .eh_frame, and potentially others.
        for (shndx, sec) in elf_file.section_iter().enumerate() {
            let sec_flags = sec.flags();
            // Skip non-allocated sections, because they don't appear in the loaded object file.
            if sec_flags & SHF_ALLOC == 0 {
                continue;
            }

            // Even if we're using the next section's data (for a zero-sized section, as handled below),
            // we still want to use this current section's actual name and flags!
            let sec_name = match sec.get_name(elf_file) {
                Ok(name) => name,
                Err(_e) => {
                    error!("Couldn't get section name for section [{}]: {:?}\n    error: {}", shndx, sec, _e);
                    return Err("couldn't get section name");
                }
            };

            // This handles the rare case of a zero-sized section. 
            // A section of size zero shouldn't necessarily be removed, as they are sometimes referenced in relocations;
            // typically the zero-sized section itself is a reference to the next section in the list of section headers.
            // Thus, we need to use the *current* section's name with the *next* section's information,
            // i.e., its  size, alignment, and actual data.
            let sec = if sec.size() == 0 {
                match elf_file.section_header((shndx + 1) as u16) { // get the next section
                    Ok(next_sec) => {
                        // The next section must have the same offset as the current zero-sized one
                        if next_sec.offset() == sec.offset() {
                            // if it does, we can use it in place of the current section
                            next_sec
                        } else {
                            // if it does not, we should NOT use it in place of the current section
                            sec
                        }
                    }
                    _ => {
                        error!("Couldn't get next section for zero-sized section {}", shndx);
                        return Err("couldn't get next section for a zero-sized section");
                    }
                }
            } else {
                // this is the normal case, a non-zero sized section, so just use the current section
                sec
            };

            // get the relevant section info, i.e., size, alignment, and data contents
            let sec_size  = sec.size()  as usize;
            let sec_align = sec.align() as usize;
            let is_write  = sec_flags & SHF_WRITE        == SHF_WRITE;
            let is_exec   = sec_flags & SHF_EXECINSTR    == SHF_EXECINSTR;
            let is_tls    = sec_flags & SHF_TLS          == SHF_TLS;
            let is_cls    = sec_flags & CLS_SECTION_FLAG == CLS_SECTION_FLAG;


            // First, check for executable sections, which can only be .text sections.
            if is_exec && !is_write {
                let is_global = global_sections.contains(&shndx);
                let name = try_get_symbol_name_after_prefix!(sec_name, TEXT_PREFIX);
                // Handle cold sections, which have a section prefix of ".text.unlikely."
                // Currently, we ignore the cold/hot designation in terms of placing a section in memory.
                // Note: we only *truly* have to do this for global sections, because other crates
                //       might depend on their correct section name after the ".text.unlikely." prefix.
                let name = if is_global && name.starts_with(UNLIKELY_PREFIX) {
                    name.get(UNLIKELY_PREFIX.len() ..).ok_or_else(|| {
                        error!("Failed to get the .text.unlikely. section's name: {:?}", sec_name);
                        "Failed to get the .text.unlikely. section's name after the prefix"
                    })?
                } else {
                    name
                };
                let demangled = demangle(name).to_string().as_str().into();

                // We already copied the content of all .text sections above, 
                // so here we just record the metadata into a new `LoadedSection` object.
                if let Some((ref tp_ref, ref tp_range)) = text_pages {
                    let text_offset = sec.offset() as usize;
                    let dest_vaddr = tp_range.start + text_offset;

                    loaded_sections.insert(
                        shndx,
                        Arc::new(LoadedSection::new(
                            SectionType::Text,
                            demangled,
                            Arc::clone(tp_ref),
                            text_offset,
                            dest_vaddr,
                            sec_size,
                            is_global,
                            new_crate.clone(),
                        ))
                    );
                }
                else {
                    return Err("BUG: ELF file contained a .text* section, but no text_pages were allocated");
                }
            }

            // Second, if not executable, handle TLS sections.
            // Although TLS sections have "WAT" flags (write, alloc, TLS),
            // we load TLS sections into the same read-only pages as other read-only sections (e.g., .rodata)
            // because they contain thread-local storage initializer data that is only read from.
            else if is_tls {
                // check if this TLS section is .bss or .data
                let is_bss = sec.get_type() == Ok(ShType::NoBits);
                let name = if is_bss {
                    try_get_symbol_name_after_prefix!(sec_name, TLS_BSS_PREFIX)
                } else {
                    try_get_symbol_name_after_prefix!(sec_name, TLS_DATA_PREFIX)
                };
                let demangled = demangle(name).to_string().as_str().into();

                if let Some((ref rp_ref, ref mut rp)) = read_only_pages_locked {
                    let (mapped_pages_offset, sec_typ) = if is_bss {
                        // Here: a TLS .tbss section has no actual content, so we use a max-value offset
                        // as a canary value to ensure it cannot be used to index into a MappedPages.
                        (usize::MAX, SectionType::TlsBss)
                    } else {
                        // Here: copy the TLS .tdata section's contents to the proper address in the read-only pages.
                        let dest_slice: &mut [u8] = rp.as_slice_mut(rodata_offset, sec_size)?;
                        match sec.get_data(elf_file) {
                            Ok(SectionData::Undefined(sec_data)) => dest_slice.copy_from_slice(sec_data),
                            _other => {
                                error!("load_crate_sections(): Couldn't get section data for TLS .tdata section [{}] {}: {:?}", shndx, sec_name, _other);
                                return Err("couldn't get section data in TLS .tdata section");
                            }
                        };
                        // As with all other normal sections, use the current offset for these read-only pages.
                        (rodata_offset, SectionType::TlsData)
                    };

                    let new_tls_section = LoadedSection::new(
                        sec_typ,
                        demangled,
                        Arc::clone(rp_ref),
                        mapped_pages_offset,
                        VirtualAddress::zero(), // will be replaced in `add_new_dynamic_section()` below
                        sec_size,
                        global_sections.contains(&shndx),
                        new_crate.clone(),
                    );
                    // trace!("Loaded new TLS section: {:?}", new_tls_section);

                    // Add the new TLS section to this namespace's initial TLS area,
                    // which will reserve/obtain a new offset into that TLS area which holds this section's data.
                    // This will also update the section's virtual address field to hold that offset value,
                    // which is used for relocation entries that ask for a section's offset from the TLS base.
                    let (_tls_offset, new_tls_section) = self.tls_initializer.lock()
                        .add_new_dynamic_section(new_tls_section, sec_align)
                        .map_err(|_| "Failed to add new TLS section")?;

                    // trace!("\t --> updated new TLS section: {:?}", new_tls_section);
                    loaded_sections.insert(shndx, new_tls_section);
                    tls_sections.insert(shndx);

                    rodata_offset += sec_size.next_multiple_of(sec_align);
                }
                else {
                    return Err("no rodata_pages were allocated when handling TLS section");
                }
            }

            else if is_cls {
                if sec.get_type() != Ok(ShType::ProgBits) {
                    return Err("CLS section had wrong type");
                }

                let name = try_get_symbol_name_after_prefix!(sec_name, CLS_PREFIX);
                let demangled = demangle(name).to_string().as_str().into();

                if let Some((ref rp_ref, ref mut rp)) = read_only_pages_locked {
                    let (mapped_pages_offset, sec_typ) = {
                        // Here: copy the TLS .tdata section's contents to the proper address in the read-only pages.
                        let dest_slice: &mut [u8] = rp.as_slice_mut(rodata_offset, sec_size)?;
                        match sec.get_data(elf_file) {
                            Ok(SectionData::Undefined(sec_data)) => dest_slice.copy_from_slice(sec_data),
                            _other => {
                                error!("load_crate_sections(): Couldn't get section data for CLS .cls section [{}] {}: {:?}", shndx, sec_name, _other);
                                return Err("couldn't get section data in CLS .cls section");
                            }
                        };
                        // As with all other normal sections, use the current offset for these read-only pages.
                        (rodata_offset, SectionType::Cls)
                    };

                    let new_cls_section = LoadedSection::new(
                        sec_typ,
                        demangled,
                        Arc::clone(rp_ref),
                        mapped_pages_offset,
                        VirtualAddress::zero(), // will be replaced in `add_dynamic_section()` below
                        sec_size,
                        global_sections.contains(&shndx),
                        new_crate.clone(),
                    );
                    let (_, new_cls_section) = cls_allocator::add_dynamic_section(new_cls_section, sec_align)
                        .map_err(|_| "Failed to add new CLS section")?;

                    loaded_sections.insert(shndx, new_cls_section);
                    cls_sections.insert(shndx);

                    rodata_offset += sec_size.next_multiple_of(sec_align);
                }
                else {
                    return Err("no rodata_pages were allocated when handling TLS section");
                }
            }

            // Third, if not executable nor TLS, handle writable .data/.bss sections.
            else if is_write {
                // check if this section is .bss or .data
                let is_bss = sec.get_type() == Ok(ShType::NoBits);
                let name = if is_bss {
                    try_get_symbol_name_after_prefix!(sec_name, BSS_PREFIX)
                } else {
                    try_get_symbol_name_after_prefix!(sec_name, DATA_PREFIX)
                        // Currently, .rel.ro sections no longer exist in object files compiled for Theseus.
                        // .and_then(|name| {
                        //     if name.starts_with(RELRO_PREFIX) {
                        //         name.get(RELRO_PREFIX.len() ..)
                        //     } else {
                        //         Some(name)
                        //     }
                        // })
                };
                let demangled = demangle(name).to_string().as_str().into();

                if let Some((ref dp_ref, ref mut dp)) = read_write_pages_locked {
                    // here: we're ready to copy the data/bss section to the proper address
                    let dest_vaddr = dp.address_at_offset(data_offset)
                        .ok_or("BUG: data_offset wasn't within data_pages")?;
                    let dest_slice: &mut [u8] = dp.as_slice_mut(data_offset, sec_size)?;
                    match sec.get_data(elf_file) {
                        Ok(SectionData::Undefined(sec_data)) => dest_slice.copy_from_slice(sec_data),
                        Ok(SectionData::Empty) => dest_slice.fill(0),
                        _other => {
                            error!("load_crate_sections(): Couldn't get section data for .data section [{}] {}: {:?}", shndx, sec_name, _other);
                            return Err("couldn't get section data in .data section");
                        }
                    }

                    loaded_sections.insert(
                        shndx,
                        Arc::new(LoadedSection::new(
                            if is_bss { SectionType::Bss } else { SectionType::Data },
                            demangled,
                            Arc::clone(dp_ref),
                            data_offset,
                            dest_vaddr,
                            sec_size,
                            global_sections.contains(&shndx),
                            new_crate.clone(),
                        ))
                    );
                    data_sections.insert(shndx);

                    data_offset += sec_size.next_multiple_of(sec_align);
                }
                else {
                    return Err("no data_pages were allocated for .data/.bss section");
                }
            }

            // Fourth, if neither executable nor TLS nor writable, handle .rodata sections.
            else if sec_name.starts_with(RODATA_PREFIX) {
                let name = try_get_symbol_name_after_prefix!(sec_name, RODATA_PREFIX);
                let demangled = demangle(name).to_string().as_str().into();

                if let Some((ref rp_ref, ref mut rp)) = read_only_pages_locked {
                    // here: we're ready to copy the rodata section to the proper address
                    let dest_vaddr = rp.address_at_offset(rodata_offset)
                        .ok_or("BUG: rodata_offset wasn't within rodata_mapped_pages")?;
                    let dest_slice: &mut [u8] = rp.as_slice_mut(rodata_offset, sec_size)?;
                    match sec.get_data(elf_file) {
                        Ok(SectionData::Undefined(sec_data)) => dest_slice.copy_from_slice(sec_data),
                        Ok(SectionData::Empty) => dest_slice.fill(0),
                        _other => {
                            error!("load_crate_sections(): Couldn't get section data for .rodata section [{}] {}: {:?}", shndx, sec_name, _other);
                            return Err("couldn't get section data in .rodata section");
                        }
                    }

                    loaded_sections.insert(
                        shndx,
                        Arc::new(LoadedSection::new(
                            SectionType::Rodata,
                            demangled,
                            Arc::clone(rp_ref),
                            rodata_offset,
                            dest_vaddr,
                            sec_size,
                            global_sections.contains(&shndx),
                            new_crate.clone(),
                        ))
                    );

                    rodata_offset += sec_size.next_multiple_of(sec_align);
                }
                else {
                    return Err("no rodata_pages were allocated when handling .rodata section");
                }
            }

            // Fifth, if neither executable nor TLS nor writable nor .rodata, handle the `.gcc_except_table` sections
            else if sec_name.starts_with(GCC_EXCEPT_TABLE_PREFIX) {
                // We don't need to waste space keeping the name of the `.gcc_exept_table` section, 
                // because that name is irrelevant and will never be used.
                //
                // let name = try_get_symbol_name_after_prefix!(sec_name, GCC_EXCEPT_TABLE_PREFIX);
                // let demangled = demangle(name).to_string().into();

                // gcc_except_table sections are read-only, so we put them in the .rodata pages
                if let Some((ref rp_ref, ref mut rp)) = read_only_pages_locked {
                    // here: we're ready to copy the rodata section to the proper address
                    let dest_vaddr = rp.address_at_offset(rodata_offset)
                        .ok_or("BUG: rodata_offset wasn't within rodata_mapped_pages")?;
                    let dest_slice: &mut [u8]  = rp.as_slice_mut(rodata_offset, sec_size)?;
                    match sec.get_data(elf_file) {
                        Ok(SectionData::Undefined(sec_data)) => dest_slice.copy_from_slice(sec_data),
                        Ok(SectionData::Empty) => dest_slice.fill(0),
                        _other => {
                            error!("load_crate_sections(): Couldn't get section data for .gcc_except_table section [{}] {}: {:?}", shndx, sec_name, _other);
                            return Err("couldn't get section data in .gcc_except_table section");
                        }
                    }

                    let typ = SectionType::GccExceptTable;
                    loaded_sections.insert(
                        shndx,
                        Arc::new(LoadedSection::new(
                            typ,
                            section_name_str_ref(&typ),
                            Arc::clone(rp_ref),
                            rodata_offset,
                            dest_vaddr,
                            sec_size,
                            false, // .gcc_except_table sections are never globally visible,
                            new_crate.clone(),
                        ))
                    );

                    rodata_offset += sec_size.next_multiple_of(sec_align);
                }
                else {
                    return Err("no rodata_pages were allocated when handling .gcc_except_table");
                }
            }

            // Fifth, if neither executable nor TLS nor writable nor .rodata nor .gcc_except_table, handle the `.eh_frame` section
            else if sec_name == EH_FRAME_NAME {
                // The eh_frame section is read-only, so we put it in the .rodata pages
                if let Some((ref rp_ref, ref mut rp)) = read_only_pages_locked {
                    // here: we're ready to copy the rodata section to the proper address
                    let dest_vaddr = rp.address_at_offset(rodata_offset)
                        .ok_or("BUG: rodata_offset wasn't within rodata_mapped_pages")?;
                    let dest_slice: &mut [u8]  = rp.as_slice_mut(rodata_offset, sec_size)?;
                    match sec.get_data(elf_file) {
                        Ok(SectionData::Undefined(sec_data)) => dest_slice.copy_from_slice(sec_data),
                        Ok(SectionData::Empty) => dest_slice.fill(0),
                        _other => {
                            error!("load_crate_sections(): Couldn't get section data for .eh_frame section [{}] {}: {:?}", shndx, sec_name, _other);
                            return Err("couldn't get section data in .eh_frame section");
                        }
                    }

                    let typ = SectionType::EhFrame;
                    loaded_sections.insert(
                        shndx,
                        Arc::new(LoadedSection::new(
                            typ,
                            section_name_str_ref(&typ),
                            Arc::clone(rp_ref),
                            rodata_offset,
                            dest_vaddr,
                            sec_size,
                            false, // .eh_frame section is not globally visible,
                            new_crate.clone(),
                        ))
                    );

                    rodata_offset += sec_size.next_multiple_of(sec_align);
                }
                else {
                    return Err("no rodata_pages were allocated when handling .eh_frame");
                }
            }

            // Finally, any other section type is considered unhandled, so return an error!
            else {
                // .debug_* sections are handled separately, and are loaded on demand.
                if sec_name.starts_with(".debug") {
                    continue;
                }
                error!("unhandled section [{}], name: {}, sec: {:?}", shndx, sec_name, sec);
                return Err("load_crate_sections(): section with unhandled type, name, or flags!");
            }
        }

        Ok(SectionMetadata {
            loaded_sections,
            global_sections,
            tls_sections,
            cls_sections,
            data_sections,
        })
    }


    /// The second stage of parsing and loading a new kernel crate, 
    /// filling in the missing relocation information in the already-loaded sections. 
    /// It also remaps the `new_crate`'s MappedPages according to each of their section permissions.
    fn perform_relocations(
        &self,
        elf_file: &ElfFile,
        new_crate_ref: &StrongCrateRef,
        temp_backup_namespace: Option<&CrateNamespace>,
        kernel_mmi_ref: &MmiRef,
        verbose_log: bool
    ) -> Result<(), &'static str> {
        let mut new_crate = new_crate_ref.lock_as_mut()
            .ok_or("BUG: perform_relocations(): couldn't get exclusive mutable access to new_crate")?;
        if verbose_log { debug!("=========== moving on to the relocations for crate {} =========", new_crate.crate_name); }
        let symtab = find_symbol_table(elf_file)?;

        // Fix up the sections that were just loaded, using proper relocation info.
        // Iterate over every non-zero relocation section in the file
        for sec in elf_file.section_iter().filter(|sec| sec.get_type() == Ok(ShType::Rela) && sec.size() != 0) {
            use xmas_elf::sections::SectionData::Rela64;
            if verbose_log {
                trace!("Found Rela section name: {:?}, type: {:?}, target_sec_index: {:?}", 
                sec.get_name(elf_file), sec.get_type(), sec.info());
            }

            // Debug sections are handled separately
            if let Ok(name) = sec.get_name(elf_file) {
                if name.starts_with(".rela.debug") { // ignore debug special sections for now
                    continue;
                }
            }

            let rela_array = match sec.get_data(elf_file) {
                Ok(Rela64(rela_arr)) => rela_arr,
                _ => {
                    error!("Found Rela section that wasn't able to be parsed as Rela64: {:?}", sec);
                    return Err("Found Rela section that wasn't able to be parsed as Rela64");
                }
            };

            // The target section is where we write the relocation data to.
            // The source section is where we get the data from. 
            // There is one target section per rela section (`rela_array`), and one source section per rela_entry in this rela section.
            // The "info" field in the Rela section specifies which section is the target of the relocation.

            // Get the target section (that we already loaded) for this rela_array Rela section.
            let target_sec_shndx = sec.info() as usize;
            let target_sec = new_crate.sections.get(&target_sec_shndx).ok_or_else(|| {
                error!("ELF file error: target section was not loaded for Rela section {:?}!", sec.get_name(elf_file));
                "target section was not loaded for Rela section"
            })?;

            let mut target_sec_data_was_modified = false;

            let mut target_sec_dependencies: Vec<StrongDependency> = Vec::new();
            #[cfg(internal_deps)]
            let mut target_sec_internal_dependencies: Vec<InternalDependency> = Vec::new();
            {
                let mut target_sec_mapped_pages = target_sec.mapped_pages.lock();
                let target_sec_slice: &mut [u8] = target_sec_mapped_pages.as_slice_mut(
                    0,
                    target_sec.mapped_pages_offset + target_sec.size,
                )?;

                // iterate through each relocation entry in the relocation array for the target_sec
                for rela_entry in rela_array {
                    if verbose_log {
                        trace!("      Rela64 offset: {:#X}, addend: {:#X}, symtab_index: {}, type: {:#X}", 
                            rela_entry.get_offset(), rela_entry.get_addend(), rela_entry.get_symbol_table_index(), rela_entry.get_type());
                    }

                    use xmas_elf::symbol_table::Entry;
                    let source_sec_entry = &symtab[rela_entry.get_symbol_table_index() as usize];
                    let source_sec_shndx = source_sec_entry.shndx() as usize;
                    let source_sec_value = source_sec_entry.value() as usize;
                    if verbose_log {
                        let source_sec_header_name = source_sec_entry.get_section_header(elf_file, rela_entry.get_symbol_table_index() as usize)
                            .and_then(|s| s.get_name(elf_file));
                        trace!("             relevant section [{}]: {:?}, value: {:#X}", source_sec_shndx, source_sec_header_name, source_sec_value);
                        // trace!("             Entry name {} {:?} vis {:?} bind {:?} type {:?} shndx {} value {} size {}", 
                        //     source_sec_entry.name(), source_sec_entry.get_name(&elf_file), 
                        //     source_sec_entry.get_other(), source_sec_entry.get_binding(), source_sec_entry.get_type(), 
                        //     source_sec_entry.shndx(), source_sec_entry.value(), source_sec_entry.size());
                    }

                    let mut source_and_target_in_same_crate = false;

                    // We first try to get the source section from loaded_sections, which works if the section is in the crate currently being loaded.
                    let source_sec = match new_crate.sections.get(&source_sec_shndx) {
                        Some(ss) => {
                            source_and_target_in_same_crate = true;
                            Ok(ss.clone())
                        }

                        // If we couldn't get the section based on its shndx, it means that the source section wasn't in the crate currently being loaded.
                        // Thus, we must get the source section's name and check our list of foreign crates to see if it's there.
                        // At this point, there's no other way to search for the source section besides its name.
                        None => {
                            if let Ok(source_sec_name) = source_sec_entry.get_name(elf_file) {
                                const DATARELRO: &str = ".data.rel.ro.";
                                let source_sec_name = if source_sec_name.starts_with(DATARELRO) {
                                    source_sec_name.get(DATARELRO.len() ..).ok_or("Couldn't get name of .data.rel.ro. section")?
                                } else {
                                    source_sec_name
                                };

                                // See `cls_macros` for more details.
                                if source_sec_name == "__THESEUS_CLS_SIZE" {
                                    let relocation_entry = RelocationEntry::from_elf_relocation(rela_entry);
                                    write_relocation(
                                        relocation_entry,
                                        target_sec_slice,
                                        target_sec.mapped_pages_offset,
                                        VirtualAddress::new(usize::MAX).unwrap(),
                                        verbose_log,
                                    )?;
                                    continue;
                                } else if source_sec_name == "__THESEUS_TLS_SIZE" {
                                    #[cfg(target_arch = "x86_64")]
                                    let tls_size = VirtualAddress::new(usize::MAX).unwrap();
                                    #[cfg(target_arch = "aarch64")]
                                    let tls_size = VirtualAddress::zero();

                                    let relocation_entry = RelocationEntry::from_elf_relocation(rela_entry);
                                    write_relocation(
                                        relocation_entry,
                                        target_sec_slice,
                                        target_sec.mapped_pages_offset,
                                        tls_size,
                                        verbose_log,
                                    )?;
                                    continue;
                                }
                                
                                let demangled = demangle(source_sec_name).to_string();

                                // search for the symbol's demangled name in the kernel's symbol map
                                self.get_symbol_or_load(&demangled, temp_backup_namespace, kernel_mmi_ref, verbose_log)
                                    .upgrade()
                                    .ok_or("Couldn't get symbol for foreign relocation entry, nor load its containing crate")
                            }
                            else {
                                let _source_sec_header = source_sec_entry
                                    .get_section_header(elf_file, rela_entry.get_symbol_table_index() as usize)
                                    .and_then(|s| s.get_name(elf_file));
                                error!("Couldn't get name of source section [{}] {:?}, needed for non-local relocation entry", source_sec_shndx, _source_sec_header);
                                Err("Couldn't get source section's name, needed for non-local relocation entry")
                            }
                        }
                    }?;

                    let relocation_entry = RelocationEntry::from_elf_relocation(rela_entry);
                    write_relocation(
                        relocation_entry,
                        target_sec_slice,
                        target_sec.mapped_pages_offset,
                        source_sec.virt_addr + source_sec_value,
                        verbose_log
                    )?;
                    target_sec_data_was_modified = true;

                    if source_and_target_in_same_crate {
                        // We keep track of relocation information so that we can be aware of and faithfully reconstruct 
                        // inter-section dependencies even within the same crate.
                        // This is necessary for doing a deep copy of the crate in memory, 
                        // without having to re-parse that crate's ELF file (and requiring the ELF file to still exist)
                        #[cfg(internal_deps)]
                        target_sec_internal_dependencies.push(InternalDependency::new(relocation_entry, source_sec_shndx))
                    }
                    else {
                        // tell the source_sec that the target_sec is dependent upon it
                        let weak_dep = WeakDependent {
                            section: Arc::downgrade(target_sec),
                            relocation: relocation_entry,
                        };
                        source_sec.inner.write().sections_dependent_on_me.push(weak_dep);

                        // tell the target_sec that it has a strong dependency on the source_sec
                        let strong_dep = StrongDependency {
                            section: Arc::clone(&source_sec),
                            relocation: relocation_entry,
                        };
                        target_sec_dependencies.push(strong_dep);
                    }
                }
            }

            // If the target section of the relocation was a TLS section, 
            // that TLS section's initializer data has now changed.
            // Thus, we need to invalidate the TLS initializer area's cached data.
            if target_sec_data_was_modified &&
                (target_sec.typ == SectionType::TlsData || target_sec.typ == SectionType::TlsBss)
            {
                // debug!("Invalidating TlsInitializer due to relocation written to section {:?}", &*target_sec);
                self.tls_initializer.lock().invalidate();
            }

            // add the target section's dependencies and relocation details all at once
            {
                let mut target_sec_inner = target_sec.inner.write();
                target_sec_inner.sections_i_depend_on.append(&mut target_sec_dependencies);
                #[cfg(internal_deps)]
                target_sec_inner.internal_dependencies.append(&mut target_sec_internal_dependencies);
            }
        }
        // here, we're done with handling all the relocations in this entire crate


        // We need to remap each section's mapped pages with the proper permission bits, 
        // since we initially mapped them all as writable.
        if let Some(ref tp) = new_crate.text_pages {
            tp.0.lock().remap(&mut kernel_mmi_ref.lock().page_table, TEXT_SECTION_FLAGS)?;
        }
        if let Some(ref rp) = new_crate.rodata_pages {
            rp.0.lock().remap(&mut kernel_mmi_ref.lock().page_table, RODATA_SECTION_FLAGS)?;
        }
        // data/bss sections are already mapped properly, since they're supposed to be writable


        // By default, we can safely remove the metadata for all private (non-global) .rodata sections
        // that do not have any strong dependencies (its `sections_i_depend_on` list is empty).
        // If you want all sections to be kept, e.g., for debugging, you can set the below cfg option.
        #[cfg(not(keep_private_rodata))]
        {
            new_crate.sections.retain(|_shndx, sec| {
                let should_remove = !sec.global
                    && sec.typ == SectionType::Rodata
                    && sec.inner.read().sections_i_depend_on.is_empty();

                // For an element to be removed, this closure should return `false`.
                !should_remove
            });
        }

        Ok(())
    }


    /// Adds the given symbol to this namespace's symbol map.
    /// If the symbol already exists in the symbol map, this replaces the existing symbol with the new one, warning if they differ in size.
    /// Returns true if the symbol was added, and false if it already existed and thus was merely replaced.
    fn add_symbol(
        existing_symbol_map: &mut SymbolMap,
        new_section_key: StrRef,
        new_section: &StrongSectionRef,
        log_replacements: bool,
    ) -> bool {
        match existing_symbol_map.entry(new_section_key) {
            qp_trie::Entry::Occupied(mut old_val) => {
                if log_replacements {
                    if let Some(old_sec) = old_val.get().upgrade() {
                        // debug!("       add_symbol(): replacing section: old: {:?}, new: {:?}", old_sec, new_section);
                        if new_section.size != old_sec.size {
                            warn!("Unexpectedly replacing differently-sized section: old: ({}B) {:?}, new: ({}B) {:?}", old_sec.size, old_sec.name, new_section.size, new_section.name);
                        }
                        else {
                            warn!("Replacing new symbol already present: old {:?}, new: {:?}", old_sec.name, new_section.name);
                        }
                    }
                }
                old_val.insert(Arc::downgrade(new_section));
                false
            }
            qp_trie::Entry::Vacant(new_entry) => {
                if log_replacements {
                    debug!("         add_symbol(): Adding brand new symbol: new: {:?}", new_section);
                }
                new_entry.insert(Arc::downgrade(new_section));
                true
            }
        }
    }

    /// Adds only *global* symbols in the given `sections` iterator to this namespace's symbol map,
    ///
    /// If a symbol already exists in the symbol map, this replaces the existing symbol but does not count it as a newly-added one.
    ///
    /// Returns the number of *new* unique symbols added.
    pub fn add_symbols<'a, I>(
        &self,
        sections: I,
        _log_replacements: bool,
    ) -> usize
        where I: IntoIterator<Item = &'a StrongSectionRef>,
    {
        self.add_symbols_filtered(sections, |_sec| true, _log_replacements)
    }


    /// Adds symbols in the given `sections` iterator to this namespace's symbol map,
    /// but only sections that are *global* AND for which the given `filter_func` returns true. 
    ///
    /// If a symbol already exists in the symbol map, this replaces the existing symbol but does not count it as a newly-added one.
    ///
    /// Returns the number of *new* unique symbols added.
    fn add_symbols_filtered<'a, I, F>(
        &self,
        sections: I,
        filter_func: F,
        log_replacements: bool,
    ) -> usize
        where I: IntoIterator<Item = &'a StrongSectionRef>,
              F: Fn(&LoadedSection) -> bool
    {
        let mut existing_map = self.symbol_map.lock();

        // add all the global symbols to the symbol map, in a way that lets us inspect/log each one
        let mut count = 0;
        for sec in sections.into_iter() {
            let condition = filter_func(sec) && sec.global;
            if condition {
                // trace!("add_symbols_filtered(): adding symbol {:?}", sec);
                let added = CrateNamespace::add_symbol(&mut existing_map, sec.name.clone(), sec, log_replacements);
                if added {
                    count += 1;
                }
            }
        }

        count
    }


    /// Finds the crate that contains the given `VirtualAddress` in its loaded code.
    ///
    /// By default, only executable sections (`.text`) are searched, since typically the only use case 
    /// for this function is to search for an instruction pointer (program counter) address.
    /// However, if `search_all_section_types` is `true`, both the read-only and read-write sections
    /// will be included in the search, e.g., `.rodata`, `.data`, `.bss`. 
    ///
    /// # Usage
    /// This is mostly useful for printing symbol names for a stack trace (backtrace).
    /// It is also similar in functionality to the tool `addr2line`, 
    /// but gives the section itself rather than the line of code.
    ///
    /// # Locking
    /// This can obtain the lock on every crate and every section, 
    /// so to avoid deadlock, please ensure that the caller task does not hold any such locks.
    /// It does *not* need to obtain locks on the underlying `MappedPages` regions.
    ///
    /// # Note
    /// This is a slow procedure because, in the worst case,
    /// it will iterate through **every** loaded crate in this namespace (and its recursive namespace).
    pub fn get_crate_containing_address(
        &self,
        virt_addr: VirtualAddress,
        search_all_section_types: bool,
    ) -> Option<StrongCrateRef> {

        // A closure to test whether the given `crate_ref` contains the `virt_addr`.
        let crate_contains_vaddr = |crate_ref: &StrongCrateRef| {
            let krate = crate_ref.lock_as_ref();
            if let Some(ref tp) = krate.text_pages {
                if tp.1.contains(&virt_addr) {
                    return true;
                }
            }
            if search_all_section_types {
                if let Some(ref rp) = krate.rodata_pages {
                    if rp.1.contains(&virt_addr) {
                        return true;
                    }
                }
                if let Some(ref dp) = krate.data_pages {
                    if dp.1.contains(&virt_addr) {
                        return true;
                    }
                }
            }
            false
        };

        let mut found_crate = None;

        // Here, we didn't find the symbol when searching from the starting crate, 
        // so perform a brute-force search of all crates in this namespace (recursively).
        self.for_each_crate(true, |_crate_name, crate_ref| {
            if crate_contains_vaddr(crate_ref) {
                found_crate = Some(crate_ref.clone());
                false // stop iterating, we've found it!
            }
            else {
                true // keep searching
            }
        });

        found_crate
    }


    /// Finds the section that contains the given `VirtualAddress` in its loaded code.
    ///
    /// By default, only executable sections (`.text`) are searched, since the typical use case 
    /// for this function is to search for an instruction pointer (program counter) address.
    /// However, if `search_all_section_types` is `true`, both the read-only and read-write sections
    /// will be included in the search, e.g., `.rodata`, `.data`, `.bss`. 
    ///
    /// # Usage
    /// This is mostly useful for printing symbol names for a stack trace (backtrace).
    /// It is also similar in functionality to the tool `addr2line`, 
    /// but gives the section itself rather than the line of code.
    ///
    /// # Locking
    /// This can obtain the lock on every crate in this namespace and its recursive namespaces, 
    /// so to avoid deadlock, please ensure that the caller task does not hold any such locks.
    ///
    /// # Note
    /// This is a slow procedure because, in the worst case,
    /// it will iterate through **every** section in **every** loaded crate 
    /// in this namespace (and its recursive namespace),
    /// not just the publicly-visible (global) sections. 
    pub fn get_section_containing_address(
        &self,
        virt_addr: VirtualAddress,
        search_all_section_types: bool,
    ) -> Option<(StrongSectionRef, usize)> {

        // First, we find the crate that contains the address, then later we narrow it down.
        let containing_crate = self.get_crate_containing_address(virt_addr, search_all_section_types)?;
        let crate_locked = containing_crate.lock_as_ref();

        // We try to find the *most specific* section that contains the `virt_addr`.
        // If sections have been merged, there will be a merged section that contains `virt_addr`,
        // but also potentially a section for an individual symbol that is a better, more descriptive match.
        // For example, `my_crate::foo()` will exist in `my_crate`'s `.text` section, 
        // but may also contained in `my_crate`'s `foo` section, which is a better return value here.
        let mut merged_section_and_offset = None;

        // Second, we find the section in that crate that contains the address.
        for sec in crate_locked.sections.values() {
            // .text sections are always included, other sections are included if requested.
            let eligible_section = sec.typ == SectionType::Text || search_all_section_types;

            // If the section's address bounds contain the address, then we've found it.
            // Only a single section can contain the address, so it's safe to stop once we've found a match.
            if eligible_section
                && sec.virt_addr <= virt_addr
                && virt_addr.value() < (sec.virt_addr.value() + sec.size)
            {
                let offset = virt_addr.value() - sec.virt_addr.value();
                merged_section_and_offset = Some((sec.clone(), offset));

                if sec.name.as_str() == sec.typ.name() {
                    // If this section is a merged section, it will have the standard name
                    // for its section type, e.g., ".text", ".data", ".rodata", etc.
                    // Thus, we should keep looking to find a better, more specific symbol section.
                } else {
                    // If the name is *not* that standard name, then we have found the
                    // "more specific" symbol's section that contains this `virt_addr`.
                    // We can stop looking because only one symbol section can possibly contain it.
                    break;
                }
            }
        }
        merged_section_and_offset
    }

    /// Like [`get_symbol()`](#method.get_symbol), but also returns the exact `CrateNamespace` where the symbol was found.
    pub fn get_symbol_and_namespace(&self, demangled_full_symbol: &str) -> Option<(WeakSectionRef, &CrateNamespace)> {
        let weak_symbol = self.symbol_map.lock().get(demangled_full_symbol.as_bytes()).cloned();
        weak_symbol.map(|sym| (sym, self))
            // search the recursive namespace if the symbol cannot be found in this namespace
            .or_else(|| self.recursive_namespace.as_ref().and_then(|rns| rns.get_symbol_and_namespace(demangled_full_symbol)))
    }

    /// A convenience function that returns a weak reference to the `LoadedSection`
    /// that matches the given name (`demangled_full_symbol`), 
    /// if it exists in this namespace's or its recursive namespace's symbol map.
    /// Otherwise, it returns None if the symbol does not exist.
    fn get_symbol_internal(&self, demangled_full_symbol: &str) -> Option<WeakSectionRef> {
        self.get_symbol_and_namespace(demangled_full_symbol).map(|(sym, _ns)| sym)
    }

    /// Finds the corresponding `LoadedSection` reference for the given fully-qualified symbol string.
    /// Searches this namespace first, and then its recursive namespace as well.
    pub fn get_symbol(&self, demangled_full_symbol: &str) -> WeakSectionRef {
        self.get_symbol_internal(demangled_full_symbol).unwrap_or_default()
    }


    /// Finds the corresponding `LoadedSection` reference for the given fully-qualified symbol string,
    /// similar to the simpler function `get_symbol()`, but takes the additional step of trying to 
    /// automatically find and/or load the crate containing that symbol 
    /// (and does so recursively for any of its crate dependencies).
    ///
    /// (1) First, it recursively searches this namespace's and its recursive namespaces' symbol maps, 
    ///     and returns the symbol if already loaded.
    ///
    /// (2) Second, if the symbol is missing from this namespace, it looks in the `temp_backup_namespace`. 
    ///     If we find it there, then we add that symbol and its containing crate as a shared crate in this namespace.
    ///
    /// (3) Third, if this namespace has `fuzzy_symbol_matching` enabled, it searches the backup namespace
    ///     for symbols that match the given `demangled_full_symbol` without the hash suffix. 
    ///
    /// (4) Fourth, if the missing symbol isn't in the backup namespace either, 
    ///     try to load its containing crate from the object file. 
    ///     This can only be done for symbols that have a leading crate name, such as "my_crate::foo";
    ///     if a symbol was given the `no_mangle` attribute, then we will not be able to find it,
    ///     and that symbol's containing crate should be manually loaded before invoking this. 
    ///
    ///
    /// # Arguments
    /// * `demangled_full_symbol`: a fully-qualified symbol string, e.g., "my_crate::MyStruct::foo::h843a9ea794da0c24".
    /// * `temp_backup_namespace`: the `CrateNamespace` that should be temporarily searched (just during this call)
    ///   for the missing symbol.
    ///   If `temp_backup_namespace` is `None`, then only this namespace (and its recursive namespaces) will be searched.
    /// * `kernel_mmi_ref`: a reference to the kernel's `MemoryManagementInfo`, which must not be locked.
    pub fn get_symbol_or_load(
        &self,
        demangled_full_symbol: &str,
        temp_backup_namespace: Option<&CrateNamespace>,
        kernel_mmi_ref: &MmiRef,
        verbose_log: bool
    ) -> WeakSectionRef {
        // First, see if the section for the given symbol is already available and loaded
        // in either this namespace or its recursive namespace
        if let Some(weak_sec) = self.get_symbol_internal(demangled_full_symbol) {
            return weak_sec;
        }

        // If not, our second option is to check the temp_backup_namespace to see if that namespace already has the section we want.
        // If we can find it there, that saves us the effort of having to load the crate again from scratch.
        if let Some(backup) = temp_backup_namespace {
            // info!("Symbol \"{}\" not initially found, attempting to load it from backup namespace {:?}", 
            //     demangled_full_symbol, backup.name);
            if let Some(sec) = self.get_symbol_from_backup_namespace(demangled_full_symbol, backup, false, verbose_log) {
                return Arc::downgrade(&sec);
            }
        }

        // Try to fuzzy match the symbol to see if a single match for it has already been loaded into the backup namespace.
        // This is basically the same code as the above temp_backup_namespace conditional, but checks to ensure there aren't multiple fuzzy matches.
        if self.fuzzy_symbol_matching {
            if let Some(backup) = temp_backup_namespace {
                // info!("Symbol \"{}\" not initially found, attempting to load it from backup namespace {:?}", 
                //     demangled_full_symbol, backup.name);
                if let Some(sec) = self.get_symbol_from_backup_namespace(demangled_full_symbol, backup, true, verbose_log) {
                    return Arc::downgrade(&sec);
                }
            }
        }

        // Finally, try to load the crate that may contain the missing symbol.
        if let Some(weak_sec) = self.load_crate_for_missing_symbol(demangled_full_symbol, temp_backup_namespace, kernel_mmi_ref, verbose_log) {
            weak_sec
        } else {
            #[cfg(not(loscd_eval))]
            warn!("Symbol \"{}\" not found. Try loading the specific crate manually first.", demangled_full_symbol);
            Weak::default() // same as returning None, since it must be upgraded to an Arc before being used
        }
    }


    /// Looks for the given `demangled_full_symbol` in the `temp_backup_namespace` and returns a reference to the matching section. 
    ///
    /// This is the second and third attempts to find a symbol within [`get_symbol_or_load()`](#method.get_symbol_or_load).
    fn get_symbol_from_backup_namespace(
        &self,
        demangled_full_symbol: &str,
        temp_backup_namespace: &CrateNamespace,
        fuzzy_matching: bool,
        verbose_log: bool,
    ) -> Option<StrongSectionRef> {
        let mut _fuzzy_matched_symbol_name: Option<String> = None;

        let (weak_sec, _found_in_ns) = if !fuzzy_matching {
            // use exact (non-fuzzy) matching
            temp_backup_namespace.get_symbol_and_namespace(demangled_full_symbol)?
        } else {
            // use fuzzy matching (ignoring the symbol hash suffix)
            let fuzzy_matches = temp_backup_namespace.find_symbols_starting_with_and_namespace(LoadedSection::section_name_without_hash(demangled_full_symbol));
            match fuzzy_matches.as_slice() {
                [(sec_name, weak_sec, _found_in_ns)] => {
                    _fuzzy_matched_symbol_name = Some(sec_name.clone());
                    (weak_sec.clone(), *_found_in_ns)
                }
                fuzzy_matches => {
                    warn!("Cannot resolve dependency because there are {} fuzzy matches for symbol {:?} in backup namespace {:?}\n\t{:?}",
                        fuzzy_matches.len(), 
                        demangled_full_symbol, 
                        temp_backup_namespace.name, 
                        fuzzy_matches.iter().map(|tup| &tup.0).collect::<Vec<_>>()
                    );
                    return None;
                }
            }
        };
        let sec = weak_sec.upgrade().or_else(|| {
            error!("Found matching symbol \"{}\" in backup namespace, but unexpectedly couldn't upgrade it to a strong section reference!", demangled_full_symbol);
            None
        })?;

        // Here, we found the matching section in the temp_backup_namespace.
        let parent_crate_ref = {
            sec.parent_crate.upgrade().or_else(|| {
                error!("BUG: Found symbol \"{}\" in backup namespace, but unexpectedly couldn't get its parent crate!", demangled_full_symbol);
                None
            })?
        };
        let parent_crate_name = {
            let parent_crate = parent_crate_ref.lock_as_ref();
            // Here, there is a misguided potential for optimization: add all symbols from the parent_crate into the current namespace.
            // While this would save lookup/loading time if future symbols were needed from this crate,
            // we *cannot* do this because it violates the expectations of certain namespaces. 
            // For example, some namespaces may want to use just *one* symbol from another namespace's crate, not all of them. 
            // Thus, we just add the one symbol for `sec` to this namespace.
            self.add_symbols(Some(sec.clone()).iter(), verbose_log);
            parent_crate.crate_name.clone()
        };

        #[cfg(not(loscd_eval))]
        info!("Symbol {:?} not initially found, using {}symbol {} from crate {:?} in backup namespace {:?} in new namespace {:?}",
            demangled_full_symbol, 
            if fuzzy_matching { "fuzzy-matched " } else { "" },
            _fuzzy_matched_symbol_name.unwrap_or_default(),
            parent_crate_name,
            _found_in_ns.name,
            self.name
        );

        // We add a shared reference to that section's parent crate to this namespace as well, 
        // to prevent that crate from being dropped while this namespace still relies on it.
        self.crate_tree.lock().insert(parent_crate_name, parent_crate_ref);
        Some(sec)
    }


    /// Attempts to find and load the crate that may contain the given `demangled_full_symbol`. 
    ///
    /// If successful, the new crate is loaded into this `CrateNamespace` and the symbol's section is returned.
    /// If this namespace does not contain any matching crates, its recursive namespaces are searched as well.
    ///
    /// This approach only works for mangled symbols that contain a crate name, such as "my_crate::foo". 
    /// If "foo()" was marked no_mangle, then we don't know which crate to load because there is no "my_crate::" prefix before it.
    ///
    /// Note: while attempting to find the missing `demangled_full_symbol`, this function may end up
    /// loading *multiple* crates into this `CrateNamespace` or its recursive namespaces, due to two reasons:
    /// 1. The `demangled_full_symbol` may have multiple crate prefixes within it.
    ///    * For example, `<page_allocator::AllocatedPages as core::ops::drop::Drop>::drop::h55e0a4c312ccdd63`
    ///      contains two possible crate prefixes: `page_allocator` and `core`.
    /// 2. There may be multiple versions of a single crate.
    ///
    /// Possible crates are iteratively loaded and searched until the missing symbol is found.
    /// Currently, crates that were loaded but did *not* contain the missing symbol are *not* unloaded,
    /// but you could manually unload them later with no adverse effects to reclaim memory.
    ///
    /// This is the final attempt to find a symbol within [`CrateNamespace::get_symbol_or_load()`].
    fn load_crate_for_missing_symbol(
        &self,
        demangled_full_symbol: &str,
        temp_backup_namespace: Option<&CrateNamespace>,
        kernel_mmi_ref: &MmiRef,
        verbose_log: bool,
    ) -> Option<WeakSectionRef> {
        // Some symbols may have multiple potential containing crates, so we try to load each one to find the missing symbol.
        for potential_crate_name in get_containing_crate_name(demangled_full_symbol) {
            let potential_crate_name = format!("{potential_crate_name}-");

            // Try to find and load the missing crate object file from this namespace's directory or its recursive namespace's directory,
            // (or from the backup namespace's directory set).
            // The object files from the recursive namespace(s) are appended after the files in the initial namespace,
            // so they'll only be searched if the symbol isn't found in the current namespace.
            for (potential_crate_file, ns_of_crate_file) in self.method_get_crate_object_files_starting_with(&potential_crate_name) {
                let potential_crate_file_path = Path::new(potential_crate_file.lock().get_absolute_path());
                // Check to make sure this crate is not already loaded into this namespace (or its recursive namespace).
                if self.get_crate(crate_name_from_path(&potential_crate_file_path)).is_some() {
                    trace!("  (skipping already-loaded crate {:?})", potential_crate_file_path);
                    continue;
                }
                #[cfg(not(loscd_eval))]
                info!("Symbol {:?} not initially found in namespace {:?}, attempting to load crate {:?} into namespace {:?} that may contain it.", 
                    demangled_full_symbol, self.name, potential_crate_name, ns_of_crate_file.name);

                match ns_of_crate_file.load_crate(&potential_crate_file, temp_backup_namespace, kernel_mmi_ref, verbose_log) {
                    Ok((_new_crate_ref, _num_new_syms)) => {
                        // try again to find the missing symbol, now that we've loaded the missing crate
                        if let Some(sec) = ns_of_crate_file.get_symbol_internal(demangled_full_symbol) {
                            return Some(sec);
                        } else {
                            // the missing symbol wasn't in this crate, continue to load the other potential containing crates.
                            trace!("Loaded symbol's containing crate {:?}, but still couldn't find the symbol {:?}.", 
                                potential_crate_file_path, demangled_full_symbol);
                        }
                    }
                    Err(_e) => {
                        error!("Found symbol's (\"{}\") containing crate, but couldn't load the crate file {:?}. Error: {:?}",
                            demangled_full_symbol, potential_crate_file_path, _e);
                        // We *could* return an error here, but we might as well continue on to trying to load other crates.
                    }
                }
            }
        }

        warn!("Couldn't find/load crate(s) that may contain the missing symbol {:?}", demangled_full_symbol);
        None
    }


    /// Returns a copied list of the corresponding `LoadedSection`s 
    /// with names that start with the given `symbol_prefix`.
    /// This will also search the recursive namespace's symbol map. 
    ///
    /// This method causes allocation because it creates a copy
    /// of the matching entries in the symbol map.
    ///
    /// # Example
    /// The symbol map contains `my_crate::foo::h843a613894da0c24` and 
    /// `my_crate::foo::h933a635894ce0f12`. 
    /// Calling `find_symbols_starting_with("my_crate::foo")` will return 
    /// a vector containing both sections, which can then be iterated through.
    pub fn find_symbols_starting_with(&self, symbol_prefix: &str) -> Vec<(String, WeakSectionRef)> {
        let mut syms: Vec<(String, WeakSectionRef)> = self.symbol_map.lock()
            .iter_prefix(symbol_prefix.as_bytes())
            .map(|(k, v)| (String::from(k.as_str()), v.clone()))
            .collect();

        if let Some(mut syms_recursive) = self.recursive_namespace.as_ref().map(|r_ns| r_ns.find_symbols_starting_with(symbol_prefix)) {
            syms.append(&mut syms_recursive);
        }

        syms
    }


    /// Similar to `find_symbols_starting_with`, but also includes a reference to the exact `CrateNamespace`
    /// where the matching symbol was found.
    pub fn find_symbols_starting_with_and_namespace(&self, symbol_prefix: &str) -> Vec<(String, WeakSectionRef, &CrateNamespace)> {
        let mut syms: Vec<(String, WeakSectionRef, &CrateNamespace)> = self.symbol_map.lock()
            .iter_prefix(symbol_prefix.as_bytes())
            .map(|(k, v)| (String::from(k.as_str()), v.clone(), self))
            .collect();

        if let Some(mut syms_recursive) = self.recursive_namespace.as_ref().map(|r_ns| r_ns.find_symbols_starting_with_and_namespace(symbol_prefix)) {
            syms.append(&mut syms_recursive);
        }

        syms
    }


    /// Returns a weak reference to the `LoadedSection` whose name beings with the given `symbol_prefix`,
    /// *if and only if* the symbol map only contains a single possible matching symbol.
    /// This will also search the recursive namespace's symbol map. 
    ///
    /// # Important Usage Note
    /// To avoid greedily matching more symbols than expected, you may wish to end the `symbol_prefix` with "`::`".
    /// This may provide results more in line with the caller's expectations; see the last example below about a trailing "`::`". 
    /// This works because the delimiter between a symbol and its trailing hash value is "`::`".
    ///
    /// # Example
    /// * The symbol map contains `my_crate::foo::h843a613894da0c24` 
    ///   and no other symbols that start with `my_crate::foo`. 
    ///   Calling `get_symbol_starting_with("my_crate::foo")` will return 
    ///   a weak reference to the section `my_crate::foo::h843a613894da0c24`.
    /// * The symbol map contains `my_crate::foo::h843a613894da0c24` and 
    ///   `my_crate::foo::h933a635894ce0f12`. 
    ///   Calling `get_symbol_starting_with("my_crate::foo")` will return 
    ///   an empty (default) weak reference, which is the same as returing None.
    /// * (Important) The symbol map contains `my_crate::foo::h843a613894da0c24` and 
    ///   `my_crate::foo_new::h933a635894ce0f12`. 
    ///   Calling `get_symbol_starting_with("my_crate::foo")` will return 
    ///   an empty (default) weak reference, which is the same as returing None,
    ///   because it will match both `foo` and `foo_new`. 
    ///   To match only `foo`, call this function as `get_symbol_starting_with("my_crate::foo::")`
    ///   (note the trailing "`::`").
    pub fn get_symbol_starting_with(&self, symbol_prefix: &str) -> WeakSectionRef {
        self.get_symbol_starting_with_internal(symbol_prefix)
            .unwrap_or_default()
    }

    /// This is an internal version of method: [`get_symbol_starting_with()`](#method.get_symbol_starting_with) 
    /// that returns an Option to allow easier recursive use.
    fn get_symbol_starting_with_internal(&self, symbol_prefix: &str) -> Option<WeakSectionRef> {
        // First, we see if there's a single matching symbol in this namespace. 
        let map = self.symbol_map.lock();
        let mut iter = map.iter_prefix(symbol_prefix.as_bytes()).map(|tuple| tuple.1);
        let symbol_in_this_namespace = iter.next()
            .filter(|_| iter.next().is_none()) // ensure single element
            .cloned();

        // Second, we see if there's a single matching symbol in the recursive namespace.
        let symbol_in_recursive_namespace = self.recursive_namespace.as_ref().and_then(|r_ns| r_ns.get_symbol_starting_with_internal(symbol_prefix));

        // There can only be one matching crate across all recursive namespaces.
        symbol_in_this_namespace.xor(symbol_in_recursive_namespace)
    }


    /// Simple debugging function that returns the entire symbol map as a String.
    /// This includes only symbols from this namespace, and excludes symbols from recursive namespaces.
    pub fn dump_symbol_map(&self) -> String {
        use core::fmt::Write;
        let mut output: String = String::new();
        let sysmap = self.symbol_map.lock();
        match write!(&mut output, "{:?}", sysmap.keys().collect::<Vec<_>>()) {
            Ok(_) => output,
            _ => String::from("(error)"),
        }
    }

    /// Same as [`dump_symbol_map()`](#method.dump_symbol_map), 
    /// but includes symbols from recursive namespaces.
    pub fn dump_symbol_map_recursive(&self) -> String {
        let mut syms = self.dump_symbol_map();

        if let Some(ref r_ns) = self.recursive_namespace {
            let syms_recursive = r_ns.dump_symbol_map_recursive();
            syms = format!("{syms}\n{syms_recursive}");
        }

        syms
    }
}


/// A convenience wrapper around a new crate's data items that are generated
/// when iterating over and loading its sections.
struct SectionMetadata {
    loaded_sections: HashMap<usize, Arc<LoadedSection>>,
    global_sections: BTreeSet<usize>,
    tls_sections:    BTreeSet<usize>,
    cls_sections:    BTreeSet<usize>,
    data_sections:   BTreeSet<usize>,
}


/// A convenience wrapper for a set of the three possible types of `MappedPages`
/// that can be allocated and mapped for a single `LoadedCrate`. 
struct SectionPages {
    /// MappedPages that will hold any and all executable sections: `.text`
    /// and their bounds expressed as `VirtualAddress`es.
    executable_pages: Option<(MappedPages, Range<VirtualAddress>)>,
    /// MappedPages that will hold any and all read-only sections: `.rodata`, `.eh_frame`, `.gcc_except_table`
    /// and their bounds expressed as `VirtualAddress`es.
    read_only_pages: Option<(MappedPages, Range<VirtualAddress>)>,
    /// MappedPages that will hold any and all read-write sections: `.data` and `.bss`
    /// and their bounds expressed as `VirtualAddress`es.
    read_write_pages: Option<(MappedPages, Range<VirtualAddress>)>,
}


/// The range of virtual addresses from which we allocate pages for executable .text sections.
///
/// This is mostly an architecture-specific design choice (hopefully a temporary one):
/// * On aarch64, even with the large code model, we are not (yet) able to generate
///   code with branch instructions (call/jump) that can address instructions more than
///   128 MiB away from the current instruction.
///   Thus, we restrict the range of .text section locations to ensure they are within 128 MiB.
///   At some point in the future, this will be a limitation, but not for a long, long time.
/// * On x86_64, this is not necessary, so the range is `None`.
pub const KERNEL_TEXT_ADDR_RANGE: Option<PageRange> = {
    #[cfg(target_arch = "x86_64")] {
        None
    }
    #[cfg(target_arch = "aarch64")] {
        const ONE_MIB: usize = 0x10_0000;
        let start_vaddr = VirtualAddress::new_canonical(kernel_config::memory::KERNEL_OFFSET);
        let end_vaddr = VirtualAddress::new_canonical(start_vaddr.value() + (128 * ONE_MIB) - 1);
        Some(PageRange::new(
            // the start of the base kernel image's .text section.
            memory::Page::containing_address(start_vaddr),
            // the start of the base kernel image's .text section, plus 128 MiB.
            memory::Page::containing_address(end_vaddr),
        ))
    }
};


/// Allocates and maps memory sufficient to hold the sections that are found in the given `ElfFile`.
/// Only sections that are marked "allocated" (`ALLOC`) in the ELF object file will contribute to the mappings' sizes.
fn allocate_section_pages(elf_file: &ElfFile, kernel_mmi_ref: &MmiRef) -> Result<SectionPages, &'static str> {
    // Calculate how many bytes (and thus how many pages) we need for each of the three section types.
    //
    // If there are multiple .text sections, they will all exist at the beginning of the object file,
    // so we simply find the end of the last .text section and use that as the end bounds.
    let (exec_bytes, ro_bytes, rw_bytes): (usize, usize, usize) = {
        let mut text_max_offset = 0;
        let mut ro_bytes = 0;
        let mut rw_bytes = 0;
        for (shndx, sec) in elf_file.section_iter().enumerate() {
            let sec_flags = sec.flags();
            // Skip non-allocated sections; they don't need to be loaded into memory
            if sec_flags & SHF_ALLOC == 0 {
                continue;
            }

            // Zero-sized sections may be aliased references to the next section in the ELF file,
            // but only if they have the same offset.
            // The empty .text section at the start of each object file should be ignored. 
            let sec = if (sec.size() == 0) && (sec.get_name(elf_file) != Ok(".text")) {
                // warn!("Unlikely scenario: found zero-sized sec {:X?}", sec);
                let next_sec = elf_file.section_header((shndx + 1) as u16)
                    .map_err(|_| "couldn't get next section for a zero-sized section")?;
                if next_sec.offset() == sec.offset() {
                    // warn!("Using next_sec {:X?} instead of zero-sized sec {:X?}", next_sec, sec);
                    next_sec
                } else {
                    sec
                }
            } else {
                sec
            };

            let size = sec.size() as usize;
            let align = sec.align() as usize;
            let addend = size.next_multiple_of(align);

            // filter flags for ones we care about (we already checked that it's loaded (SHF_ALLOC))
            let is_write = sec_flags & SHF_WRITE        == SHF_WRITE;
            let is_exec  = sec_flags & SHF_EXECINSTR    == SHF_EXECINSTR;
            let is_tls   = sec_flags & SHF_TLS          == SHF_TLS;
            let is_cls   = sec_flags & CLS_SECTION_FLAG == CLS_SECTION_FLAG;
            // trace!("  Looking at sec {:?}, size {:#X}, align {:#X} --> addend {:#X}", sec.get_name(elf_file), size, align, addend);
            if is_exec {
                // this includes only .text sections
                text_max_offset = core::cmp::max(text_max_offset, (sec.offset() as usize) + addend);
            }
            else if is_tls {
                // TLS sections are included as part of read-only pages,
                // but we only need to allocate space for .tdata sections, not .tbss.
                if sec.get_type() == Ok(ShType::ProgBits) {
                    ro_bytes += addend;
                }
                // Ignore .tbss sections, which have type `NoBits`.
            } else if is_cls {
                if sec.get_type() == Ok(ShType::ProgBits) {
                    ro_bytes += addend;
                } else {
                    return Err("CLS section had unexpected type");
                }
            } else if is_write {
                // this includes both .bss and .data sections
                rw_bytes += addend;
            }
            else {
                // this includes .rodata, plus special sections like .eh_frame and .gcc_except_table
                ro_bytes += addend;
            }
        }
        (text_max_offset, ro_bytes, rw_bytes)
    };

    // trace!("\n\texec_bytes: {exec_bytes} {exec_bytes:#X}\n\tro_bytes:   {ro_bytes} {ro_bytes:#X}\n\trw_bytes:   {rw_bytes} {rw_bytes:#X}");

    // Allocate contiguous virtual memory pages for each section and map them to random frames as writable.
    // We must allocate these pages separately because they use different flags.
    let alloc_sec = |size_in_bytes: usize, within_range: Option<&PageRange>, flags: PteFlags| {
        let allocated_pages = if let Some(range) = within_range {
            allocate_pages_by_bytes_in_range(size_in_bytes, range)
                .map_err(|_| "Couldn't allocate pages in text section address range")?
        } else {
            allocate_pages_by_bytes(size_in_bytes)
                .ok_or("Couldn't allocate pages for new section")?
        };

        kernel_mmi_ref.lock().page_table.map_allocated_pages(
            allocated_pages,
            flags.valid(true).writable(true)
        )
    };

    let executable_pages = if exec_bytes > 0 {
        Some(alloc_sec(exec_bytes, KERNEL_TEXT_ADDR_RANGE.as_ref(), TEXT_SECTION_FLAGS)?)
    } else {
        None
    };
    let read_only_pages  = if ro_bytes > 0 {
        Some(alloc_sec(ro_bytes, None, RODATA_SECTION_FLAGS)?)
    } else {
        None
    };
    let read_write_pages = if rw_bytes > 0 {
        Some(alloc_sec(rw_bytes, None, DATA_BSS_SECTION_FLAGS)?)
    } else {
        None
    };

    let range_tuple = |mp: MappedPages, size_in_bytes: usize| {
        let start = mp.start_address();
        (mp, start..(start + size_in_bytes))
    };

    Ok(SectionPages {
        executable_pages: executable_pages.map(|mp| range_tuple(mp, exec_bytes)),
        read_only_pages:  read_only_pages .map(|mp| range_tuple(mp, ro_bytes)),
        read_write_pages: read_write_pages.map(|mp| range_tuple(mp, rw_bytes)),
    })
}


#[allow(dead_code)]
fn dump_dependent_crates(krate: &LoadedCrate, prefix: String) {
	for weak_crate_ref in krate.crates_dependent_on_me() {
		let strong_crate_ref = weak_crate_ref.upgrade().unwrap();
        let strong_crate = strong_crate_ref.lock_as_ref();
		debug!("{}{}", prefix, strong_crate.crate_name);
		dump_dependent_crates(&strong_crate, format!("{prefix}  "));
	}
}


#[allow(dead_code)]
fn dump_weak_dependents(sec: &LoadedSection, prefix: String) {
    let sec_inner = sec.inner.read();
	if !sec_inner.sections_dependent_on_me.is_empty() {
		debug!("{}Section \"{}\": sections dependent on me (weak dependents):", prefix, sec.name);
		for weak_dep in &sec_inner.sections_dependent_on_me {
			if let Some(wds) = weak_dep.section.upgrade() {
				let prefix = format!("{prefix}  "); // add two spaces of indentation to the prefix
				dump_weak_dependents(&wds, prefix);
			}
			else {
				debug!("{}ERROR: weak dependent failed to upgrade()", prefix);
			}
		}
	}
	else {
		debug!("{}Section \"{}\"  (no weak dependents)", prefix, sec.name);
	}
}


/// Returns a reference to the symbol table in the given `ElfFile`.
pub fn find_symbol_table<'e>(elf_file: &'e ElfFile)
    -> Result<&'e [xmas_elf::symbol_table::Entry64], &'static str>
    {
    use xmas_elf::sections::SectionData::SymbolTable64;
    let symtab_data = elf_file.section_iter()
        .find(|sec| sec.get_type() == Ok(ShType::SymTab))
        .ok_or("no symtab section")
        .and_then(|s| s.get_data(elf_file));

    match symtab_data {
        Ok(SymbolTable64(symtab)) => Ok(symtab),
        _ => {
            Err("no symbol table found. Was file stripped?")
        }
    }
}


/// Convenience function for calculating the address range of a MappedPages object.
fn mp_range(mp_ref: &Arc<Mutex<MappedPages>>) -> Range<VirtualAddress> {
    let mp = mp_ref.lock();
    mp.start_address()..(mp.start_address() + mp.size_in_bytes())
}<|MERGE_RESOLUTION|>--- conflicted
+++ resolved
@@ -1059,10 +1059,6 @@
         kernel_mmi_ref: &MmiRef,
         _verbose_log: bool
     ) -> Result<(StrongCrateRef, ElfFile<'f>), &'static str> {
-<<<<<<< HEAD
-
-=======
->>>>>>> 27429e57
         let mapped_pages  = crate_file.as_mapping()?;
         let size_in_bytes = crate_file.len();
         let abs_path      = Path::new(crate_file.get_absolute_path());
@@ -1307,11 +1303,7 @@
                 (mapped_pages_ref, mapped_pages) = read_only_pages_locked.as_mut()
                     .map(|(rp_ref, rp, _)| (rp_ref, rp))
                     .ok_or("BUG: ELF file contained a .tdata/.tbss section, but no rodata_pages were allocated")?;
-<<<<<<< HEAD
                 // Use a placeholder vaddr; it will be replaced in `add_new_dynamic_section()` below.
-=======
-                // Use a placeholder vaddr; it will be replaced in `add_new_dynamic_tls_section()` below.
->>>>>>> 27429e57
                 virt_addr = VirtualAddress::zero();
                 tls_sections.insert(shndx);
             } else if is_cls {

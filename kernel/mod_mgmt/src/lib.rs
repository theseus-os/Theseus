#![no_std]

#[macro_use] extern crate alloc;
#[macro_use] extern crate log;
#[macro_use] extern crate lazy_static;
extern crate spin;
extern crate xmas_elf;
extern crate memory;
extern crate bootloader_modules;
extern crate kernel_config;
extern crate util;
extern crate crate_name_utils;
extern crate crate_metadata;
extern crate rustc_demangle;
extern crate cow_arc;
extern crate qp_trie;
extern crate root;
extern crate vfs_node;
extern crate fs_node;
extern crate path;
extern crate memfs;
extern crate cstr_core;
extern crate hashbrown;
extern crate rangemap;

use core::{cmp::max, fmt, mem::size_of, ops::{Deref, Range}};
use alloc::{boxed::Box, collections::{BTreeMap, btree_map, BTreeSet}, string::{String, ToString}, sync::{Arc, Weak}, vec::Vec};
use spin::{Mutex, Once};
use xmas_elf::{ElfFile, sections::{SHF_ALLOC, SHF_EXECINSTR, SHF_TLS, SHF_WRITE, SectionData, ShType}};
use util::round_up_power_of_two;
use memory::{MmiRef, MemoryManagementInfo, VirtualAddress, MappedPages, EntryFlags, allocate_pages_by_bytes, allocate_frames_by_bytes_at};
use bootloader_modules::BootloaderModule;
use cow_arc::CowArc;
use rustc_demangle::demangle;
use qp_trie::{Trie, wrapper::BString};
use fs_node::{FileOrDir, File, FileRef, DirRef};
use vfs_node::VFSDirectory;
use path::Path;
use memfs::MemFile;
use hashbrown::HashMap;
use rangemap::RangeMap;
pub use crate_name_utils::{get_containing_crate_name, replace_containing_crate_name, crate_name_from_path};
pub use crate_metadata::*;


pub mod parse_nano_core;
pub mod replace_nano_core_crates;


/// The name of the directory that contains all of the CrateNamespace files.
pub const NAMESPACES_DIRECTORY_NAME: &'static str = "namespaces";

/// The name of the directory that contains all other "extra_files" contents.
pub const EXTRA_FILES_DIRECTORY_NAME: &'static str = "extra_files";
const EXTRA_FILES_DIRECTORY_DELIMITER: char = '?';

/// The initial `CrateNamespace` that all kernel crates are added to by default.
static INITIAL_KERNEL_NAMESPACE: Once<Arc<CrateNamespace>> = Once::new();

/// Returns a reference to the default kernel namespace, 
/// which must exist because it contains the initially-loaded kernel crates. 
/// Returns None if the default namespace hasn't yet been initialized.
pub fn get_initial_kernel_namespace() -> Option<&'static Arc<CrateNamespace>> {
    INITIAL_KERNEL_NAMESPACE.get()
}

/// Returns the top-level directory that contains all of the namespaces. 
pub fn get_namespaces_directory() -> Option<DirRef> {
    root::get_root().lock().get_dir(NAMESPACES_DIRECTORY_NAME)
}

lazy_static! {
    /// The thread-local storage (TLS) area "image" that is used as the initial data for each `Task`.
    /// When spawning a new task, the new task will create its own local TLS area
    /// with this `TlsInitializer` as the initial data values.
    /// 
    /// # Implementation Notes/Shortcomings
    /// Currently, a single system-wide `TlsInitializer` instance is shared across all namespaces.
    /// In the future, each namespace should hold its own TLS sections in its TlsInitializer area.
    /// 
    /// However, this is quite complex because each namespace must be aware of the TLS sections
    /// in BOTH its underlying recursive namespace AND its (multiple) "parent" namespace(s)
    /// that recursively depend on it, since no two TLS sections can conflict (have the same offset).
    /// 
    /// Thus, we stick with a singleton `TlsInitializer` instance, which makes sense 
    /// because it behaves much like an allocator, in that it reserves space (index ranges) in the TLS area.
    static ref TLS_INITIALIZER: Mutex<TlsInitializer> = Mutex::new(TlsInitializer::empty());
}


/// Create a new application `CrateNamespace` that uses the default application directory 
/// and is structured atop the given `recursive_namespace`. 
/// If no `recursive_namespace` is provided, the default initial kernel namespace will be used. 
/// 
/// # Return
/// The returned `CrateNamespace` will itself be empty, having no crates and no symbols in its map.
/// 
pub fn create_application_namespace(recursive_namespace: Option<Arc<CrateNamespace>>) -> Result<Arc<CrateNamespace>, &'static str> {
    // (1) use the initial kernel CrateNamespace as the new app namespace's recursive namespace if none was provided.
    let recursive_namespace = recursive_namespace
        .or_else(|| get_initial_kernel_namespace().cloned())
        .ok_or("initial kernel CrateNamespace not yet initialized")?;
    // (2) get the directory where the default app namespace should have been populated when mod_mgmt was inited.
    let default_app_namespace_name = CrateType::Application.default_namespace_name().to_string(); // this will be "_applications"
    let default_app_namespace_dir = get_namespaces_directory()
        .and_then(|ns_dir| ns_dir.lock().get_dir(&default_app_namespace_name))
        .ok_or("Couldn't find the directory for the default application CrateNamespace")?;
    // (3) create the actual new application CrateNamespace.
    let new_app_namespace = Arc::new(CrateNamespace::new(
        default_app_namespace_name,
        NamespaceDir::new(default_app_namespace_dir),
        Some(recursive_namespace),
    ));

    Ok(new_app_namespace)
}


/// Initializes the module management system based on the bootloader-provided modules, 
/// and creates and returns the default `CrateNamespace` for kernel crates.
pub fn init(
    bootloader_modules: Vec<BootloaderModule>,
    kernel_mmi: &mut MemoryManagementInfo
) -> Result<&'static Arc<CrateNamespace>, &'static str> {
    let (_namespaces_dir, default_kernel_namespace_dir) = parse_bootloader_modules_into_files(bootloader_modules, kernel_mmi)?;
    // Create the default CrateNamespace for kernel crates.
    let name = default_kernel_namespace_dir.lock().get_name();
    let default_namespace = CrateNamespace::new(name, default_kernel_namespace_dir, None);
    Ok(INITIAL_KERNEL_NAMESPACE.call_once(|| Arc::new(default_namespace)))
}


/// Parses the list of bootloader-loaded modules, turning them into crate object files, 
/// and placing them into namespace-specific directories according to their name prefix, e.g., "k#", "ksse#".
/// This function does not create any namespaces, it just populates the files and directories
/// such that namespaces can be created based on those files.
/// 
/// If a file does not have an expected crate prefix according to [`CrateType::from_module_name()`],
/// then it is treated as part of "extra_files"; see [`parse_extra_file()`] for more.
/// 
/// Returns a tuple of: 
/// * the top-level root "namespaces" directory that contains all other namespace directories,
/// * the directory of the default kernel crate namespace.
fn parse_bootloader_modules_into_files(
    bootloader_modules: Vec<BootloaderModule>,
    kernel_mmi: &mut MemoryManagementInfo
) -> Result<(DirRef, NamespaceDir), &'static str> {

    // create the top-level directory to hold all default namespaces
    let namespaces_dir = VFSDirectory::new(NAMESPACES_DIRECTORY_NAME.to_string(), root::get_root())?;
    // create the top-level directory to hold all extra files
    let extra_files_dir = VFSDirectory::new(EXTRA_FILES_DIRECTORY_NAME.to_string(), root::get_root())?;

    // a map that associates a prefix string (e.g., "sse" in "ksse#crate.o") to a namespace directory of object files 
    let mut prefix_map: BTreeMap<String, NamespaceDir> = BTreeMap::new();

    // Closure to create the directory for a new namespace.
    let create_dir = |dir_name: &str| -> Result<NamespaceDir, &'static str> {
        VFSDirectory::new(dir_name.to_string(), &namespaces_dir).map(|d| NamespaceDir(d))
    };

    for m in bootloader_modules {
        let frames = allocate_frames_by_bytes_at(m.start_address(), m.size_in_bytes())
            .map_err(|_e| "Failed to allocate frames for bootloader module")?;
        let pages = allocate_pages_by_bytes(m.size_in_bytes())
            .ok_or("Couldn't allocate virtual pages for bootloader module area")?;
        let mp = kernel_mmi.page_table.map_allocated_pages_to(
            pages, 
            frames, 
            EntryFlags::PRESENT, // we never need to write to bootloader-provided modules
        )?;

        let (crate_type, prefix, file_name) = if let Ok((c, p, f)) = CrateType::from_module_name(m.name().as_str()) {
            (c, p, f)
        } else {
            parse_extra_file(&m, mp, Arc::clone(&extra_files_dir))?;
            continue;
        };

        let dir_name = format!("{}{}", prefix, crate_type.default_namespace_name());
        // debug!("Module: {:?}, size {}, mp: {:?}", m.name(), m.size_in_bytes(), mp);

        let create_file = |dir: &DirRef| {
            MemFile::from_mapped_pages(mp, file_name.to_string(), m.size_in_bytes(), dir)
        };

        // Get the existing (or create a new) namespace directory corresponding to the given directory name.
        let _new_file = match prefix_map.entry(dir_name.clone()) {
            btree_map::Entry::Vacant(vacant) => create_file( vacant.insert(create_dir(&dir_name)?) )?,
            btree_map::Entry::Occupied(occ)  => create_file( occ.get() )?,
        };
    }

    debug!("Created namespace directories: {:?}", prefix_map.keys().map(|s| &**s).collect::<Vec<&str>>().join(", "));
    Ok((
        namespaces_dir,
        prefix_map.remove(CrateType::Kernel.default_namespace_name()).ok_or("BUG: no default namespace found")?,
    ))
}

/// Adds the given extra file to the directory of extra files
/// 
/// See the top-level Makefile target "extra_files" for an explanation of how these work.
/// Basically, they are arbitrary files that are included by the bootloader as modules
/// (files that exist as areas of pre-loaded memory).
/// 
/// Their file paths are encoded by flattening directory hierarchies into a the file name,
/// using `'?'` (question marks) to replace the directory delimiter `'/'`.
/// 
/// Thus, for example, a file named `"foo?bar?me?test.txt"` will be placed at the path
/// `/extra_files/foo/bar/me/test.txt`.
fn parse_extra_file(
    extra_file: &BootloaderModule,
    extra_file_mp: MappedPages,
    extra_files_dir: DirRef
) -> Result<FileRef, &'static str> {

    let mut file_name = extra_file.name().as_str();
    
    let mut parent_dir = extra_files_dir;
    let mut iter = extra_file.name().as_str().split(EXTRA_FILES_DIRECTORY_DELIMITER).peekable();
    while let Some(path_component) = iter.next() {
        if iter.peek().is_some() {
            let existing_dir = parent_dir.lock().get_dir(path_component);
            parent_dir = existing_dir
                .or_else(|| VFSDirectory::new(path_component.to_string(), &parent_dir).ok())
                .ok_or_else(|| {
                    error!("Failed to get or create directory {:?} for extra file {:?}", path_component, extra_file);
                    "Failed to get or create directory for extra file"
                })?;
        } else {
            file_name = path_component;
            break;
        }
    }

    MemFile::from_mapped_pages(
        extra_file_mp,
        file_name.to_string(),
        extra_file.size_in_bytes(),
        &parent_dir
    )
}



/// A "symbol map" from a fully-qualified demangled symbol String  
/// to weak reference to a `LoadedSection`.
/// This is used for relocations, and for looking up function names.
pub type SymbolMap = Trie<BString, WeakSectionRef>;
pub type SymbolMapIter<'a> = qp_trie::Iter<'a, &'a BString, &'a WeakSectionRef>;


/// A wrapper around a `Directory` reference that offers special convenience functions
/// for getting and inserting crate object files into a directory.  
/// 
/// Auto-derefs into a `DirRef`.
#[derive(Clone)] 
pub struct NamespaceDir(DirRef);

impl Deref for NamespaceDir {
    type Target = DirRef;
    fn deref(&self) -> &DirRef {
        &self.0
    }
}

impl fmt::Debug for NamespaceDir {
    fn fmt(&self, f: &mut fmt::Formatter) -> fmt::Result {
        if let Some(locked_dir) = self.0.try_lock() {
            write!(f, "{:?}", locked_dir.get_absolute_path())
        } else {
            write!(f, "<Locked>")
        }
    }
}

impl NamespaceDir {
    /// Creates a new `NamespaceDir` that wraps the given `DirRef`.
    pub fn new(dir: DirRef) -> NamespaceDir {
        NamespaceDir(dir)
    }    

    /// Finds the single file in this directory whose name starts with the given `prefix`.
    /// 
    /// # Return
    /// If a single file matches, then that file is returned. 
    /// Otherwise, if no files or multiple files match, then `None` is returned.
    pub fn get_file_starting_with(&self, prefix: &str) -> Option<FileRef> {
        let mut matching_files = self.get_files_starting_with(prefix).into_iter();
        matching_files.next()
            .filter(|_| matching_files.next().is_none()) // ensure single element
    }

    /// Returns the list of files in this Directory whose name starts with the given `prefix`.
    pub fn get_files_starting_with(&self, prefix: &str) -> Vec<FileRef> {
        let dir_locked = self.0.lock();
        let children = dir_locked.list();
        children.into_iter().filter_map(|name| {
            if name.starts_with(prefix) {
                dir_locked.get_file(&name)
            } else {
                None
            }
        }).collect()
    }

    /// Returns the list of file and directory names in this Directory whose name start with the given `prefix`.
    pub fn get_file_and_dir_names_starting_with(&self, prefix: &str) -> Vec<String> {
        let children = { self.0.lock().list() };
        children.into_iter()
            .filter(|name| name.starts_with(prefix))
            .collect()
    }

    /// Gets the given object file based on its crate name prefix. 
    /// 
    /// # Arguments
    /// * `crate_object_file_name`: the name of the object file to be returned, 
    ///    with or without a preceding `CrateType` prefix.
    /// 
    /// # Examples 
    /// * The name "k#keyboard-36be916209949cef.o" will look for and return the file "keyboard-36be916209949cef.o".
    /// * The name "keyboard-36be916209949cef.o" will look for and return the file "keyboard-36be916209949cef.o".
    /// * The name "a#ps.o" will look for and return the file "ps.o".
    pub fn get_crate_object_file(&self, crate_module_file_name: &str) -> Option<FileRef> {
        let (_crate_type, _prefix, objfilename) = CrateType::from_module_name(crate_module_file_name).ok()?;
        self.0.lock().get_file(objfilename)
    }

    /// Insert the given crate object file based on its crate type prefix. 
    /// 
    /// # Arguments
    /// * `crate_object_file_name`: the name of the object file to be inserted, 
    ///    with a preceding `CrateType` prefix.
    /// * `content`: the bytes that will be written into the file.
    /// 
    /// # Examples 
    /// * The file "k#keyboard-36be916209949cef.o" will be written to "./keyboard-36be916209949cef.o". 
    /// * The file "a#ps.o" will be placed into "./ps.o". 
    pub fn write_crate_object_file(&self, crate_object_file_name: &str, content: &[u8]) -> Result<FileRef, &'static str> {
        let (_crate_type, _prefix, objfilename) = CrateType::from_module_name(crate_object_file_name)?;
        let cfile = MemFile::new(String::from(objfilename), &self.0)?;
        cfile.lock().write_at(content, 0)?;
        Ok(cfile)
    }
}


/// A type that can be converted into a crate object file.
/// 
/// We use an enum rather than implement `TryInto` because we need additional information
/// to resolve a `Prefix`, namely the `CrateNamespace` in which to search for the prefix.
pub enum IntoCrateObjectFile {
    /// A direct reference to the crate object file. This will be used as-is. 
    File(FileRef),
    /// An absolute path that points to the crate object file. 
    AbsolutePath(Path),
    /// A string prefix that will be used to search for the crate object file in the namespace.
    /// This must be able to uniquely identify a single crate object file in the namespace directory (recursively searched). 
    Prefix(String),
}
impl fmt::Debug for IntoCrateObjectFile {
    fn fmt(&self, f: &mut fmt::Formatter) -> fmt::Result {
        let mut dbg = f.debug_struct("IntoCrateObjectFile");
        match self {
            Self::File(object_file) => dbg.field("File", &object_file.try_lock()
                .map(|f| f.get_absolute_path())
                .unwrap_or_else(|| format!("<Locked>"))
            ),
            Self::AbsolutePath(p) => dbg.field("AbsolutePath", p),
            Self::Prefix(prefix) => dbg.field("Prefix", prefix),
        };
        dbg.finish()
    }
}


/// An application crate that has been loaded into a `CrateNamespace`.
/// 
/// This type auto-derefs into the application's `StrongCrateRef`.
/// 
/// When dropped, the application crate will be removed 
/// from the `CrateNamespace` into which it was originally loaded.
pub struct AppCrateRef {
    crate_ref: StrongCrateRef,
    namespace: Arc<CrateNamespace>,
}
impl Deref for AppCrateRef {
    type Target = StrongCrateRef;
    fn deref(&self) -> &StrongCrateRef {
        &self.crate_ref
    }
}
impl Drop for AppCrateRef {
    fn drop(&mut self) {
        // trace!("### Dropping AppCrateRef {:?} from namespace {:?}", self.crate_ref, self.namespace.name());
        let crate_locked = self.crate_ref.lock_as_ref();
        // First, remove the actual crate from the namespace.
        if let Some(_removed_app_crate) = self.namespace.crate_tree().lock().remove_str(&crate_locked.crate_name) {
            // Second, remove all of the crate's global symbols from the namespace's symbol map.
            let mut symbol_map = self.namespace.symbol_map().lock();
            for sec_to_remove in crate_locked.global_sections_iter() {
                if symbol_map.remove_str(&sec_to_remove.name).is_none() {
                    error!("NOTE: couldn't find old symbol {:?} in the old crate {:?} to remove from namespace {:?}.", sec_to_remove.name, crate_locked.crate_name, self.namespace.name());
                }
            }
        } else {
            error!("BUG: the dropped AppCrateRef {:?} could not be removed from namespace {:?}", self.crate_ref, self.namespace.name());
        }
    }
}


/// This struct represents a namespace of crates and their "global" (publicly-visible) symbols.
/// A crate namespace struct is basically a container around many crates 
/// that have all been loaded and linked against each other, 
/// completely separate and in isolation from any other crate namespace 
/// (although a given crate may be shared across multiple namespaces).
/// 
/// Each `CrateNamespace` can be treated as a separate OS personality, 
/// but are significantly more efficient than library OS-style personalities. 
/// A `CrateNamespace` is also useful to create a process (task group) abstraction.
/// 
/// `CrateNamespace`s can also optionally be recursive. 
/// For example, a namespace that holds just application crates and symbols 
/// can recursively rely upon (link against) the crates and symbols in a lower-level namespace
/// that contains kernel crates and symbols. 
pub struct CrateNamespace {
    /// An identifier for this namespace, just for convenience.
    name: String,

    /// The directory containing all crate object files owned by this namespace. 
    /// When this namespace is looking for a missing symbol or crate,
    /// it searches in this directory first.
    dir: NamespaceDir,

    /// The list of all the crates loaded into this namespace,
    /// stored as a map in which the crate's String name
    /// is the key that maps to the value, a strong reference to a crate.
    /// It is a strong reference because a crate must not be removed
    /// as long as it is part of any namespace,
    /// and a single crate can be part of multiple namespaces at once.
    /// For example, the "core" (Rust core library) crate is essentially
    /// part of every single namespace, simply because most other crates rely upon it. 
    crate_tree: Mutex<Trie<BString, StrongCrateRef>>,

    /// The "system map" of all symbols that are present in all of the crates in this `CrateNamespace`.
    /// Maps a fully-qualified symbol name string to a corresponding `LoadedSection`,
    /// which is guaranteed to be part of one of the crates in this `CrateNamespace`.  
    /// Symbols declared as "no_mangle" will appear in the map with no crate prefix, as expected.
    symbol_map: Mutex<SymbolMap>,

    /// The `CrateNamespace` that lies below this namespace, and can also be used by this namespace
    /// to resolve symbols and load crates that are relied on by other crates in this namespace.
    /// So, for example, if this namespace contains a set of application crates,
    /// its `recursive_namespace` could contain the set of kernel crates that these application crates rely on.
    recursive_namespace: Option<Arc<CrateNamespace>>,

    /// The thread-local storage (TLS) area "image" that is used as the initial data for each `Task`
    /// that is spawned and runs within this `CrateNamespace`.
    /// When spawning a new task, the new task will create its own local TLS area
    /// with this `tls_initializer` as the local data.
    /// 
    /// NOTE: this is currently a global system-wide singleton. See the static [`static@TLS_INITIALIZER`] for more.
    tls_initializer: &'static Mutex<TlsInitializer>,

    /// A setting that toggles whether to ignore hash differences in symbols when resolving a dependency. 
    /// For example, if `true`, the symbol `my_crate::foo::h123` will be used to satisfy a dependency 
    /// on any other `my_crate::foo::*` regardless of hash value. 
    /// Fuzzy matching should only be successful if there is just a single matching symbol; 
    /// if there are multiple matches (e.g., `my_crate::foo::h456` and `my_crate::foo::h789` both exist),
    /// then the dependency should fail to be resolved.
    /// 
    /// This is a potentially dangerous setting because it overrides the compiler-chosen dependency links.
    /// Thus, it is false by default, and should only be enabled with expert knowledge, 
    /// ideally only temporarily in order to manually load a given crate.
    fuzzy_symbol_matching: bool,
}

impl CrateNamespace {
    /// Creates a new `CrateNamespace` that is completely empty (no loaded crates).
    /// # Arguments
    /// * `name`: the name of this `CrateNamespace`, used only for convenience purposes.
    /// * `dir`: the directory of crate object files for this namespace.
    /// * `recursive_namespace`: another `CrateNamespace` that can optionally be used 
    ///    to recursively resolve missing crates/symbols. 
    pub fn new(name: String, dir: NamespaceDir, recursive_namespace: Option<Arc<CrateNamespace>>) -> CrateNamespace {
        CrateNamespace {
            name,
            dir,
            recursive_namespace,
            tls_initializer: &TLS_INITIALIZER,
            crate_tree: Mutex::new(Trie::new()),
            symbol_map: Mutex::new(SymbolMap::new()),
            fuzzy_symbol_matching: false,
        }
    } 

    /// Returns the name of this `CrateNamespace`, which is just used for debugging purposes. 
    pub fn name(&self) -> &str {
        &self.name
    }

    /// Returns the directory that this `CrateNamespace` is based on.
    pub fn dir(&self) -> &NamespaceDir {
        &self.dir
    }

    /// Returns the recursive namespace that this `CrateNamespace` is built atop,
    /// if one exists.
    pub fn recursive_namespace(&self) -> Option<&Arc<CrateNamespace>> {
        self.recursive_namespace.as_ref()
    }

    /// Returns a new copy of this namespace's initial TLS area,
    /// which can be used as the initial TLS area data for a new task.
    pub fn get_tls_initializer_data(&self) -> TlsDataImage {
        self.tls_initializer.lock().get_data()
    }

    #[doc(hidden)]
    pub fn crate_tree(&self) -> &Mutex<Trie<BString, StrongCrateRef>> {
        &self.crate_tree
    }

    #[doc(hidden)]
    pub fn symbol_map(&self) -> &Mutex<SymbolMap> {
        &self.symbol_map
    }

    #[doc(hidden)]
    pub fn enable_fuzzy_symbol_matching(&mut self) {
        self.fuzzy_symbol_matching = true;
    }

    #[doc(hidden)]
    pub fn disable_fuzzy_symbol_matching(&mut self) {
        self.fuzzy_symbol_matching = false;
    }

    /// Returns a list of all of the crate names currently loaded into this `CrateNamespace`,
    /// including all crates in any recursive namespaces as well if `recursive` is `true`.
    /// This is a slow method mostly for debugging, since it allocates new Strings for each crate name.
    pub fn crate_names(&self, recursive: bool) -> Vec<String> {
        let mut crates: Vec<String> = self.crate_tree.lock().keys().map(|bstring| String::from(bstring.as_str())).collect();

        if recursive {
            if let Some(mut crates_recursive) = self.recursive_namespace.as_ref().map(|r_ns| r_ns.crate_names(recursive)) {
                crates.append(&mut crates_recursive);
            }
        }
        crates
    }

    /// Iterates over all crates in this namespace and calls the given function `f` on each crate.
    /// If `recursive` is true, crates in recursive namespaces are included in the iteration as well.
    /// 
    /// The function `f` is called with two arguments: the name of the crate, and a reference to the crate.
    /// The function `f` must return a boolean value that indicates whether to continue iterating; 
    /// if `true`, the iteration will continue, if `false`, the iteration will stop. 
    pub fn for_each_crate<F>(
        &self,
        recursive: bool,
        mut f: F
    ) where F: FnMut(&str, &StrongCrateRef) -> bool {
        for (crate_name, crate_ref) in self.crate_tree.lock().iter() {
            let keep_going = f(crate_name.as_str(), crate_ref);
            if !keep_going {
                return;
            }
        }

        if recursive {
            if let Some(ref r_ns) = self.recursive_namespace {
                r_ns.for_each_crate(recursive, f);
            }
        }
    }

    /// Acquires the lock on this `CrateNamespace`'s crate list and returns the crate 
    /// that matches the given `crate_name`, if it exists in this namespace.
    /// If it does not exist in this namespace, then the recursive namespace is searched as well.
    /// 
    /// # Important note about Return value
    /// Returns a `StrongCrateReference` that **has not** been marked as a shared crate reference,
    /// so if the caller wants to keep the returned `StrongCrateRef` as a shared crate 
    /// that jointly exists in another namespace, they should invoke the 
    /// [`CowArc::share()`](cow_arc/CowArc.share.html) function on the returned value.
    pub fn get_crate(&self, crate_name: &str) -> Option<StrongCrateRef> {
        self.crate_tree.lock().get_str(crate_name)
            .map(|c| CowArc::clone_shallow(c))
            .or_else(|| self.recursive_namespace.as_ref().and_then(|r_ns| r_ns.get_crate(crate_name)))
    }

    /// Acquires the lock on this `CrateNamespace`'s crate list and returns the crate 
    /// that matches the given `crate_name`, if it exists in this namespace.
    /// If it does not exist in this namespace, then the recursive namespace is searched as well.
    ///
    /// This function is similar to the [`get_crate`](#method.get_crate) method,
    /// but it also returns the `CrateNamespace` in which the crate was found.
    /// It is an associated function rather than a method so it can operate on `Arc<CrateNamespace>`s.
    /// 
    /// # Important note about Return value
    /// Returns a `StrongCrateReference` that **has not** been marked as a shared crate reference,
    /// so if the caller wants to keep the returned `StrongCrateRef` as a shared crate 
    /// that jointly exists in another namespace, they should invoke the 
    /// [`CowArc::share()`](cow_arc/CowArc.share.html) function on the returned value.
    pub fn get_crate_and_namespace<'n>(
        namespace: &'n Arc<CrateNamespace>,
        crate_name: &str
    ) -> Option<(StrongCrateRef, &'n Arc<CrateNamespace>)> {
        namespace.crate_tree.lock().get_str(crate_name)
            .map(|c| (CowArc::clone_shallow(c), namespace))
            .or_else(|| namespace.recursive_namespace.as_ref().and_then(|r_ns| Self::get_crate_and_namespace(r_ns, crate_name)))
    }

    /// Finds the `LoadedCrate`s whose names start with the given `crate_name_prefix`.
    /// 
    /// # Return
    /// Returns a list of matching crates, in the form of a tuple containing the crate's name, 
    /// a shallow-cloned reference to the crate, and a reference to the namespace in which the matching crate was found.
    /// If you want to add the returned crate to another namespace, 
    /// you MUST fully `clone()` the returned crate reference in order to mark that crate as shared across namespaces. 
    /// 
    /// # Important Usage Note
    /// To avoid greedily matching more crates than expected, you may wish to end the `crate_name_prefix` with "`-`".
    /// This may provide results more in line with the caller's expectations; see the last example below about a trailing "`-`". 
    /// This works because the delimiter between a crate name and its trailing hash value is "`-`".
    /// 
    /// # Example
    /// * This `CrateNamespace` contains the crates `my_crate-843a613894da0c24` and 
    ///   `my_crate_new-933a635894ce0f12`. 
    ///   Calling `get_crates_starting_with("my_crate")` will return both crates,
    pub fn get_crates_starting_with<'n>(
        namespace: &'n Arc<CrateNamespace>,
        crate_name_prefix: &str
    ) -> Vec<(String, StrongCrateRef, &'n Arc<CrateNamespace>)> { 
        // First, we make a list of matching crates in this namespace. 
        let crates = namespace.crate_tree.lock();
        let mut crates_in_this_namespace = crates.iter_prefix_str(crate_name_prefix)
            .map(|(key, val)| (key.clone().into(), val.clone_shallow(), namespace))
            .collect::<Vec<_>>();

        // Second, we make a similar list for the recursive namespace.
        let mut crates_in_recursive_namespace = namespace.recursive_namespace.as_ref()
            .map(|r_ns| Self::get_crates_starting_with(r_ns, crate_name_prefix))
            .unwrap_or_default();

        // Third, we combine the lists into one list that spans all namespaces.
        crates_in_this_namespace.append(&mut crates_in_recursive_namespace);
        crates_in_this_namespace        
    }

    /// Finds the `LoadedCrate` whose name starts with the given `crate_name_prefix`,
    /// *if and only if* there is a single matching crate in this namespace or any of its recursive namespaces.
    /// This is a convenience wrapper around the [`get_crates_starting_with()`](#method.get_crates_starting_with) method. 
    /// 
    /// # Return
    /// Returns a tuple containing the crate's name, a shallow-cloned reference to the crate, 
    /// and a reference to the namespace in which the matching crate was found.
    /// If you want to add the returned crate to another namespace, 
    /// you MUST fully `clone()` the returned crate reference in order to mark that crate as shared across namespaces. 
    /// 
    /// # Important Usage Note
    /// To avoid greedily matching more crates than expected, you may wish to end the `crate_name_prefix` with "`-`".
    /// This may provide results more in line with the caller's expectations; see the last example below about a trailing "`-`". 
    /// This works because the delimiter between a crate name and its trailing hash value is "`-`".
    /// 
    /// # Example
    /// * This `CrateNamespace` contains the crates `my_crate-843a613894da0c24` and 
    ///   `my_crate_new-933a635894ce0f12`. 
    ///   Calling `get_crate_starting_with("my_crate")` will return None,
    ///   because it will match both `my_crate` and `my_crate_new`. 
    ///   To match only `my_crate`, call this function as `get_crate_starting_with("my_crate-")`.
    pub fn get_crate_starting_with<'n>(
        namespace: &'n Arc<CrateNamespace>,
        crate_name_prefix: &str
    ) -> Option<(String, StrongCrateRef, &'n Arc<CrateNamespace>)> { 
        let mut crates_iter = Self::get_crates_starting_with(namespace, crate_name_prefix).into_iter();
        crates_iter.next().filter(|_| crates_iter.next().is_none()) // ensure single element
    }

    /// Like [`get_crates_starting_with()`](#method.get_crates_starting_with),
    /// but for crate *object file*s instead of loaded crates. 
    /// 
    /// Returns a list of matching object files and the namespace in which they were found,
    /// inclusive of recursive namespaces.
    pub fn get_crate_object_files_starting_with<'n>(
        namespace: &'n Arc<CrateNamespace>,
        file_name_prefix: &str
    ) -> Vec<(FileRef, &'n Arc<CrateNamespace>)> { 
        // First, we make a list of matching files in this namespace. 
        let mut files = namespace.dir
            .get_files_starting_with(file_name_prefix)
            .into_iter()
            .map(|f| (f, namespace))
            .collect::<Vec<_>>();

        // Second, we make a similar list for the recursive namespace.
        let mut files_in_recursive_namespace = namespace.recursive_namespace.as_ref()
            .map(|r_ns| Self::get_crate_object_files_starting_with(r_ns, file_name_prefix))
            .unwrap_or_default();

        // Third, we combine the lists into one list that spans all namespaces.
        files.append(&mut files_in_recursive_namespace);
        files        
    }

    /// Like [`get_crate_starting_with()`](#method.get_crate_starting_with),
    /// but for crate *object file*s instead of loaded crates. 
    /// 
    /// Returns the matching object file and the namespace in which it was found,
    /// if and only if there was a single match (inclusive of recursive namespaces).
    pub fn get_crate_object_file_starting_with<'n>(
        namespace: &'n Arc<CrateNamespace>,
        file_name_prefix: &str
    ) -> Option<(FileRef, &'n Arc<CrateNamespace>)> { 
        let mut files_iter = Self::get_crate_object_files_starting_with(namespace, file_name_prefix).into_iter();
        files_iter.next().filter(|_| files_iter.next().is_none()) // ensure single element
    }


    /// Same as `get_crate_object_files_starting_with()`,
    /// but is a method instead of an associated function,
    /// and also returns `&CrateNamespace` instead of `&Arc<CrateNamespace>`.
    /// 
    /// This is only necessary because I can't figure out how to make a generic function
    /// that accepts and returns either `&CrateNamespace` or `&Arc<CrateNamespace>`.
    pub fn method_get_crate_object_files_starting_with(
        &self,
        file_name_prefix: &str
    ) -> Vec<(FileRef, &CrateNamespace)> { 
        // First, we make a list of matching files in this namespace. 
        let mut files = self.dir
            .get_files_starting_with(file_name_prefix)
            .into_iter()
            .map(|f| (f, self))
            .collect::<Vec<_>>();

        // Second, we make a similar list for the recursive namespace.
        let mut files_in_recursive_namespace = self.recursive_namespace.as_ref()
            .map(|r_ns| r_ns.method_get_crate_object_files_starting_with(file_name_prefix))
            .unwrap_or_default();

        // Third, we combine the lists into one list that spans all namespaces.
        files.append(&mut files_in_recursive_namespace);
        files        
    }

    /// Same as `get_crate_object_file_starting_with()`,
    /// but is a method instead of an associated function,
    /// and also returns `&CrateNamespace` instead of `&Arc<CrateNamespace>`.
    /// 
    /// This is only necessary because I can't figure out how to make a generic function
    /// that accepts and returns either `&CrateNamespace` or `&Arc<CrateNamespace>`.
    pub fn method_get_crate_object_file_starting_with(
        &self,
        file_name_prefix: &str
    ) -> Option<(FileRef, &CrateNamespace)> { 
        let mut files_iter = self.method_get_crate_object_files_starting_with(file_name_prefix).into_iter();
        files_iter.next().filter(|_| files_iter.next().is_none()) // ensure single element
    }

    /// Loads the specified application crate into this `CrateNamespace`, allowing it to be run.
    /// 
    /// The new application crate's public symbols are added to this `CrateNamespace`'s symbol map,
    /// allowing other crates in this namespace to depend upon it.
    /// 
    /// Application crates are added to the CrateNamespace just like kernel crates,
    /// so to load an application crate multiple times to spawn multiple instances of it,
    /// you can create a new top-level namespace to hold that application crate.
    /// 
    /// Returns a Result containing the newly-loaded application crate itself.
    pub fn load_crate_as_application(
        namespace: &Arc<CrateNamespace>,
        crate_object_file: &FileRef, 
        kernel_mmi_ref: &MmiRef, 
        verbose_log: bool
    ) -> Result<AppCrateRef, &'static str> {
        debug!("load_crate_as_application(): trying to load application crate at {:?}", crate_object_file.lock().get_absolute_path());
        // Don't use a backup namespace when loading applications;
        // we must be able to find all symbols in only this namespace and its backing recursive namespaces.
        let new_crate_ref = namespace.load_crate_internal(crate_object_file, None, kernel_mmi_ref, verbose_log)?;
        {
            let new_crate = new_crate_ref.lock_as_ref();
            let _new_syms = namespace.add_symbols(new_crate.sections.values(), verbose_log);
            namespace.crate_tree.lock().insert_str(&new_crate.crate_name, CowArc::clone_shallow(&new_crate_ref));
            info!("loaded new application crate: {:?}, num sections: {}, added {} new symbols", new_crate.crate_name, new_crate.sections.len(), _new_syms);
        }
        Ok(AppCrateRef {
            crate_ref: new_crate_ref,
            namespace: Arc::clone(namespace),
        })
    }


    /// Loads the specified crate into memory, allowing it to be invoked.  
    /// Returns a Result containing the number of symbols that were added to the symbol map
    /// as a result of loading this crate.
    /// 
    /// # Arguments
    /// * `crate_object_file`: the crate object file that will be loaded into this `CrateNamespace`.
    /// * `temp_backup_namespace`: the `CrateNamespace` that should be searched for missing symbols 
    ///   (for relocations) if a symbol cannot be found in this `CrateNamespace`. 
    ///   If `temp_backup_namespace` is `None`, then no other namespace will be searched, 
    ///   and any missing symbols will return an `Err`. 
    /// * `kernel_mmi_ref`: a mutable reference to the kernel's `MemoryManagementInfo`.
    /// * `verbose_log`: a boolean value whether to enable verbose_log logging of crate loading actions.
    pub fn load_crate(
        &self,
        crate_object_file: &FileRef,
        temp_backup_namespace: Option<&CrateNamespace>, 
        kernel_mmi_ref: &MmiRef, 
        verbose_log: bool
    ) -> Result<(StrongCrateRef, usize), &'static str> {

        #[cfg(not(loscd_eval))]
        debug!("load_crate: trying to load crate at {:?}", crate_object_file.lock().get_absolute_path());
        let new_crate_ref = self.load_crate_internal(crate_object_file, temp_backup_namespace, kernel_mmi_ref, verbose_log)?;
        
        let (new_crate_name, _num_sections, new_syms) = {
            let new_crate = new_crate_ref.lock_as_ref();
            let new_syms = self.add_symbols(new_crate.sections.values(), verbose_log);
            (new_crate.crate_name.clone(), new_crate.sections.len(), new_syms)
        };
            
        #[cfg(not(loscd_eval))]
        info!("loaded new crate {:?}, num sections: {}, added {} new symbols.", new_crate_name, _num_sections, new_syms);
        self.crate_tree.lock().insert(new_crate_name.into(), new_crate_ref.clone_shallow());
        Ok((new_crate_ref, new_syms))
    }


    /// The internal function that does the work for loading crates,
    /// but does not add the crate nor its symbols to this namespace. 
    /// See [`load_crate`](#method.load_crate) and [`load_crate_as_application`](#fn.load_crate_as_application).
    fn load_crate_internal(&self,
        crate_object_file: &FileRef,
        temp_backup_namespace: Option<&CrateNamespace>, 
        kernel_mmi_ref: &MmiRef, 
        verbose_log: bool
    ) -> Result<StrongCrateRef, &'static str> {
        let cf = crate_object_file.lock();
        let (new_crate_ref, elf_file) = self.load_crate_sections(cf.deref(), kernel_mmi_ref, verbose_log)?;
        self.perform_relocations(&elf_file, &new_crate_ref, temp_backup_namespace, kernel_mmi_ref, verbose_log)?;
        Ok(new_crate_ref)
    }

    
    /// This function first loads all of the given crates' sections and adds them to the symbol map,
    /// and only after *all* crates are loaded does it move on to linking/relocation calculations. 
    /// 
    /// This allows multiple object files with circular dependencies on one another
    /// to be loaded all at once, as if they were a single entity.
    /// 
    /// # Example
    /// If crate `A` depends on crate `B`, and crate `B` depends on crate `A`,
    /// this function will load both crate `A` and `B` before trying to resolve their dependencies individually. 
    pub fn load_crates<'f, I>(
        &self,
        crate_files: I,
        temp_backup_namespace: Option<&CrateNamespace>,
        kernel_mmi_ref: &MmiRef,
        verbose_log: bool,
    ) -> Result<(), &'static str> 
        where I: Iterator<Item = &'f FileRef>
    {
        // First, lock all of the crate object files.
        let mut locked_crate_files = Vec::new();
        for crate_file_ref in crate_files {
            locked_crate_files.push(crate_file_ref.lock());
        }

        // Second, do all of the section parsing and loading, and add all public symbols to the symbol map.
        let mut partially_loaded_crates: Vec<(StrongCrateRef, ElfFile)> = Vec::with_capacity(locked_crate_files.len()); 
        for locked_crate_file in &locked_crate_files {            
            let (new_crate_ref, elf_file) = self.load_crate_sections(locked_crate_file.deref(), kernel_mmi_ref, verbose_log)?;
            let _new_syms = self.add_symbols(new_crate_ref.lock_as_ref().sections.values(), verbose_log);
            partially_loaded_crates.push((new_crate_ref, elf_file));
        }
        
        // Finally, we do all of the relocations.
        for (new_crate_ref, elf_file) in partially_loaded_crates {
            self.perform_relocations(&elf_file, &new_crate_ref, temp_backup_namespace, kernel_mmi_ref, verbose_log)?;
            let name = new_crate_ref.lock_as_ref().crate_name.clone();
            self.crate_tree.lock().insert(name.into(), new_crate_ref);
        }

        Ok(())
    }


    /// Duplicates this `CrateNamespace` into a new `CrateNamespace`, 
    /// but uses a copy-on-write/clone-on-write semantic that creates 
    /// a special shared reference to each crate that indicates it is shared across multiple namespaces.
    /// 
    /// In other words, crates in the new namespace returned by this fucntions 
    /// are fully shared with crates in *this* namespace, 
    /// until either namespace attempts to modify a shared crate in the future.
    /// 
    /// When modifying crates in the new namespace, e.g., swapping crates, 
    /// any crates in the new namespace that are still shared with the old namespace
    /// must be deeply copied into a new crate that is exclusively owned,
    /// and then that new crate will be modified in whichever way desired. 
    /// For example, if you swapped one crate `A` in the new namespace returned from this function
    /// and loaded a new crate `A2` in its place,
    /// and two other crates `B` and `C` depended on that newly swapped-out `A`,
    /// then `B` and `C` would be transparently deep copied before modifying them to depend on
    /// the new crate `A2`, and you would be left with `B2` and `C2` as deep copies of `B` and `C`,
    /// that now depend on `A2` instead of `A`. 
    /// The existing versions of `B` and `C` would still depend on `A`, 
    /// but they would no longer be part of the new namespace. 
    /// 
    pub fn clone_on_write(&self) -> CrateNamespace {
        CrateNamespace {
            name: self.name.clone(),
            dir: self.dir.clone(),
            tls_initializer: &TLS_INITIALIZER,
            recursive_namespace: self.recursive_namespace.clone(),
            crate_tree: Mutex::new(self.crate_tree.lock().clone()),
            symbol_map: Mutex::new(self.symbol_map.lock().clone()),
            fuzzy_symbol_matching: self.fuzzy_symbol_matching,
        }
    }


    /// Finds all of the weak dependents (sections that depend on the given `old_section`)
    /// and rewrites their relocation entries to point to the given `new_section`.
    /// This effectively replaces the usage of the `old_section` with the `new_section`,
    /// but does not make any modifications to symbol maps.
    pub fn rewrite_section_dependents(
        old_section: &StrongSectionRef,
        new_section: &StrongSectionRef,
        kernel_mmi_ref: &MmiRef
    ) -> Result<(), &'static str> {

        for weak_dep in &old_section.inner.read().sections_dependent_on_me {
            let target_sec = weak_dep.section.upgrade().ok_or_else(|| "couldn't upgrade WeakDependent.section")?;
            let relocation_entry = weak_dep.relocation;

            debug!("rewrite_section_dependents(): target_sec: {:?}, old_sec: {:?}, new_sec: {:?}", target_sec, old_section, new_section);

            // If the target_sec's mapped pages aren't writable (which is common in the case of swapping),
            // then we need to temporarily remap them as writable here so we can fix up the target_sec's new relocation entry.
            {
                let mut target_sec_mapped_pages = target_sec.mapped_pages.lock();
                let target_sec_initial_flags = target_sec_mapped_pages.flags();
                if !target_sec_initial_flags.is_writable() {
                    target_sec_mapped_pages.remap(&mut kernel_mmi_ref.lock().page_table, target_sec_initial_flags | EntryFlags::WRITABLE)?;
                }

                write_relocation(
                    relocation_entry, 
                    &mut target_sec_mapped_pages, 
                    target_sec.mapped_pages_offset, 
                    new_section.start_address(), 
                    false
                )?;

                // If we temporarily remapped the target_sec's mapped pages as writable, undo that here
                if !target_sec_initial_flags.is_writable() {
                    target_sec_mapped_pages.remap(&mut kernel_mmi_ref.lock().page_table, target_sec_initial_flags)?;
                };
            }
            
            // Tell the new source_sec that the existing target_sec depends on it.
            // Note that we don't need to do this if we're re-swapping in a cached crate,
            // because that crate's sections' dependents are already properly set up from when it was first swapped in.
            // if !is_optimized {
                new_section.inner.write().sections_dependent_on_me.push(WeakDependent {
                    section: Arc::downgrade(&target_sec),
                    relocation: relocation_entry,
                });
            // }

            // Tell the existing target_sec that it no longer depends on the old source section (old_sec),
            // and that it now depends on the new source_sec.
            let mut found_strong_dependency = false;
            for mut strong_dep in target_sec.inner.write().sections_i_depend_on.iter_mut() {
                if Arc::ptr_eq(&strong_dep.section, old_section) && strong_dep.relocation == relocation_entry {
                    strong_dep.section = Arc::clone(new_section);
                    found_strong_dependency = true;
                    break;
                }
            }
            if !found_strong_dependency {
                error!("Couldn't find/remove the existing StrongDependency from target_sec {:?} to old_sec {:?}",
                    target_sec.name, old_section.name);
                return Err("Couldn't find/remove the target_sec's StrongDependency on the old crate section");
            }
        }

        Ok(())
    }


    /// The primary internal routine for parsing and loading all sections in a crate object file.
    /// This does not perform any relocations or linking, so the crate **is not yet ready to use after this function**,
    /// since its sections are totally incomplete and non-executable.
    /// 
    /// However, it does add all of the newly-loaded crate sections to the symbol map (yes, even before relocation/linking),
    /// since we can use them to resolve missing symbols for relocations.
    /// 
    /// Parses each section in the given `crate_file` object file and copies its contents to each section.
    /// Returns a tuple of a reference to the new `LoadedCrate` and the crate's ELF file (to avoid having to re-parse it).
    /// 
    /// # Arguments
    /// * `crate_file`: the object file for the crate that will be loaded into this `CrateNamespace`.
    /// * `kernel_mmi_ref`: the kernel's MMI struct, for memory mapping use.
    /// * `verbose_log`: whether to log detailed messages for debugging.
    fn load_crate_sections<'f>(
        &self,
        crate_file: &'f dyn File,
        kernel_mmi_ref: &MmiRef,
        _verbose_log: bool
    ) -> Result<(StrongCrateRef, ElfFile<'f>), &'static str> {
        
        let mapped_pages  = crate_file.as_mapping()?;
        let size_in_bytes = crate_file.len();
        let abs_path      = Path::new(crate_file.get_absolute_path());
        let crate_name    = crate_name_from_path(&abs_path).to_string();

        // First, check to make sure this crate hasn't already been loaded. 
        // Application crates are now added to the CrateNamespace just like kernel crates,
        // so to load an application crate multiple times and run multiple instances of it,
        // you can create a top-level new namespace to hold that application crate.
        if self.get_crate(&crate_name).is_some() {
            return Err("the crate has already been loaded, cannot load it again in the same namespace");
        }

        // It's probably better to pass in the actual crate file reference so we can use it here,
        // but since we don't currently do that, we just get another reference to the crate object file via its Path.
        let crate_object_file = match Path::get_absolute(&abs_path) {
            Some(FileOrDir::File(f)) => f, 
            _ => return Err("BUG: load_crate_sections(): couldn't get crate object file path"),
        };

        // Parse the crate file as an ELF file
        let byte_slice: &[u8] = mapped_pages.as_slice(0, size_in_bytes)?;
        let elf_file = ElfFile::new(byte_slice)?; // returns Err(&str) if ELF parse fails

        // check that elf_file is a relocatable type 
        use xmas_elf::header::Type;
        let typ = elf_file.header.pt2.type_().as_type();
        if typ != Type::Relocatable {
            error!("load_crate_sections(): crate \"{}\" was a {:?} Elf File, must be Relocatable!", &crate_name, typ);
            return Err("not a relocatable elf file");
        }

        #[cfg(not(loscd_eval))]
        debug!("Parsing Elf kernel crate: {:?}, size {:#x}({})", abs_path, size_in_bytes, size_in_bytes);

        // allocate enough space to load the sections
        let section_pages = allocate_section_pages(&elf_file, kernel_mmi_ref)?;
        let text_pages   = section_pages.executable_pages.map(|(tp, range)| (Arc::new(Mutex::new(tp)), range));
        let rodata_pages = section_pages.read_only_pages.map( |(rp, range)| (Arc::new(Mutex::new(rp)), range));
        let data_pages   = section_pages.read_write_pages.map(|(dp, range)| (Arc::new(Mutex::new(dp)), range));

        // Check the symbol table to get the set of sections that are global (publicly visible).
        let global_sections: BTreeSet<Shndx> = {
            // For us to properly load the ELF file, it must NOT have been fully stripped,
            // meaning that it must still have its symbol table section. Otherwise, relocations will not work.
            let symtab = find_symbol_table(&elf_file)?;

            let mut globals: BTreeSet<Shndx> = BTreeSet::new();
            use xmas_elf::symbol_table::Entry;
            for entry in symtab.iter() {
                // Include all symbols with "GLOBAL" binding, regardless of visibility.  
                if entry.get_binding() == Ok(xmas_elf::symbol_table::Binding::Global) {
                    match entry.get_type() {
                        Ok(xmas_elf::symbol_table::Type::Func 
                            | xmas_elf::symbol_table::Type::Object
                            | xmas_elf::symbol_table::Type::Tls) => {
                            globals.insert(entry.shndx() as Shndx);
                        }
                        _ => continue,
                    }
                }
            }
            globals 
        };

        // Since .text sections come at the beginning of the object file,
        // we can simply directly copy all .text sections at once,
        // ranging from the beginning of the file to the end of the last .text section.
        // We actually must do it this way, though it has the following tradeoffs:
        // (+) It's more correct than calculating the minimum required size of each individual .text section,
        //     because other sections (e.g., eh_frame) rely on the layout of loaded .text sections 
        //     to be identical to their layout (offsets) specified in the object file.
        //     Otherwise, parsing debug/frame sections won't work properly.
        // (+) It's way faster to load the sections, since we can just bulk copy all .text sections at once 
        //     instead of copying them individually on a per-section basis (or just remap their pages directly).
        // (-) It ends up wasting a few hundred bytes here and there, but almost always under 100 bytes.
        if let Some((ref tp, ref tp_range)) = text_pages {
            let text_size = tp_range.end.value() - tp_range.start.value();
            let mut tp_locked = tp.lock();
            let text_destination: &mut [u8] = tp_locked.as_slice_mut(0, text_size)?;
            let text_source = elf_file.input.get(..text_size).ok_or("BUG: end of last .text section was miscalculated to be beyond ELF file bounds")?;
            text_destination.copy_from_slice(text_source);
        }

        // Because .rodata, .data, and .bss may be intermingled, 
        // we copy them into their respective pages individually on a per-section basis, 
        // keeping track of the offset into each of their MappedPages as we go.
        let (mut rodata_offset, mut data_offset) = (0 , 0);
                    
        const TEXT_PREFIX:             &'static str = ".text.";
        const UNLIKELY_PREFIX:         &'static str = "unlikely."; // the full section prefix is ".text.unlikely."
        const RODATA_PREFIX:           &'static str = ".rodata.";
        const DATA_PREFIX:             &'static str = ".data.";
        const BSS_PREFIX:              &'static str = ".bss.";
        const TLS_DATA_PREFIX:         &'static str = ".tdata.";
        const TLS_BSS_PREFIX:          &'static str = ".tbss.";
        // const RELRO_PREFIX:            &'static str = "rel.ro.";
        const GCC_EXCEPT_TABLE_PREFIX: &'static str = ".gcc_except_table.";
        const EH_FRAME_NAME:           &'static str = ".eh_frame";

        /// A convenient macro to obtain the rest of the symbol name after its prefix,
        /// i.e., the characters after '.text', '.rodata', '.data', etc.
        /// 
        /// * If the name isn't long enough, the macro prints and returns an error str.
        /// * If the name isn't long enough but is an empty section (e.g., just ".text", ".rodata", etc)
        ///   this macro `continue`s to the next iteration of the loop.
        /// * The `$prefix` argument must be `const` so it can be `concat!()`-ed into a const &str.
        /// 
        /// Note: I'd prefer this to be a const function that accepts the prefix as a const &'static str,
        ///       but Rust does not support concat!()-ing const generic parameters yet.
        macro_rules! try_get_symbol_name_after_prefix {
            ($sec_name:ident, $prefix:ident) => (
                if let Some(name) = $sec_name.get($prefix.len() ..) {
                    name
                } else {
                    // Ignore special "empty" placeholder sections
                    match $sec_name {
                        ".text"   => continue,
                        ".rodata" => continue,
                        ".data"   => continue,
                        ".bss"    => continue,
                        _ => {
                            const ERROR_STR: &'static str = const_format::concatcp!(
                                "Failed to get the ", $prefix, 
                                " section's name after '", $prefix, "'"
                            );
                            error!("{}: {:?}", ERROR_STR, $sec_name);
                            return Err(ERROR_STR);
                        }
                    }
                }
            );
        }

        let new_crate = CowArc::new(LoadedCrate {
            crate_name:              crate_name.clone(),
            debug_symbols_file:      Arc::downgrade(&crate_object_file),
            object_file:             crate_object_file, 
            sections:                HashMap::new(),
            text_pages:              text_pages.clone(),
            rodata_pages:            rodata_pages.clone(),
            data_pages:              data_pages.clone(),
            global_sections:         BTreeSet::new(),
            tls_sections:            BTreeSet::new(),
            data_sections:           BTreeSet::new(),
            reexported_symbols:      BTreeSet::new(),
        });
        let new_crate_weak_ref = CowArc::downgrade(&new_crate);
        
        // this maps section header index (shndx) to LoadedSection
        let mut loaded_sections: HashMap<Shndx, StrongSectionRef> = HashMap::new(); 
        // the set of Shndxes for .data and .bss sections
        let mut data_sections: BTreeSet<Shndx> = BTreeSet::new();
        // the set of Shndxes for TLS sections (.tdata, .tbss)
        let mut tls_sections: BTreeSet<Shndx> = BTreeSet::new();

        let mut read_only_pages_locked  = rodata_pages.as_ref().map(|(rp, _)| (rp.clone(), rp.lock()));
        let mut read_write_pages_locked = data_pages  .as_ref().map(|(dp, _)| (dp.clone(), dp.lock()));


        // In this loop, we handle only "allocated" sections that occupy memory in the actual loaded object file.
        // This includes .text, .rodata, .data, .bss, .gcc_except_table, .eh_frame, and potentially others.
        //
        // Also, skip the first two sections, which correspond to the `NULL` and `.text` empty sections.
        for (shndx, sec) in elf_file.section_iter().enumerate() {
            let sec_flags = sec.flags();
            // Skip non-allocated sections, because they don't appear in the loaded object file.
            if sec_flags & SHF_ALLOC == 0 {
                continue; 
            }

            // Even if we're using the next section's data (for a zero-sized section, as handled below),
            // we still want to use this current section's actual name and flags!
            let sec_name = match sec.get_name(&elf_file) {
                Ok(name) => name,
                Err(_e) => {
                    error!("load_crate_sections: couldn't get section name for section [{}]: {:?}\n    error: {}", shndx, sec, _e);
                    return Err("couldn't get section name");
                }
            };

            // This handles the rare case of a zero-sized section. 
            // A section of size zero shouldn't necessarily be removed, as they are sometimes referenced in relocations;
            // typically the zero-sized section itself is a reference to the next section in the list of section headers.
            // Thus, we need to use the *current* section's name with the *next* section's information,
            // i.e., its  size, alignment, and actual data.
            let sec = if sec.size() == 0 {
                match elf_file.section_header((shndx + 1) as u16) { // get the next section
                    Ok(next_sec) => {
                        // The next section must have the same offset as the current zero-sized one
                        if next_sec.offset() == sec.offset() {
                            // if it does, we can use it in place of the current section
                            next_sec
                        }
                        else {
                            // if it does not, we should NOT use it in place of the current section
                            sec
                        }
                    }
                    _ => {
                        error!("load_crate_sections(): Couldn't get next section for zero-sized section {}", shndx);
                        return Err("couldn't get next section for a zero-sized section");
                    }
                }
            }
            else {
                // this is the normal case, a non-zero sized section, so just use the current section
                sec
            };

            // get the relevant section info, i.e., size, alignment, and data contents
            let sec_size  = sec.size()  as usize;
            let sec_align = sec.align() as usize;
            let is_write  = sec_flags & SHF_WRITE     == SHF_WRITE;
            let is_exec   = sec_flags & SHF_EXECINSTR == SHF_EXECINSTR;
            let is_tls    = sec_flags & SHF_TLS       == SHF_TLS;


            // First, check for executable sections, which can only be .text sections.
            if is_exec && !is_write {
                let is_global = global_sections.contains(&shndx);
                let name = try_get_symbol_name_after_prefix!(sec_name, TEXT_PREFIX);
                // Handle cold sections, which have a section prefix of ".text.unlikely."
                // Currently, we ignore the cold/hot designation in terms of placing a section in memory.
                // Note: we only *truly* have to do this for global sections, because other crates
                //       might depend on their correct section name after the ".text.unlikely." prefix.
                let name = if is_global && name.starts_with(UNLIKELY_PREFIX) {
<<<<<<< HEAD
                    let new_name = name.get(UNLIKELY_PREFIX.len() ..).ok_or_else(|| {
                        error!("Failed to get the .text.unlikely. section's name: {:?}", sec_name);
                        "Failed to get the .text.unlikely. section's name after the prefix"
                    })?;
                    warn!("Note: adjusting section name: \n    {}\n      -->    {}", name, new_name);
                    new_name
=======
                    name.get(UNLIKELY_PREFIX.len() ..).ok_or_else(|| {
                        error!("Failed to get the .text.unlikely. section's name: {:?}", sec_name);
                        "Failed to get the .text.unlikely. section's name after the prefix"
                    })?
>>>>>>> 1a3c4dec
                } else {
                    name
                };
                let demangled = demangle(name).to_string();

                // We already copied the content of all .text sections above, 
                // so here we just record the metadata into a new `LoadedSection` object.
                if let Some((ref tp_ref, ref tp_range)) = text_pages {
                    let text_offset = sec.offset() as usize;
                    let dest_vaddr = tp_range.start + text_offset;

                    loaded_sections.insert(
                        shndx, 
                        Arc::new(LoadedSection::new(
                            SectionType::Text,
                            demangled,
                            Arc::clone(tp_ref),
                            text_offset,
                            dest_vaddr,
                            sec_size,
                            is_global,
                            new_crate_weak_ref.clone(),
                        ))
                    );
                }
                else {
                    return Err("BUG: ELF file contained a .text* section, but no text_pages were allocated");
                }
            }

            // Second, if not executable, handle TLS sections.
            // Although TLS sections have "WAT" flags (write, alloc, TLS),
            // we load TLS sections into the same read-only pages as other read-only sections (e.g., .rodata)
            // because they contain thread-local storage initializer data that is only read from.
            else if is_tls {
                // check if this TLS section is .bss or .data
                let is_bss = sec.get_type() == Ok(ShType::NoBits);
                let name = if is_bss {
                    try_get_symbol_name_after_prefix!(sec_name, TLS_BSS_PREFIX)
                } else {
                    try_get_symbol_name_after_prefix!(sec_name, TLS_DATA_PREFIX)
                };
                let demangled = demangle(name).to_string();

                if let Some((ref rp_ref, ref mut rp)) = read_only_pages_locked {
                    let (mapped_pages_offset, sec_typ) = if is_bss {
                        // Here: a TLS .tbss section has no actual content, so we use a max-value offset
                        // as a canary value to ensure it cannot be used to index into a MappedPages.
                        (usize::MAX, SectionType::TlsBss)
                    } else {
                        // Here: copy the TLS .tdata section's contents to the proper address in the read-only pages.
                        let dest_slice: &mut [u8] = rp.as_slice_mut(rodata_offset, sec_size)?;
                        match sec.get_data(&elf_file) {
                            Ok(SectionData::Undefined(sec_data)) => dest_slice.copy_from_slice(sec_data),
                            _other => {
                                error!("load_crate_sections(): Couldn't get section data for TLS .tdata section [{}] {}: {:?}", shndx, sec_name, _other);
                                return Err("couldn't get section data in TLS .tdata section");
                            }
                        };
                        // As with all other normal sections, use the current offset for these read-only pages.
                        (rodata_offset, SectionType::TlsData)
                    };

                    let new_tls_section = LoadedSection::new(
                        sec_typ,
                        demangled,
                        Arc::clone(rp_ref),
                        mapped_pages_offset,
                        VirtualAddress::zero(), // will be replaced in `add_new_dynamic_tls_section()` below
                        sec_size,
                        global_sections.contains(&shndx),
                        new_crate_weak_ref.clone(),
                    );
                    // trace!("Loaded new TLS section: {:?}", new_tls_section);
                    
                    // Add the new TLS section to this namespace's initial TLS area,
                    // which will reserve/obtain a new offset into that TLS area which holds this section's data.
                    // This will also update the section's virtual address field to hold that offset value,
                    // which is used for relocation entries that ask for a section's offset from the TLS base.
                    let (_tls_offset, new_tls_section) = self.tls_initializer.lock()
                        .add_new_dynamic_tls_section(new_tls_section, sec_align)
                        .map_err(|_| "Failed to add new TLS section")?;

                    // trace!("\t --> updated new TLS section: {:?}", new_tls_section);
                    loaded_sections.insert(shndx, new_tls_section);
                    tls_sections.insert(shndx);

                    rodata_offset += round_up_power_of_two(sec_size, sec_align);
                }
                else {
                    return Err("no rodata_pages were allocated when handling TLS section");
                }
            }

            // Third, if not executable nor TLS, handle writable .data/.bss sections.
            else if is_write {
                // check if this section is .bss or .data
                let is_bss = sec.get_type() == Ok(ShType::NoBits);
                let name = if is_bss {
                    try_get_symbol_name_after_prefix!(sec_name, BSS_PREFIX)
                } else {
                    try_get_symbol_name_after_prefix!(sec_name, DATA_PREFIX)
                        // Currently, .rel.ro sections no longer exist in object files compiled for Theseus.
                        // .and_then(|name| {
                        //     if name.starts_with(RELRO_PREFIX) {
                        //         name.get(RELRO_PREFIX.len() ..)
                        //     } else {
                        //         Some(name)
                        //     }
                        // })
                };
                let demangled = demangle(name).to_string();
                
                if let Some((ref dp_ref, ref mut dp)) = read_write_pages_locked {
                    // here: we're ready to copy the data/bss section to the proper address
                    let dest_vaddr = dp.address_at_offset(data_offset)
                        .ok_or_else(|| "BUG: data_offset wasn't within data_pages")?;
                    let dest_slice: &mut [u8] = dp.as_slice_mut(data_offset, sec_size)?;
                    match sec.get_data(&elf_file) {
                        Ok(SectionData::Undefined(sec_data)) => dest_slice.copy_from_slice(sec_data),
                        Ok(SectionData::Empty) => dest_slice.fill(0),
                        _other => {
                            error!("load_crate_sections(): Couldn't get section data for .data section [{}] {}: {:?}", shndx, sec_name, _other);
                            return Err("couldn't get section data in .data section");
                        }
                    }
                    
                    loaded_sections.insert(
                        shndx,
                        Arc::new(LoadedSection::new(
                            if is_bss { SectionType::Bss } else { SectionType::Data },
                            demangled.clone(),
                            Arc::clone(dp_ref),
                            data_offset,
                            dest_vaddr,
                            sec_size,
                            global_sections.contains(&shndx),
                            new_crate_weak_ref.clone(),
                        ))
                    );
                    data_sections.insert(shndx);

                    data_offset += round_up_power_of_two(sec_size, sec_align);
                }
                else {
                    return Err("no data_pages were allocated for .data/.bss section");
                }
            }

            // Fourth, if neither executable nor TLS nor writable, handle .rodata sections.
            else if sec_name.starts_with(RODATA_PREFIX) {
                let name = try_get_symbol_name_after_prefix!(sec_name, RODATA_PREFIX);
                let demangled = demangle(name).to_string();

                if let Some((ref rp_ref, ref mut rp)) = read_only_pages_locked {
                    // here: we're ready to copy the rodata section to the proper address
                    let dest_vaddr = rp.address_at_offset(rodata_offset)
                        .ok_or_else(|| "BUG: rodata_offset wasn't within rodata_mapped_pages")?;
                    let dest_slice: &mut [u8] = rp.as_slice_mut(rodata_offset, sec_size)?;
                    match sec.get_data(&elf_file) {
                        Ok(SectionData::Undefined(sec_data)) => dest_slice.copy_from_slice(sec_data),
                        Ok(SectionData::Empty) => dest_slice.fill(0),
                        _other => {
                            error!("load_crate_sections(): Couldn't get section data for .rodata section [{}] {}: {:?}", shndx, sec_name, _other);
                            return Err("couldn't get section data in .rodata section");
                        }
                    }
                    
                    loaded_sections.insert(
                        shndx, 
                        Arc::new(LoadedSection::new(
                            SectionType::Rodata,
                            demangled,
                            Arc::clone(rp_ref),
                            rodata_offset,
                            dest_vaddr,
                            sec_size,
                            global_sections.contains(&shndx),
                            new_crate_weak_ref.clone(),
                        ))
                    );

                    rodata_offset += round_up_power_of_two(sec_size, sec_align);
                }
                else {
                    return Err("no rodata_pages were allocated when handling .rodata section");
                }
            }

            // Fifth, if neither executable nor TLS nor writable nor .rodata, handle the `.gcc_except_table` sections
            else if sec_name.starts_with(GCC_EXCEPT_TABLE_PREFIX) {
                let name = try_get_symbol_name_after_prefix!(sec_name, RODATA_PREFIX);
                let demangled = demangle(name).to_string();

                // gcc_except_table sections are read-only, so we put them in the .rodata pages
                if let Some((ref rp_ref, ref mut rp)) = read_only_pages_locked {
                    // here: we're ready to copy the rodata section to the proper address
                    let dest_vaddr = rp.address_at_offset(rodata_offset)
                        .ok_or_else(|| "BUG: rodata_offset wasn't within rodata_mapped_pages")?;
                    let dest_slice: &mut [u8]  = rp.as_slice_mut(rodata_offset, sec_size)?;
                    match sec.get_data(&elf_file) {
                        Ok(SectionData::Undefined(sec_data)) => dest_slice.copy_from_slice(sec_data),
                        Ok(SectionData::Empty) => dest_slice.fill(0),
                        _other => {
                            error!("load_crate_sections(): Couldn't get section data for .gcc_except_table section [{}] {}: {:?}", shndx, sec_name, _other);
                            return Err("couldn't get section data in .gcc_except_table section");
                        }
                    }

                    loaded_sections.insert(
                        shndx, 
                        Arc::new(LoadedSection::new(
                            SectionType::GccExceptTable,
                            demangled,
                            Arc::clone(rp_ref),
                            rodata_offset,
                            dest_vaddr,
                            sec_size,
                            false, // .gcc_except_table sections are not globally visible,
                            new_crate_weak_ref.clone(),
                        ))
                    );

                    rodata_offset += round_up_power_of_two(sec_size, sec_align);
                }
                else {
                    return Err("no rodata_pages were allocated when handling .gcc_except_table");
                }
            }

            // Fifth, if neither executable nor TLS nor writable nor .rodata nor .gcc_except_table, handle the `.eh_frame` section
            else if sec_name == EH_FRAME_NAME {
                // The eh_frame section is read-only, so we put it in the .rodata pages
                if let Some((ref rp_ref, ref mut rp)) = read_only_pages_locked {
                    // here: we're ready to copy the rodata section to the proper address
                    let dest_vaddr = rp.address_at_offset(rodata_offset)
                        .ok_or_else(|| "BUG: rodata_offset wasn't within rodata_mapped_pages")?;
                    let dest_slice: &mut [u8]  = rp.as_slice_mut(rodata_offset, sec_size)?;
                    match sec.get_data(&elf_file) {
                        Ok(SectionData::Undefined(sec_data)) => dest_slice.copy_from_slice(sec_data),
                        Ok(SectionData::Empty) => dest_slice.fill(0),
                        _other => {
                            error!("load_crate_sections(): Couldn't get section data for .eh_frame section [{}] {}: {:?}", shndx, sec_name, _other);
                            return Err("couldn't get section data in .eh_frame section");
                        }
                    }

                    loaded_sections.insert(
                        shndx, 
                        Arc::new(LoadedSection::new(
                            SectionType::EhFrame,
                            sec_name.to_string(),
                            Arc::clone(rp_ref),
                            rodata_offset,
                            dest_vaddr,
                            sec_size,
                            false, // .eh_frame section is not globally visible,
                            new_crate_weak_ref.clone(),
                        ))
                    );

                    rodata_offset += round_up_power_of_two(sec_size, sec_align);
                }
                else {
                    return Err("no rodata_pages were allocated when handling .eh_frame");
                }
            }

            // Finally, any other section type is considered unhandled, so return an error!
            else {
                // .debug_* sections are handled separately, and are loaded on demand.
                if sec_name.starts_with(".debug") {
                    continue;
                }
                error!("unhandled section [{}], name: {}, sec: {:?}", shndx, sec_name, sec);
                return Err("load_crate_sections(): section with unhandled type, name, or flags!");
            }
        }

        // set the new_crate's section-related lists, since we didn't do it earlier
        {
            let mut new_crate_mut = new_crate.lock_as_mut()
                .ok_or_else(|| "BUG: load_crate_sections(): couldn't get exclusive mutable access to new_crate")?;
            new_crate_mut.sections        = loaded_sections;
            new_crate_mut.global_sections = global_sections;
            new_crate_mut.tls_sections    = tls_sections;
            new_crate_mut.data_sections   = data_sections;
        }

        Ok((new_crate, elf_file))
    }

        
    /// The second stage of parsing and loading a new kernel crate, 
    /// filling in the missing relocation information in the already-loaded sections. 
    /// It also remaps the `new_crate`'s MappedPages according to each of their section permissions.
    fn perform_relocations(
        &self,
        elf_file: &ElfFile,
        new_crate_ref: &StrongCrateRef,
        temp_backup_namespace: Option<&CrateNamespace>,
        kernel_mmi_ref: &MmiRef,
        verbose_log: bool
    ) -> Result<(), &'static str> {
        let mut new_crate = new_crate_ref.lock_as_mut()
            .ok_or("BUG: perform_relocations(): couldn't get exclusive mutable access to new_crate")?;
        if verbose_log { debug!("=========== moving on to the relocations for crate {} =========", new_crate.crate_name); }
        let symtab = find_symbol_table(&elf_file)?;

        // Fix up the sections that were just loaded, using proper relocation info.
        // Iterate over every non-zero relocation section in the file
        for sec in elf_file.section_iter().filter(|sec| sec.get_type() == Ok(ShType::Rela) && sec.size() != 0) {
            use xmas_elf::sections::SectionData::Rela64;
            if verbose_log { 
                trace!("Found Rela section name: {:?}, type: {:?}, target_sec_index: {:?}", 
                sec.get_name(&elf_file), sec.get_type(), sec.info()); 
            }

            // Debug sections are handled separately
            if let Ok(name) = sec.get_name(&elf_file) {
                if name.starts_with(".rela.debug")         // ignore debug special sections for now
                {
                    continue;
                }
            }

            let rela_array = match sec.get_data(&elf_file) {
                Ok(Rela64(rela_arr)) => rela_arr,
                _ => {
                    error!("Found Rela section that wasn't able to be parsed as Rela64: {:?}", sec);
                    return Err("Found Rela section that wasn't able to be parsed as Rela64");
                } 
            };

            // The target section is where we write the relocation data to.
            // The source section is where we get the data from. 
            // There is one target section per rela section (`rela_array`), and one source section per rela_entry in this rela section.
            // The "info" field in the Rela section specifies which section is the target of the relocation.
                
            // Get the target section (that we already loaded) for this rela_array Rela section.
            let target_sec_shndx = sec.info() as usize;
            let target_sec = new_crate.sections.get(&target_sec_shndx).ok_or_else(|| {
                error!("ELF file error: target section was not loaded for Rela section {:?}!", sec.get_name(&elf_file));
                "target section was not loaded for Rela section"
            })?; 

            let mut target_sec_data_was_modified = false;
            
            let mut target_sec_dependencies: Vec<StrongDependency> = Vec::new();
            #[cfg(internal_deps)]
            let mut target_sec_internal_dependencies: Vec<InternalDependency> = Vec::new();
            {
                let mut target_sec_mapped_pages = target_sec.mapped_pages.lock();

                // iterate through each relocation entry in the relocation array for the target_sec
                for rela_entry in rela_array {
                    if verbose_log { 
                        trace!("      Rela64 offset: {:#X}, addend: {:#X}, symtab_index: {}, type: {:#X}", 
                            rela_entry.get_offset(), rela_entry.get_addend(), rela_entry.get_symbol_table_index(), rela_entry.get_type());
                    }

                    use xmas_elf::symbol_table::Entry;
                    let source_sec_entry = &symtab[rela_entry.get_symbol_table_index() as usize];
                    let source_sec_shndx = source_sec_entry.shndx() as usize; 
                    if verbose_log { 
                        let source_sec_header_name = source_sec_entry.get_section_header(&elf_file, rela_entry.get_symbol_table_index() as usize)
                            .and_then(|s| s.get_name(&elf_file));
                        trace!("             relevant section [{}]: {:?}", source_sec_shndx, source_sec_header_name);
                        // trace!("             Entry name {} {:?} vis {:?} bind {:?} type {:?} shndx {} value {} size {}", 
                        //     source_sec_entry.name(), source_sec_entry.get_name(&elf_file), 
                        //     source_sec_entry.get_other(), source_sec_entry.get_binding(), source_sec_entry.get_type(), 
                        //     source_sec_entry.shndx(), source_sec_entry.value(), source_sec_entry.size());
                    }
                    
                    let mut source_and_target_in_same_crate = false;

                    // We first try to get the source section from loaded_sections, which works if the section is in the crate currently being loaded.
                    let source_sec = match new_crate.sections.get(&source_sec_shndx) {
                        Some(ss) => {
                            source_and_target_in_same_crate = true;
                            Ok(ss.clone())
                        }

                        // If we couldn't get the section based on its shndx, it means that the source section wasn't in the crate currently being loaded.
                        // Thus, we must get the source section's name and check our list of foreign crates to see if it's there.
                        // At this point, there's no other way to search for the source section besides its name.
                        None => {
                            if let Ok(source_sec_name) = source_sec_entry.get_name(&elf_file) {
                                const DATARELRO: &'static str = ".data.rel.ro.";
                                let source_sec_name = if source_sec_name.starts_with(DATARELRO) {
                                    source_sec_name.get(DATARELRO.len() ..).ok_or("Couldn't get name of .data.rel.ro. section")?
                                } else {
                                    source_sec_name
                                };
                                let demangled = demangle(source_sec_name).to_string();

                                // search for the symbol's demangled name in the kernel's symbol map
                                self.get_symbol_or_load(&demangled, temp_backup_namespace, kernel_mmi_ref, verbose_log)
                                    .upgrade()
                                    .ok_or("Couldn't get symbol for foreign relocation entry, nor load its containing crate")
                            }
                            else {
                                let _source_sec_header = source_sec_entry
                                    .get_section_header(&elf_file, rela_entry.get_symbol_table_index() as usize)
                                    .and_then(|s| s.get_name(&elf_file));
                                error!("Couldn't get name of source section [{}] {:?}, needed for non-local relocation entry", source_sec_shndx, _source_sec_header);
                                Err("Couldn't get source section's name, needed for non-local relocation entry")
                            }
                        }
                    }?;

                    let relocation_entry = RelocationEntry::from_elf_relocation(rela_entry);
                    write_relocation(
                        relocation_entry,
                        &mut target_sec_mapped_pages,
                        target_sec.mapped_pages_offset,
                        source_sec.start_address(),
                        verbose_log
                    )?;
                    target_sec_data_was_modified = true;

                    if source_and_target_in_same_crate {
                        // We keep track of relocation information so that we can be aware of and faithfully reconstruct 
                        // inter-section dependencies even within the same crate.
                        // This is necessary for doing a deep copy of the crate in memory, 
                        // without having to re-parse that crate's ELF file (and requiring the ELF file to still exist)
                        #[cfg(internal_deps)]
                        target_sec_internal_dependencies.push(InternalDependency::new(relocation_entry, source_sec_shndx))
                    }
                    else {
                        // tell the source_sec that the target_sec is dependent upon it
                        let weak_dep = WeakDependent {
                            section: Arc::downgrade(&target_sec),
                            relocation: relocation_entry,
                        };
                        source_sec.inner.write().sections_dependent_on_me.push(weak_dep);
                        
                        // tell the target_sec that it has a strong dependency on the source_sec
                        let strong_dep = StrongDependency {
                            section: Arc::clone(&source_sec),
                            relocation: relocation_entry,
                        };
                        target_sec_dependencies.push(strong_dep);          
                    }
                }
            }

            // If the target section of the relocation was a TLS section, 
            // that TLS section's initializer data has now changed.
            // Thus, we need to invalidate the TLS initializer area's cached data.
            if target_sec_data_was_modified && 
                (target_sec.typ == SectionType::TlsData || target_sec.typ == SectionType::TlsBss)
            {
                debug!("Invalidating TlsInitializer due to relocation written to section {:?}", &*target_sec);
                self.tls_initializer.lock().invalidate();
            }

            // add the target section's dependencies and relocation details all at once
            {
                let mut target_sec_inner = target_sec.inner.write();
                target_sec_inner.sections_i_depend_on.append(&mut target_sec_dependencies);
                #[cfg(internal_deps)]
                target_sec_inner.internal_dependencies.append(&mut target_sec_internal_dependencies);
            }
        }
        // here, we're done with handling all the relocations in this entire crate


        // We need to remap each section's mapped pages with the proper permission bits, 
        // since we initially mapped them all as writable.
        if let Some(ref tp) = new_crate.text_pages { 
            tp.0.lock().remap(&mut kernel_mmi_ref.lock().page_table, TEXT_SECTION_FLAGS)?;
        }
        if let Some(ref rp) = new_crate.rodata_pages {
            rp.0.lock().remap(&mut kernel_mmi_ref.lock().page_table, RODATA_SECTION_FLAGS)?;
        }
        // data/bss sections are already mapped properly, since they're supposed to be writable


        // By default, we can safely remove the metadata for all private (non-global) .rodata sections
        // that do not have any strong dependencies (its `sections_i_depend_on` list is empty).
        // If you want all sections to be kept, e.g., for debugging, you can set the below cfg option.
        #[cfg(not(keep_private_rodata))] 
        {
            new_crate.sections.retain(|_shndx, sec| {
                let should_remove = !sec.global 
                    && sec.get_type() == SectionType::Rodata
                    && sec.inner.read().sections_i_depend_on.is_empty();
                
                // For an element to be removed, this closure should return `false`.
                !should_remove
            });
        }

        Ok(())
    }

    
    /// Adds the given symbol to this namespace's symbol map.
    /// If the symbol already exists in the symbol map, this replaces the existing symbol with the new one, warning if they differ in size.
    /// Returns true if the symbol was added, and false if it already existed and thus was merely replaced.
    fn add_symbol(
        existing_symbol_map: &mut SymbolMap,
        new_section_key: String,
        new_section: &StrongSectionRef,
        log_replacements: bool,
    ) -> bool {
        match existing_symbol_map.entry(new_section_key.into()) {
            qp_trie::Entry::Occupied(mut old_val) => {
                if log_replacements {
                    if let Some(old_sec) = old_val.get().upgrade() {
                        // debug!("       add_symbol(): replacing section: old: {:?}, new: {:?}", old_sec, new_section);
                        if new_section.size() != old_sec.size() {
                            warn!("Unexpectedly replacing differently-sized section: old: ({}B) {:?}, new: ({}B) {:?}", old_sec.size(), old_sec.name, new_section.size(), new_section.name);
                        } 
                        else {
                            warn!("Replacing new symbol already present: old {:?}, new: {:?}", old_sec.name, new_section.name);
                        }
                    }
                }
                old_val.insert(Arc::downgrade(new_section));
                false
            }
            qp_trie::Entry::Vacant(new_entry) => {
                if log_replacements { 
                    debug!("         add_symbol(): Adding brand new symbol: new: {:?}", new_section);
                }
                new_entry.insert(Arc::downgrade(new_section));
                true
            }
        }
    }

    /// Adds only *global* symbols in the given `sections` iterator to this namespace's symbol map,
    /// 
    /// If a symbol already exists in the symbol map, this replaces the existing symbol but does not count it as a newly-added one.
    /// 
    /// Returns the number of *new* unique symbols added.
    pub fn add_symbols<'a, I>(
        &self, 
        sections: I,
        _log_replacements: bool,
    ) -> usize
        where I: IntoIterator<Item = &'a StrongSectionRef>,
    {
        self.add_symbols_filtered(sections, |_sec| true, _log_replacements)
    }


    /// Adds symbols in the given `sections` iterator to this namespace's symbol map,
    /// but only sections that are *global* AND for which the given `filter_func` returns true. 
    /// 
    /// If a symbol already exists in the symbol map, this replaces the existing symbol but does not count it as a newly-added one.
    /// 
    /// Returns the number of *new* unique symbols added.
    fn add_symbols_filtered<'a, I, F>(
        &self, 
        sections: I,
        filter_func: F,
        log_replacements: bool,
    ) -> usize
        where I: IntoIterator<Item = &'a StrongSectionRef>,
              F: Fn(&LoadedSection) -> bool
    {
        let mut existing_map = self.symbol_map.lock();

        // add all the global symbols to the symbol map, in a way that lets us inspect/log each one
        let mut count = 0;
        for sec in sections.into_iter() {
            let condition = filter_func(&sec) && sec.global;
            if condition {
                // trace!("add_symbols_filtered(): adding symbol {:?}", sec);
                let added = CrateNamespace::add_symbol(&mut existing_map, sec.name.clone(), sec, log_replacements);
                if added {
                    count += 1;
                }
            }
            // else {
            //     trace!("add_symbols_filtered(): skipping symbol {:?}", sec);
            // }
        }
        
        count
    }

    
    /// Finds the crate that contains the given `VirtualAddress` in its loaded code.
    /// 
    /// By default, only executable sections (`.text`) are searched, since typically the only use case 
    /// for this function is to search for an instruction pointer (program counter) address.
    /// However, if `search_all_section_types` is `true`, both the read-only and read-write sections
    /// will be included in the search, e.g., `.rodata`, `.data`, `.bss`. 
    /// 
    /// # Usage
    /// This is mostly useful for printing symbol names for a stack trace (backtrace).
    /// It is also similar in functionality to the tool `addr2line`, 
    /// but gives the section itself rather than the line of code.
    /// 
    /// # Locking
    /// This can obtain the lock on every crate and every section, 
    /// so to avoid deadlock, please ensure that the caller task does not hold any such locks.
    /// It does *not* need to obtain locks on the underlying `MappedPages` regions.
    /// 
    /// # Note
    /// This is a slow procedure because, in the worst case,
    /// it will iterate through **every** loaded crate in this namespace (and its recursive namespace).
    pub fn get_crate_containing_address(
        &self, 
        virt_addr: VirtualAddress, 
        search_all_section_types: bool,
    ) -> Option<StrongCrateRef> {

        // A closure to test whether the given `crate_ref` contains the `virt_addr`.
        let crate_contains_vaddr = |crate_ref: &StrongCrateRef| {
            let krate = crate_ref.lock_as_ref();
            if let Some(ref tp) = krate.text_pages {
                if tp.1.contains(&virt_addr) { 
                    return true;
                }
            }
            if search_all_section_types {
                if let Some(ref rp) = krate.rodata_pages {
                    if rp.1.contains(&virt_addr) {
                        return true;
                    }
                }
                if let Some(ref dp) = krate.data_pages {
                    if dp.1.contains(&virt_addr) {
                        return true;
                    }
                }
            }
            false
        };
        
        let mut found_crate = None;

        // Here, we didn't find the symbol when searching from the starting crate, 
        // so perform a brute-force search of all crates in this namespace (recursively).
        self.for_each_crate(true, |_crate_name, crate_ref| {
            if crate_contains_vaddr(crate_ref) {
                found_crate = Some(crate_ref.clone());
                false // stop iterating, we've found it!
            }
            else {
                true // keep searching
            }
        });

        found_crate
    }


    /// Finds the section that contains the given `VirtualAddress` in its loaded code.
    /// 
    /// By default, only executable sections (`.text`) are searched, since typically the only use case 
    /// for this function is to search for an instruction pointer (program counter) address.
    /// However, if `search_all_section_types` is `true`, both the read-only and read-write sections
    /// will be included in the search, e.g., `.rodata`, `.data`, `.bss`. 
    /// 
    /// # Usage
    /// This is mostly useful for printing symbol names for a stack trace (backtrace).
    /// It is also similar in functionality to the tool `addr2line`, 
    /// but gives the section itself rather than the line of code.
    /// 
    /// # Locking
    /// This can obtain the lock on every crate and every section, 
    /// so to avoid deadlock, please ensure that the caller task does not hold any such locks.
    /// 
    /// # Note
    /// This is a slow procedure because, in the worst case,
    /// it will iterate through **every** section in **every** loaded crate 
    /// in this namespace (and its recursive namespace),
    /// not just the publicly-visible (global) sections. 
    pub fn get_section_containing_address(
        &self, 
        virt_addr: VirtualAddress, 
        search_all_section_types: bool,
    ) -> Option<(StrongSectionRef, usize)> {

        // First, we find the crate that contains the address, then later we narrow it down.
        let containing_crate = self.get_crate_containing_address(virt_addr, search_all_section_types)?;
        let crate_locked = containing_crate.lock_as_ref();

        // Second, we find the section in that crate that contains the address.
        for sec in crate_locked.sections.values() {
            // .text sections are always included, other sections are included if requested.
            let eligible_section = sec.typ == SectionType::Text || search_all_section_types;
            
            // If the section's address bounds contain the address, then we've found it.
            // Only a single section can contain the address, so it's safe to stop once we've found a match.
            if eligible_section && sec.address_range.contains(&virt_addr) {
                let offset = virt_addr.value() - sec.start_address().value();
                return Some((sec.clone(), offset));
            }
        }
        None
    }

    /// Like [`get_symbol()`](#method.get_symbol), but also returns the exact `CrateNamespace` where the symbol was found.
    pub fn get_symbol_and_namespace(&self, demangled_full_symbol: &str) -> Option<(WeakSectionRef, &CrateNamespace)> {
        let weak_symbol = self.symbol_map.lock().get_str(demangled_full_symbol).cloned();
        weak_symbol.map(|sym| (sym, self))
            // search the recursive namespace if the symbol cannot be found in this namespace
            .or_else(|| self.recursive_namespace.as_ref().and_then(|rns| rns.get_symbol_and_namespace(demangled_full_symbol)))
    }

    /// A convenience function that returns a weak reference to the `LoadedSection`
    /// that matches the given name (`demangled_full_symbol`), 
    /// if it exists in this namespace's or its recursive namespace's symbol map.
    /// Otherwise, it returns None if the symbol does not exist.
    fn get_symbol_internal(&self, demangled_full_symbol: &str) -> Option<WeakSectionRef> {
        self.get_symbol_and_namespace(demangled_full_symbol).map(|(sym, _ns)| sym)
    }

    /// Finds the corresponding `LoadedSection` reference for the given fully-qualified symbol string.
    /// Searches this namespace first, and then its recursive namespace as well.
    pub fn get_symbol(&self, demangled_full_symbol: &str) -> WeakSectionRef {
        self.get_symbol_internal(demangled_full_symbol).unwrap_or_default()
    }


    /// Finds the corresponding `LoadedSection` reference for the given fully-qualified symbol string,
    /// similar to the simpler function `get_symbol()`, but takes the additional step of trying to 
    /// automatically find and/or load the crate containing that symbol 
    /// (and does so recursively for any of its crate dependencies).
    /// 
    /// (1) First, it recursively searches this namespace's and its recursive namespaces' symbol maps, 
    ///     and returns the symbol if already loaded.
    /// 
    /// (2) Second, if the symbol is missing from this namespace, it looks in the `temp_backup_namespace`. 
    ///     If we find it there, then we add that symbol and its containing crate as a shared crate in this namespace.
    /// 
    /// (3) Third, if this namespace has `fuzzy_symbol_matching` enabled, it searches the backup namespace
    ///     for symbols that match the given `demangled_full_symbol` without the hash suffix. 
    /// 
    /// (4) Fourth, if the missing symbol isn't in the backup namespace either, 
    ///     try to load its containing crate from the object file. 
    ///     This can only be done for symbols that have a leading crate name, such as "my_crate::foo";
    ///     if a symbol was given the `no_mangle` attribute, then we will not be able to find it,
    ///     and that symbol's containing crate should be manually loaded before invoking this. 
    /// 
    /// 
    /// # Arguments
    /// * `demangled_full_symbol`: a fully-qualified symbol string, e.g., "my_crate::MyStruct::foo::h843a9ea794da0c24".
    /// * `temp_backup_namespace`: the `CrateNamespace` that should be temporarily searched (just during this call)
    ///   for the missing symbol.
    ///   If `temp_backup_namespace` is `None`, then only this namespace (and its recursive namespaces) will be searched.
    /// * `kernel_mmi_ref`: a reference to the kernel's `MemoryManagementInfo`, which must not be locked.
    pub fn get_symbol_or_load(
        &self, 
        demangled_full_symbol: &str, 
        temp_backup_namespace: Option<&CrateNamespace>, 
        kernel_mmi_ref: &MmiRef,
        verbose_log: bool
    ) -> WeakSectionRef {
        // First, see if the section for the given symbol is already available and loaded
        // in either this namespace or its recursive namespace
        if let Some(weak_sec) = self.get_symbol_internal(demangled_full_symbol) {
            return weak_sec;
        }

        // If not, our second option is to check the temp_backup_namespace to see if that namespace already has the section we want.
        // If we can find it there, that saves us the effort of having to load the crate again from scratch.
        if let Some(backup) = temp_backup_namespace {
            // info!("Symbol \"{}\" not initially found, attempting to load it from backup namespace {:?}", 
            //     demangled_full_symbol, backup.name);
            if let Some(sec) = self.get_symbol_from_backup_namespace(demangled_full_symbol, backup, false, verbose_log) {
                return Arc::downgrade(&sec);
            }
        }

        // Try to fuzzy match the symbol to see if a single match for it has already been loaded into the backup namespace.
        // This is basically the same code as the above temp_backup_namespace conditional, but checks to ensure there aren't multiple fuzzy matches.
        if self.fuzzy_symbol_matching {
            if let Some(backup) = temp_backup_namespace {
                // info!("Symbol \"{}\" not initially found, attempting to load it from backup namespace {:?}", 
                //     demangled_full_symbol, backup.name);
                if let Some(sec) = self.get_symbol_from_backup_namespace(demangled_full_symbol, backup, true, verbose_log) {
                    return Arc::downgrade(&sec);
                }
            }
        }

        // Finally, try to load the crate containing the missing symbol.
        if let Some(weak_sec) = self.load_crate_for_missing_symbol(demangled_full_symbol, temp_backup_namespace, kernel_mmi_ref, verbose_log) {
            weak_sec
        } else {
            #[cfg(not(loscd_eval))]
            debug!("Symbol \"{}\" not found. Try loading the specific crate manually first.", demangled_full_symbol);
            Weak::default() // same as returning None, since it must be upgraded to an Arc before being used
        }
    }


    /// Looks for the given `demangled_full_symbol` in the `temp_backup_namespace` and returns a reference to the matching section. 
    /// 
    /// This is the second and third attempts to find a symbol within [`get_symbol_or_load()`](#method.get_symbol_or_load).
    fn get_symbol_from_backup_namespace(
        &self,
        demangled_full_symbol: &str,
        temp_backup_namespace: &CrateNamespace,
        fuzzy_matching: bool,
        verbose_log: bool,
    ) -> Option<StrongSectionRef> {
        let mut _fuzzy_matched_symbol_name: Option<String> = None;

        let (weak_sec, _found_in_ns) = if !fuzzy_matching {
            // use exact (non-fuzzy) matching
            temp_backup_namespace.get_symbol_and_namespace(demangled_full_symbol)?
        } else {
            // use fuzzy matching (ignoring the symbol hash suffix)
            let fuzzy_matches = temp_backup_namespace.find_symbols_starting_with_and_namespace(LoadedSection::section_name_without_hash(demangled_full_symbol));
            match fuzzy_matches.as_slice() {
                [(sec_name, weak_sec, _found_in_ns)] => {
                    _fuzzy_matched_symbol_name = Some(sec_name.clone());
                    (weak_sec.clone(), *_found_in_ns)
                }
                fuzzy_matches => {
                    warn!("Cannot resolve dependency because there are {} fuzzy matches for symbol {:?} in backup namespace {:?}\n\t{:?}",
                        fuzzy_matches.len(), 
                        demangled_full_symbol, 
                        temp_backup_namespace.name, 
                        fuzzy_matches.into_iter().map(|tup| &tup.0).collect::<Vec<_>>()
                    );
                    return None;
                }
            }
        };
        let sec = weak_sec.upgrade().or_else(|| {
            error!("Found matching symbol \"{}\" in backup namespace, but unexpectedly couldn't upgrade it to a strong section reference!", demangled_full_symbol);
            None
        })?;

        // Here, we found the matching section in the temp_backup_namespace.
        let parent_crate_ref = { 
            sec.parent_crate.upgrade().or_else(|| {
                error!("BUG: Found symbol \"{}\" in backup namespace, but unexpectedly couldn't get its parent crate!", demangled_full_symbol);
                None
            })?
        };
        let parent_crate_name = {
            let parent_crate = parent_crate_ref.lock_as_ref();
            // Here, there is a misguided potential for optimization: add all symbols from the parent_crate into the current namespace.
            // While this would save lookup/loading time if future symbols were needed from this crate,
            // we *cannot* do this because it violates the expectations of certain namespaces. 
            // For example, some namespaces may want to use just *one* symbol from another namespace's crate, not all of them. 
            // Thus, we just add the one symbol for `sec` to this namespace.
            self.add_symbols(Some(sec.clone()).iter(), verbose_log);
            parent_crate.crate_name.clone()
        };
        
        #[cfg(not(loscd_eval))]
        info!("Symbol {:?} not initially found, using {}symbol {} from crate {:?} in backup namespace {:?} in new namespace {:?}",
            demangled_full_symbol, 
            if fuzzy_matching { "fuzzy-matched " } else { "" },
            _fuzzy_matched_symbol_name.unwrap_or_default(),
            parent_crate_name,
            _found_in_ns.name,
            self.name
        );

        // We add a shared reference to that section's parent crate to this namespace as well, 
        // to prevent that crate from being dropped while this namespace still relies on it.
        self.crate_tree.lock().insert(parent_crate_name.into(), parent_crate_ref);
        return Some(sec);
    }


    /// Attempts to find and load the crate containing the given `demangled_full_symbol`. 
    /// If successful, the new crate is loaded into this `CrateNamespace` and the symbol's section is returned.
    /// 
    /// If this namespace does not contain any matching crates, its recursive namespaces are searched as well.
    /// 
    /// This approach only works for mangled symbols that contain a crate name, such as "my_crate::foo". 
    /// If "foo()" was marked no_mangle, then we don't know which crate to load because there is no "my_crate::" prefix before it.
    /// 
    /// This is the final attempt to find a symbol within [`get_symbol_or_load()`](#method.get_symbol_or_load).
    fn load_crate_for_missing_symbol(
        &self,
        demangled_full_symbol: &str,
        temp_backup_namespace: Option<&CrateNamespace>,
        kernel_mmi_ref: &MmiRef,
        verbose_log: bool,
    ) -> Option<WeakSectionRef> {
        // Some symbols may have multiple potential containing crates, so we try to load each one to find the missing symbol.
        for potential_crate_name in get_containing_crate_name(demangled_full_symbol) {
            let potential_crate_name = format!("{}-", potential_crate_name);
 
            // Try to find and load the missing crate object file from this namespace's directory or its recursive namespace's directory,
            // (or from the backup namespace's directory set).
            // We *do not* search recursively here since we want the new crate to be loaded into the namespace 
            // that contains its crate object file, not a higher-level namespace. 
            // Checking recursive namespaces will occur at the end of this function during the recursive call to this same function.
            let (potential_crate_file, ns_of_crate_file) = match self.method_get_crate_object_file_starting_with(&potential_crate_name) {
                Some(found) => found,
                // TODO: should we be blindly recursively searching the backup namespace's files?
                None => match temp_backup_namespace.and_then(|backup| backup.method_get_crate_object_file_starting_with(&potential_crate_name)) {
                    // do not modify the backup namespace, instead load its crate into this namespace
                    Some((crate_file_in_backup_ns, _backup_ns)) => (crate_file_in_backup_ns, self),
                    None => {
                        warn!("Couldn't find a single crate object file with prefix {:?} that may contain symbol {:?} in namespace {:?}.", 
                            potential_crate_name, demangled_full_symbol, self.name);
                        continue;
                    }
                }
            };
                          
            let potential_crate_file_path = Path::new(potential_crate_file.lock().get_absolute_path());
            // Check to make sure this crate is not already loaded into this namespace (or its recursive namespace).
            if self.get_crate(crate_name_from_path(&potential_crate_file_path)).is_some() {
                trace!("  (skipping already-loaded crate {:?})", potential_crate_file_path);
                continue;
            }
            #[cfg(not(loscd_eval))]
            info!("Symbol {:?} not initially found in namespace {:?}, attempting to load crate {:?} into namespace {:?} that may contain it.", 
                demangled_full_symbol, self.name, potential_crate_name, ns_of_crate_file.name);

            match ns_of_crate_file.load_crate(&potential_crate_file, temp_backup_namespace, kernel_mmi_ref, verbose_log) {
                Ok((_new_crate_ref, _num_new_syms)) => {
                    // try again to find the missing symbol, now that we've loaded the missing crate
                    if let Some(sec) = ns_of_crate_file.get_symbol_internal(demangled_full_symbol) {
                        return Some(sec);
                    } else {
                        // the missing symbol wasn't in this crate, continue to load the other potential containing crates.
                        trace!("Loaded symbol's containing crate {:?}, but still couldn't find the symbol {:?}.", 
                            potential_crate_file_path, demangled_full_symbol);
                    }
                }
                Err(_e) => {
                    error!("Found symbol's (\"{}\") containing crate, but couldn't load the crate file {:?}. Error: {:?}",
                        demangled_full_symbol, potential_crate_file_path, _e);
                    // We *could* return an error here, but we might as well continue on to trying to load other crates.
                }
            }
        }

        None
    }


    /// Returns a copied list of the corresponding `LoadedSection`s 
    /// with names that start with the given `symbol_prefix`.
    /// This will also search the recursive namespace's symbol map. 
    /// 
    /// This method causes allocation because it creates a copy
    /// of the matching entries in the symbol map.
    /// 
    /// # Example
    /// The symbol map contains `my_crate::foo::h843a613894da0c24` and 
    /// `my_crate::foo::h933a635894ce0f12`. 
    /// Calling `find_symbols_starting_with("my_crate::foo")` will return 
    /// a vector containing both sections, which can then be iterated through.
    pub fn find_symbols_starting_with(&self, symbol_prefix: &str) -> Vec<(String, WeakSectionRef)> { 
        let mut syms: Vec<(String, WeakSectionRef)> = self.symbol_map.lock()
            .iter_prefix_str(symbol_prefix)
            .map(|(k, v)| (String::from(k.as_str()), v.clone()))
            .collect();

        if let Some(mut syms_recursive) = self.recursive_namespace.as_ref().map(|r_ns| r_ns.find_symbols_starting_with(symbol_prefix)) {
            syms.append(&mut syms_recursive);
        }

        syms
    }


    /// Similar to `find_symbols_starting_with`, but also includes a reference to the exact `CrateNamespace`
    /// where the matching symbol was found.
    pub fn find_symbols_starting_with_and_namespace(&self, symbol_prefix: &str) -> Vec<(String, WeakSectionRef, &CrateNamespace)> { 
        let mut syms: Vec<(String, WeakSectionRef, &CrateNamespace)> = self.symbol_map.lock()
            .iter_prefix_str(symbol_prefix)
            .map(|(k, v)| (String::from(k.as_str()), v.clone(), self))
            .collect();

        if let Some(mut syms_recursive) = self.recursive_namespace.as_ref().map(|r_ns| r_ns.find_symbols_starting_with_and_namespace(symbol_prefix)) {
            syms.append(&mut syms_recursive);
        }

        syms
    }


    /// Returns a weak reference to the `LoadedSection` whose name beings with the given `symbol_prefix`,
    /// *if and only if* the symbol map only contains a single possible matching symbol.
    /// This will also search the recursive namespace's symbol map. 
    /// 
    /// # Important Usage Note
    /// To avoid greedily matching more symbols than expected, you may wish to end the `symbol_prefix` with "`::`".
    /// This may provide results more in line with the caller's expectations; see the last example below about a trailing "`::`". 
    /// This works because the delimiter between a symbol and its trailing hash value is "`::`".
    /// 
    /// # Example
    /// * The symbol map contains `my_crate::foo::h843a613894da0c24` 
    ///   and no other symbols that start with `my_crate::foo`. 
    ///   Calling `get_symbol_starting_with("my_crate::foo")` will return 
    ///   a weak reference to the section `my_crate::foo::h843a613894da0c24`.
    /// * The symbol map contains `my_crate::foo::h843a613894da0c24` and 
    ///   `my_crate::foo::h933a635894ce0f12`. 
    ///   Calling `get_symbol_starting_with("my_crate::foo")` will return 
    ///   an empty (default) weak reference, which is the same as returing None.
    /// * (Important) The symbol map contains `my_crate::foo::h843a613894da0c24` and 
    ///   `my_crate::foo_new::h933a635894ce0f12`. 
    ///   Calling `get_symbol_starting_with("my_crate::foo")` will return 
    ///   an empty (default) weak reference, which is the same as returing None,
    ///   because it will match both `foo` and `foo_new`. 
    ///   To match only `foo`, call this function as `get_symbol_starting_with("my_crate::foo::")`
    ///   (note the trailing "`::`").
    pub fn get_symbol_starting_with(&self, symbol_prefix: &str) -> WeakSectionRef { 
        self.get_symbol_starting_with_internal(symbol_prefix)
            .unwrap_or_default()
    }

    /// This is an internal version of method: [`get_symbol_starting_with()`](#method.get_symbol_starting_with) 
    /// that returns an Option to allow easier recursive use.
    fn get_symbol_starting_with_internal(&self, symbol_prefix: &str) -> Option<WeakSectionRef> { 
        // First, we see if there's a single matching symbol in this namespace. 
        let map = self.symbol_map.lock();
        let mut iter = map.iter_prefix_str(symbol_prefix).map(|tuple| tuple.1);
        let symbol_in_this_namespace = iter.next()
            .filter(|_| iter.next().is_none()) // ensure single element
            .cloned();
        
        // Second, we see if there's a single matching symbol in the recursive namespace.
        let symbol_in_recursive_namespace = self.recursive_namespace.as_ref().and_then(|r_ns| r_ns.get_symbol_starting_with_internal(symbol_prefix));

        // There can only be one matching crate across all recursive namespaces.
        symbol_in_this_namespace.xor(symbol_in_recursive_namespace)
    }

    
    /// Simple debugging function that returns the entire symbol map as a String.
    /// This includes only symbols from this namespace, and excludes symbols from recursive namespaces.
    pub fn dump_symbol_map(&self) -> String {
        use core::fmt::Write;
        let mut output: String = String::new();
        let sysmap = self.symbol_map.lock();
        match write!(&mut output, "{:?}", sysmap.keys().collect::<Vec<_>>()) {
            Ok(_) => output,
            _ => String::from("(error)"),
        }
    }

    /// Same as [`dump_symbol_map()`](#method.dump_symbol_map), 
    /// but includes symbols from recursive namespaces.
    pub fn dump_symbol_map_recursive(&self) -> String {
        let mut syms = self.dump_symbol_map();

        if let Some(ref r_ns) = self.recursive_namespace {
            let syms_recursive = r_ns.dump_symbol_map_recursive();
            syms = format!("{}\n{}", syms, syms_recursive);
        }

        syms
    }
}


/// A convenience wrapper for a set of the three possible types of `MappedPages`
/// that can be allocated and mapped for a single `LoadedCrate`. 
struct SectionPages {
    /// MappedPages that will hold any and all executable sections: `.text`
    /// and their bounds expressed as `VirtualAddress`es.
    executable_pages: Option<(MappedPages, Range<VirtualAddress>)>,
    /// MappedPages that will hold any and all read-only sections: `.rodata`, `.eh_frame`, `.gcc_except_table`
    /// and their bounds expressed as `VirtualAddress`es.
    read_only_pages: Option<(MappedPages, Range<VirtualAddress>)>,
    /// MappedPages that will hold any and all read-write sections: `.data` and `.bss`
    /// and their bounds expressed as `VirtualAddress`es.
    read_write_pages: Option<(MappedPages, Range<VirtualAddress>)>,
}


/// Allocates and maps memory sufficient to hold the sections that are found in the given `ElfFile`.
/// Only sections that are marked "allocated" (`ALLOC`) in the ELF object file will contribute to the mappings' sizes.
fn allocate_section_pages(elf_file: &ElfFile, kernel_mmi_ref: &MmiRef) -> Result<SectionPages, &'static str> {
    // Calculate how many bytes (and thus how many pages) we need for each of the three section types.
    //
    // Since all executable .text sections come at the beginning of the object file, we can simply find 
    // the end of the last .text section and then use it as the end bounds.
    let (exec_bytes, ro_bytes, rw_bytes): (usize, usize, usize) = {
        let mut text_max_offset = 0;
        let mut ro_bytes = 0;
        let mut rw_bytes = 0;
        for (shndx, sec) in elf_file.section_iter().enumerate() {
            let sec_flags = sec.flags();
            // Skip non-allocated sections; they don't need to be loaded into memory
            if sec_flags & SHF_ALLOC == 0 {
                continue;
            }

            // Zero-sized sections may be aliased references to the next section in the ELF file,
            // but only if they have the same offset.
            // The empty .text section at the start of each object file should be ignored. 
            let sec = if (sec.size() == 0) && (sec.get_name(elf_file) != Ok(".text")) {
                let next_sec = elf_file.section_header((shndx + 1) as u16)
                    .map_err(|_| "couldn't get next section for a zero-sized section")?;
                if next_sec.offset() == sec.offset() {
                    next_sec
                } else {
                    sec
                }
            } else {
                sec
            };

            let size = sec.size() as usize;
            let align = sec.align() as usize;
            let addend = round_up_power_of_two(size, align);

            // filter flags for ones we care about (we already checked that it's loaded (SHF_ALLOC))
            let is_write = sec_flags & SHF_WRITE     == SHF_WRITE;
            let is_exec  = sec_flags & SHF_EXECINSTR == SHF_EXECINSTR;
            let is_tls   = sec_flags & SHF_TLS       == SHF_TLS;
            // trace!("  Looking at sec {:?}, size {:#X}, align {:#X} --> addend {:#X}", sec.get_name(elf_file), size, align, addend);
            if is_exec {
                // this includes only .text sections
                text_max_offset = core::cmp::max(text_max_offset, (sec.offset() as usize) + addend);
            }
            else if is_tls {
                // TLS sections are included as part of read-only pages,
                // but we only need to allocate space for .tdata sections, not .tbss.
                if sec.get_type() == Ok(ShType::ProgBits) {
                    ro_bytes += addend;
                }
                // Ignore .tbss sections, which have type `NoBits`.
            }
            else if is_write {
                // this includes both .bss and .data sections
                rw_bytes += addend;
            }
            else {
                // this includes .rodata, plus special sections like .eh_frame and .gcc_except_table
                ro_bytes += addend;
            }
        }
        (text_max_offset, ro_bytes, rw_bytes)
    };

    // Allocate contiguous virtual memory pages for each section and map them to random frames as writable.
    // We must allocate these pages separately because they will have different flags later.
    let executable_pages = if exec_bytes > 0 { Some(allocate_and_map_as_writable(exec_bytes, TEXT_SECTION_FLAGS,     kernel_mmi_ref)?) } else { None };
    let read_only_pages =  if ro_bytes   > 0 { Some(allocate_and_map_as_writable(ro_bytes,   RODATA_SECTION_FLAGS,   kernel_mmi_ref)?) } else { None };
    let read_write_pages = if rw_bytes   > 0 { Some(allocate_and_map_as_writable(rw_bytes,   DATA_BSS_SECTION_FLAGS, kernel_mmi_ref)?) } else { None };

    let range_tuple = |mp: MappedPages, size_in_bytes: usize| {
        let start = mp.start_address();
        (mp, start..(start + size_in_bytes))
    };

    Ok(SectionPages {
        executable_pages: executable_pages.map(|mp| range_tuple(mp, exec_bytes)),
        read_only_pages:  read_only_pages .map(|mp| range_tuple(mp, ro_bytes)),
        read_write_pages: read_write_pages.map(|mp| range_tuple(mp, rw_bytes)),
    })
}


/// A convenience function for allocating contiguous virtual memory pages and mapping them to random physical frames. 
/// 
/// The returned `MappedPages` will be at least as large as `size_in_bytes`, rounded up to the nearest `Page` size, 
/// and is mapped as writable along with the other specified `flags` to ensure we can copy content into it.
fn allocate_and_map_as_writable(size_in_bytes: usize, flags: EntryFlags, kernel_mmi_ref: &MmiRef) -> Result<MappedPages, &'static str> {
    let allocated_pages = allocate_pages_by_bytes(size_in_bytes).ok_or("Couldn't allocate_pages_by_bytes, out of virtual address space")?;
    kernel_mmi_ref.lock().page_table.map_allocated_pages(allocated_pages, flags | EntryFlags::PRESENT | EntryFlags::WRITABLE)
}


#[allow(dead_code)]
fn dump_dependent_crates(krate: &LoadedCrate, prefix: String) {
	for weak_crate_ref in krate.crates_dependent_on_me() {
		let strong_crate_ref = weak_crate_ref.upgrade().unwrap();
        let strong_crate = strong_crate_ref.lock_as_ref();
		debug!("{}{}", prefix, strong_crate.crate_name);
		dump_dependent_crates(&*strong_crate, format!("{}  ", prefix));
	}
}


#[allow(dead_code)]
fn dump_weak_dependents(sec: &LoadedSection, prefix: String) {
    let sec_inner = sec.inner.read();
	if !sec_inner.sections_dependent_on_me.is_empty() {
		debug!("{}Section \"{}\": sections dependent on me (weak dependents):", prefix, sec.name);
		for weak_dep in &sec_inner.sections_dependent_on_me {
			if let Some(wds) = weak_dep.section.upgrade() {
				let prefix = format!("{}  ", prefix); // add two spaces of indentation to the prefix
				dump_weak_dependents(&*wds, prefix);
			}
			else {
				debug!("{}ERROR: weak dependent failed to upgrade()", prefix);
			}
		}
	}
	else {
		debug!("{}Section \"{}\"  (no weak dependents)", prefix, sec.name);
	}
}


/// Returns a reference to the symbol table in the given `ElfFile`.
pub fn find_symbol_table<'e>(elf_file: &'e ElfFile) 
    -> Result<&'e [xmas_elf::symbol_table::Entry64], &'static str>
    {
    use xmas_elf::sections::SectionData::SymbolTable64;
    let symtab_data = elf_file.section_iter()
        .filter(|sec| sec.get_type() == Ok(ShType::SymTab))
        .next()
        .ok_or("no symtab section")
        .and_then(|s| s.get_data(&elf_file));

    match symtab_data {
        Ok(SymbolTable64(symtab)) => Ok(symtab),
        _ => {
            Err("no symbol table found. Was file stripped?")
        }
    }
}


/// A Thread-Local Storage (TLS) area data "image" that is used
/// to initialize a new `Task`'s TLS area.
#[derive(Debug, Clone)]
pub(crate) struct TlsInitializer {
    /// The cached data image (with blank space for the TLS self pointer).
    /// This is used to avoid unnecessarily re-generating the TLS data image
    /// every time a new task is spawned if no TLS data sections have been added.
    data_cache: Vec<u8>,
    /// The status of the above `data_cache`: whether it is ready to be used
    /// immediately or needs to be regenerated.
    cache_status: CacheStatus,
    /// The set of TLS data sections that are defined at link time
    /// and come from the statically-linked base kernel image (the nano_core).
    /// According to the x86_64 TLS ABI, these exist at **negative** offsets
    /// from the TLS self pointer, i.e., they exist **before** the TLS self pointer in memory.
    /// Thus, their actual location in memory depends on the size of **all** static TLS data sections.
    /// For example, the last section in this set (with the highest offset) will be placed
    /// right before the TLS self pointer in memory. 
    static_section_offsets:  RangeMap<usize, StrongSectionRefWrapper>,
    /// The ending offset (an exclusive range end bound) of the last TLS section
    /// in the above set of `static_section_offsets`.
    /// This is the offset where the TLS self pointer exists.
    end_of_static_sections: usize,
    /// The set of TLS data sections that come from dynamically-loaded crate object files.
    /// We can control and arbitrarily assign their offsets, and thus,
    /// we place all of these sections **after** the TLS self pointer in memory.
    /// For example, the first section in this set (with an offset of `0`) will be place
    /// right after the TLS self pointer in memory.
    dynamic_section_offsets: RangeMap<usize, StrongSectionRefWrapper>,
    /// The ending offset (an exclusive range end bound) of the last TLS section
    /// in the above set of `dynamic_section_offsets`.
    end_of_dynamic_sections: usize,
} 

const POINTER_SIZE: usize = size_of::<usize>();

impl TlsInitializer {
    /// Creates an empty TLS initializer with no TLS data sections.
    fn empty() -> TlsInitializer {
        TlsInitializer {
            // The data image will be generated lazily on the next request to use it.
            data_cache: Vec::new(),
            cache_status: CacheStatus::Invalidated,
            static_section_offsets: RangeMap::new(),
            end_of_static_sections: 0,
            dynamic_section_offsets: RangeMap::new(),
            end_of_dynamic_sections: 0,
        }
    }

    /// Add a TLS section that has pre-determined offset, e.g.,
    /// one that was specified in the statically-linked nano_core kernel image.
    /// 
    /// Returns an Error if inserting the given `tls_section` at the given `offset`
    /// would overlap with an existing section.
    /// Note: an error occurring here would indicate a link-time bug 
    /// or a bug in the symbol parsing code that invokes this function.
    pub(crate) fn add_existing_static_tls_section(
        &mut self,
        offset: usize,
        tls_section: StrongSectionRef,
    ) -> Result<(), ()> {
        let range = offset .. (offset + tls_section.size());
        if self.static_section_offsets.contains_key(&range.start) || 
            self.static_section_offsets.contains_key(&(range.end - 1))
        {
            return Err(());
        }

        self.end_of_static_sections = max(self.end_of_static_sections, range.end);
        self.static_section_offsets.insert(range, StrongSectionRefWrapper(tls_section));
        self.cache_status = CacheStatus::Invalidated;
        Ok(())
    }

    /// Inserts the given `section` into this TLS area at the next index
    /// (i.e., offset into the TLS area) where the section will fit.
    /// 
    /// This also modifies the virtual address field of the given `section`
    /// to hold the value of that offset, which is necessary for relocation entries
    /// that depend on this section.
    /// 
    /// Note: this will never return an index/offset value less than `size_of::<usize>()`,
    /// (`8` on a 64-bit machine), as the first slot is reserved for the TLS self pointer.
    /// 
    /// Returns a tuple of:
    /// 1. The index at which the new section was inserted, 
    ///    which is the offset from the beginning of the TLS area where the section data starts.
    /// 2. The modified section as a `StrongSectionRef`.
    /// 
    /// Returns an Error if there is no remaining space that can fit the section.
    pub(crate) fn add_new_dynamic_tls_section(
        &mut self,
        mut section: LoadedSection,
        alignment: usize,
    ) -> Result<(usize, StrongSectionRef), ()> {
        let sec_size = section.size();
        let mut start_index = None;
        // Find the next "gap" big enough to fit the new TLS section, 
        // skipping the first `POINTER_SIZE` bytes, which are reserved for the TLS self pointer.
        let range_after_tls_self_pointer = POINTER_SIZE .. usize::MAX;
        for gap in self.dynamic_section_offsets.gaps(&range_after_tls_self_pointer) {
            let aligned_start = util::round_up(gap.start, alignment);
            if aligned_start + sec_size <= gap.end {
                start_index = Some(aligned_start);
                break;
            }
        }

        if let Some(start) = start_index {
            let range = start .. (start + sec_size);
            section.address_range = 
                VirtualAddress::new_canonical(range.start) .. VirtualAddress::new_canonical(range.end);
            let section_ref = Arc::new(section);
            self.end_of_dynamic_sections = max(self.end_of_dynamic_sections, range.end);
            self.dynamic_section_offsets.insert(range, StrongSectionRefWrapper(Arc::clone(&section_ref)));
            // Now that we've added a new section, the cached data is invalid.
            self.cache_status = CacheStatus::Invalidated;
            Ok((start, section_ref))
        } else {
            Err(())
        }
    }

    /// Invalidates the cached data image in this `TlsInitializer` area.
    /// 
    /// This is useful for when a TLS section's data has been modified,
    /// e.g., while performing relocations, 
    /// and thus the data image needs to be re-created by re-reading the section data.
    pub fn invalidate(&mut self) {
        self.cache_status = CacheStatus::Invalidated;
    }

    /// Returns a new copy of the TLS data image.
    /// 
    /// This function lazily generates the TLS image data on demand, if needed.
    pub(crate) fn get_data(&mut self) -> TlsDataImage {
        let total_section_size = self.end_of_static_sections + self.end_of_dynamic_sections;
        let required_capacity = if total_section_size > 0 { total_section_size + POINTER_SIZE } else { 0 };
        if required_capacity == 0 {
            return TlsDataImage { _data: None, ptr: 0 };
        }

        // An internal function that iterates over all TLS sections and copies their data into the new data image.
        fn copy_tls_section_data(
            new_data: &mut Vec<u8>,
            section_offsets: &RangeMap<usize, StrongSectionRefWrapper>,
            end_of_previous_range: &mut usize,
        ) {
            for (range, sec) in section_offsets.iter() {
                // Insert padding bytes into the data vec to ensure the section data is inserted at the correct index.
                let num_padding_bytes = range.start.saturating_sub(*end_of_previous_range);
                new_data.extend(core::iter::repeat(0).take(num_padding_bytes));

                // Insert the section data into the new data vec.
                if sec.get_type() == SectionType::TlsData {
                    let sec_mp = sec.mapped_pages.lock();
                    let sec_data: &[u8] = sec_mp.as_slice(sec.mapped_pages_offset, sec.size()).unwrap();
                    new_data.extend_from_slice(sec_data);
                } else {
                    // For TLS BSS sections (.tbss), fill the section size with all zeroes.
                    new_data.extend(core::iter::repeat(0).take(sec.size()));
                }
                *end_of_previous_range = range.end;
            }
        }

        if self.cache_status == CacheStatus::Invalidated {
            // debug!("TlsInitializer was invalidated, re-generating data.\n{:#X?}", self);

            // On some architectures, such as x86_64, the ABI convention REQUIRES that
            // the TLS area data starts with a pointer to itself (the TLS self pointer).
            // Also, all data for "existing" (statically-linked) TLS sections must
            // come *before* the TLS self pointer, i.e., at negative offsets from the TLS self pointer.
            // Thus, we handle that here by appending space for a pointer (one `usize`)
            // to the `new_data` vector after we insert the static TLS data sections.
            // The location of the new pointer value is the conceptual "start" of the TLS image,
            // and that's what should be used for the value of the TLS register (e.g., `FS_BASE` MSR on x86_64).
            let mut new_data: Vec<u8> = Vec::with_capacity(required_capacity);
            
            // Iterate through all static TLS sections and copy their data into the new data image.
            let mut end_of_previous_range: usize = 0;
            copy_tls_section_data(&mut new_data, &self.static_section_offsets, &mut end_of_previous_range);
            assert_eq!(end_of_previous_range, self.end_of_static_sections);

            // Append space for the TLS self pointer immediately after the end of the last static TLS data section;
            // its actual value will be filled in later (in `get_data()`) after a new copy of the TLS data image is made.
            new_data.extend_from_slice(&[0u8; POINTER_SIZE]);

            // Iterate through all dynamic TLS sections and copy their data into the new data image.
            end_of_previous_range = POINTER_SIZE; // we already pushed room for the TLS self pointer above.
            copy_tls_section_data(&mut new_data, &self.dynamic_section_offsets, &mut end_of_previous_range);
            if self.end_of_dynamic_sections != 0 {
                // this assertion only makes sense if there are any dynamic sections
                assert_eq!(end_of_previous_range, self.end_of_dynamic_sections);
            }

            self.data_cache = new_data;
            self.cache_status = CacheStatus::Fresh;
        }

        // Here, the `data_cache` is guaranteed to be fresh and ready to use.
        let mut data_copy: Box<[u8]> = self.data_cache.as_slice().into();
        // Every time we create a new copy of the TLS data image, we have to re-calculate
        // and re-assign the TLS self pointer value (located after the static TLS section data),
        // because the virtual address of that new TLS data image copy will be unique.
        // Note that we only do this if the data_copy actually contains any TLS data.
        let self_ptr_offset = self.end_of_static_sections;
        if let Some(dest_slice) = data_copy.get_mut(self_ptr_offset .. (self_ptr_offset + POINTER_SIZE)) {
            let tls_self_ptr_value = dest_slice.as_ptr() as usize;
            dest_slice.copy_from_slice(&tls_self_ptr_value.to_ne_bytes());
            TlsDataImage {
                _data: Some(data_copy),
                ptr:   tls_self_ptr_value,
            }
        } else {
            panic!("BUG: offset of TLS self pointer was out of bounds in the TLS data image:\n{:02X?}", data_copy);
        }
    }
}

/// An initialized TLS area data image ready to be used by a new task.
/// 
/// The data is opaque, but one can obtain a pointer to the TLS area.
/// 
/// The enclosed opaque data is stored as a boxed slice (`Box<[u8]>`)
/// instead of a vector (`Vec<u8>`) because it is instantiated once upon task creation
/// and should never be expanded or shrunk.
/// 
/// The data is "immutable" with respect to Theseus task management functions
/// at the language level.
/// However, the data within this TLS area will be modified directly by code
/// that executes "in" this task, e.g., instructions that access the current TLS area.
#[derive(Debug)]
pub struct TlsDataImage {
    // The data is wrapped in an Option to avoid allocating an empty boxed slice
    // when there are no TLS data sections.
    _data: Option<Box<[u8]>>,
    ptr:   usize,
}
impl TlsDataImage {
    /// Returns the value of the TLS selft pointer for this TLS data image.
    /// If it has no TLS data sections, the returned value will be zero.
    #[inline(always)]
    pub fn pointer_value(&self) -> usize {
        self.ptr
    }
}


/// The status of a cached TLS area data image.
#[derive(Debug, Clone, PartialEq, Eq)]
enum CacheStatus {
    /// The cached data image is up to date and can be used immediately.
    Fresh,
    /// The cached data image is out of date and needs to be regenerated.
    Invalidated,
}


/// A wrapper around a `StrongSectionRef` that implements `PartialEq` and `Eq` 
/// so we can use it in a `RangeMap`.
#[derive(Debug, Clone)]
struct StrongSectionRefWrapper(StrongSectionRef);
impl Deref for StrongSectionRefWrapper {
    type Target = StrongSectionRef;
    fn deref(&self) -> &Self::Target {
        &self.0
    }
}
impl PartialEq for StrongSectionRefWrapper {
    fn eq(&self, other: &Self) -> bool {
        Arc::ptr_eq(&self.0, &other.0)
    }
}
impl Eq for StrongSectionRefWrapper { }<|MERGE_RESOLUTION|>--- conflicted
+++ resolved
@@ -1243,19 +1243,10 @@
                 // Note: we only *truly* have to do this for global sections, because other crates
                 //       might depend on their correct section name after the ".text.unlikely." prefix.
                 let name = if is_global && name.starts_with(UNLIKELY_PREFIX) {
-<<<<<<< HEAD
-                    let new_name = name.get(UNLIKELY_PREFIX.len() ..).ok_or_else(|| {
-                        error!("Failed to get the .text.unlikely. section's name: {:?}", sec_name);
-                        "Failed to get the .text.unlikely. section's name after the prefix"
-                    })?;
-                    warn!("Note: adjusting section name: \n    {}\n      -->    {}", name, new_name);
-                    new_name
-=======
                     name.get(UNLIKELY_PREFIX.len() ..).ok_or_else(|| {
                         error!("Failed to get the .text.unlikely. section's name: {:?}", sec_name);
                         "Failed to get the .text.unlikely. section's name after the prefix"
                     })?
->>>>>>> 1a3c4dec
                 } else {
                     name
                 };

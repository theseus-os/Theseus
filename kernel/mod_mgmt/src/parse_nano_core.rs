--- conflicted
+++ resolved
@@ -5,16 +5,12 @@
 
 use crate::{CrateNamespace, mp_range, serde::SerializedCrate};
 use alloc::{collections::{BTreeMap, BTreeSet}, string::String, sync::Arc};
-use crate_metadata::{LoadedCrate, StrongCrateRef, LoadedSection, StrongSectionRef, SectionType, Shndx, WeakCrateRef};
 use path::Path;
 use spin::Mutex;
 use cow_arc::{CowArc, CowWeak};
 use cstr_core::CStr;
 use memory::{VirtualAddress, MappedPages};
-<<<<<<< HEAD
-=======
 use crate_metadata::*;
->>>>>>> 44d8df95
 use hashbrown::HashMap;
 
 
@@ -69,44 +65,12 @@
             .ok_or("couldn't find the expected \"nano_core\" kernel file")
     );
     let nano_core_file_path = Path::new(nano_core_file.lock().get_absolute_path());
-<<<<<<< HEAD
     debug!(
         "parse_nano_core(): trying to load and parse the nano_core file: {:?}",
         nano_core_file_path
     );
-=======
-    debug!("parse_nano_core: trying to load and parse the nano_core file: {:?}", nano_core_file_path);
-
-    let crate_name = StrRef::from(NANO_CORE_CRATE_NAME);
-
-    // Create the LoadedCrate instance to represent the nano_core. 
-    // It will be properly populated in one of the parse_nano_core_* functions below
-    let nano_core_crate_ref = CowArc::new(LoadedCrate {
-        crate_name:          crate_name.clone(),
-        object_file:         nano_core_file.clone(),
-        debug_symbols_file:  Arc::downgrade(&nano_core_file),
-        sections:            HashMap::new(),
-        text_pages:          Some((text_pages.clone(),   mp_range(&text_pages))),
-        rodata_pages:        Some((rodata_pages.clone(), mp_range(&rodata_pages))),
-        data_pages:          Some((data_pages.clone(),   mp_range(&data_pages))),
-        global_sections:     BTreeSet::new(),
-        tls_sections:        BTreeSet::new(),
-        data_sections:       BTreeSet::new(),
-        reexported_symbols:  BTreeSet::new(),
-    });
-
-    // We don't need to actually load the nano_core as a new crate, since we're already running it.
-    // We just need to parse it to discover the symbols. 
-    let parse_result = match nano_core_file_path.extension() {
-        Some("sym") => parse_nano_core_symbol_file(real_namespace, &nano_core_crate_ref, &text_pages, &rodata_pages, &data_pages),
-        Some("bin") => parse_nano_core_binary(real_namespace, &nano_core_crate_ref, &text_pages, &rodata_pages, &data_pages),
-        _ => Err("nano_core object file had unexpected file extension. Expected \".bin\" or \".sym\""),
-    };
-    let parsed_crate_items = try_mp!(parse_result, text_pages, rodata_pages, data_pages);
->>>>>>> 44d8df95
-
-
-<<<<<<< HEAD
+
+
     let nano_core_file_locked = nano_core_file.lock();
     let size = nano_core_file_locked.len();
     let mapped_pages = try_mp!(nano_core_file_locked.as_mapping());
@@ -115,19 +79,10 @@
         size, size, mapped_pages, text_pages, rodata_pages, data_pages);
 
     let bytes: &[u8] = try_mp!(mapped_pages.as_slice(0, size));
-=======
-    // Add the newly-parsed nano_core crate to the kernel namespace.
-    real_namespace.crate_tree.lock().insert(crate_name, nano_core_crate_ref.clone_shallow());
-    info!("Finished parsing nano_core crate, {} new symbols.", new_syms);
-    // trace!("TlsInitializer after parse_nano_core(): {:#?}", &*real_namespace.tls_initializer.lock());
-    // trace!("TlsInitializer data after parse_nano_core(): {:02X?}", real_namespace.tls_initializer.lock().get_data());
-    Ok((nano_core_crate_ref, parsed_crate_items.init_symbols, new_syms))
-}
->>>>>>> 44d8df95
 
     let parse_result = match nano_core_file_path.extension() {
         Some("sym") => {
-            let crate_name = String::from(NANO_CORE_CRATE_NAME);
+            let crate_name = StrRef::from(NANO_CORE_CRATE_NAME);
             // Create the LoadedCrate instance to represent the nano_core. It will be properly
             // populated by parse_nano_core_symbol_file.
             let nano_core_crate_ref = CowArc::new(LoadedCrate {
@@ -307,13 +262,8 @@
                 section_counter,
                 Arc::new(LoadedSection::new(
                     SectionType::EhFrame,
-<<<<<<< HEAD
-                    String::from(".eh_frame"),
+                    EH_FRAME_STR_REF.clone(),
                     Arc::clone(rodata_pages),
-=======
-                    EH_FRAME_STR_REF.clone(),
-                    Arc::clone(&rodata_pages),
->>>>>>> 44d8df95
                     mapped_pages_offset,
                     sec_vaddr,
                     sec_size,
@@ -332,13 +282,8 @@
                 section_counter,
                 Arc::new(LoadedSection::new(
                     SectionType::GccExceptTable,
-<<<<<<< HEAD
-                    String::from(".gcc_except_table"),
+                    GCC_EXCEPT_TABLE_STR_REF.clone(),
                     Arc::clone(rodata_pages),
-=======
-                    GCC_EXCEPT_TABLE_STR_REF.clone(),
-                    Arc::clone(&rodata_pages),
->>>>>>> 44d8df95
                     mapped_pages_offset,
                     sec_vaddr,
                     sec_size,
@@ -462,205 +407,6 @@
     Ok(crate_items)
 }
 
-<<<<<<< HEAD
-=======
-
-
-
-/// Parses the nano_core ELF binary file, which is already loaded and running.  
-/// Thus, we simply search for its global symbols, and add them to the system map and the crate metadata.
-/// 
-/// Drops the given `mapped_pages` that hold the nano_core binary file itself.
-fn parse_nano_core_binary(
-    namespace:     &Arc<CrateNamespace>,
-    new_crate_ref: &StrongCrateRef,
-    text_pages:    &Arc<Mutex<MappedPages>>,
-    rodata_pages:  &Arc<Mutex<MappedPages>>,
-    data_pages:    &Arc<Mutex<MappedPages>>,
-) -> Result<ParsedCrateItems, &'static str> {
-    let new_crate_weak_ref = CowArc::downgrade(&new_crate_ref);
-    let new_crate = new_crate_ref.lock_as_ref();
-    let nano_core_object_file = new_crate.object_file.lock();
-    let size_in_bytes = nano_core_object_file.len();
-    let mapped_pages = nano_core_object_file.as_mapping()?;
-
-    debug!("Parsing nano_core binary: size {:#x}({}), MappedPages: {:?}, text_pages: {:?}, rodata_pages: {:?}, data_pages: {:?}", 
-        size_in_bytes, size_in_bytes, mapped_pages, text_pages, rodata_pages, data_pages);
-
-    let byte_slice: &[u8] = mapped_pages.as_slice(0, size_in_bytes)?;
-    let elf_file = ElfFile::new(byte_slice)?; // returns Err(&str) if ELF parse fails
-
-    // For us to properly load the ELF file, it must NOT have been stripped,
-    // meaning that it must still have its symbol table section. Otherwise, relocations will not work.
-    let sssec = elf_file.section_iter().filter(|sec| sec.get_type() == Ok(ShType::SymTab)).next();
-    let symtab = match sssec.ok_or("no symtab section").and_then(|s| s.get_data(&elf_file)) {
-        Ok(SectionData::SymbolTable64(symtab)) => symtab,
-        _ => {
-            error!("parse_nano_core_binary(): can't load file: no symbol table found. Was file stripped?");
-            return Err("cannot load nano_core: no symbol table found. Was file stripped?");
-        }
-    };
-    
-    // find the .text, .data, and .rodata sections
-    let mut text_shndx:     Option<Shndx> = None;
-    let mut rodata_shndx:   Option<Shndx> = None;
-    let mut data_shndx:     Option<Shndx> = None;
-    let mut bss_shndx:      Option<Shndx> = None;
-    let mut tls_data_shndx: Option<(Shndx, VirtualAddress)> = None;
-    let mut tls_bss_shndx:  Option<(Shndx, VirtualAddress)> = None;
-
-
-    // We will fill in these crate items while parsing the symbol file.
-    let mut crate_items = ParsedCrateItems::empty();
-    // As the nano_core doesn't have one section per function/data/rodata, we fake it here with an arbitrary section counter
-    let mut section_counter = 0;
-    
-    for (shndx, sec) in elf_file.section_iter().enumerate() {
-        // trace!("parse_nano_core_binary(): looking at sec[{}]: {:?}", shndx, sec);
-        // skip null section and any empty sections
-        let sec_size = sec.size() as usize;
-        if sec_size == 0 { continue; }
-               
-        match sec.get_name(&elf_file) {
-            Ok(".text") => {
-                if !(sec.flags() & (SHF_ALLOC | SHF_WRITE | SHF_EXECINSTR) == (SHF_ALLOC | SHF_EXECINSTR)) {
-                    return Err(".text section had wrong flags!");
-                }
-                text_shndx = Some(shndx);
-            }
-            Ok(".rodata") => {
-                if !(sec.flags() & (SHF_ALLOC | SHF_WRITE | SHF_EXECINSTR) == (SHF_ALLOC)) {
-                    return Err(".rodata section had wrong flags!");
-                }
-                rodata_shndx = Some(shndx);
-            }
-            Ok(".data") => {
-                if !(sec.flags() & (SHF_ALLOC | SHF_WRITE | SHF_EXECINSTR) == (SHF_ALLOC | SHF_WRITE)) {
-                    return Err(".data section had wrong flags!");
-                }
-                data_shndx = Some(shndx);
-            }
-            Ok(".bss") => {
-                if !(sec.flags() & (SHF_ALLOC | SHF_WRITE | SHF_EXECINSTR) == (SHF_ALLOC | SHF_WRITE)) {
-                    return Err(".bss section had wrong flags!");
-                }
-                bss_shndx = Some(shndx);
-            }
-            Ok(".tdata") => {
-                if !(sec.flags() & (SHF_ALLOC | SHF_WRITE | SHF_EXECINSTR | SHF_TLS) == (SHF_ALLOC | SHF_WRITE | SHF_TLS)) {
-                    return Err(".tdata section had wrong flags!");
-                }
-                let sec_vaddr = VirtualAddress::new(sec.address() as usize)
-                    .ok_or("the nano_core .tdata section had an invalid virtual address")?;
-                tls_data_shndx = Some((shndx, sec_vaddr));
-            }
-            Ok(".tbss") => {
-                if !(sec.flags() & (SHF_ALLOC | SHF_WRITE | SHF_EXECINSTR | SHF_TLS) == (SHF_ALLOC | SHF_WRITE | SHF_TLS)) {
-                    return Err(".tbss section had wrong flags!");
-                }
-                let sec_vaddr = VirtualAddress::new(sec.address() as usize)
-                    .ok_or("the nano_core .tbss section had an invalid virtual address")?;
-                tls_bss_shndx = Some((shndx, sec_vaddr));
-            }
-            Ok(".gcc_except_table") => {
-                let sec_vaddr = VirtualAddress::new(sec.address() as usize)
-                    .ok_or("the nano_core .gcc_except_table section had an invalid virtual address")?;
-                let mapped_pages_offset = rodata_pages.lock().offset_of_address(sec_vaddr)
-                    .ok_or("the nano_core .gcc_except_table section wasn't covered by the read-only mapped pages!")?;
-                crate_items.sections.insert(
-                    section_counter,
-                    Arc::new(LoadedSection::new(
-                        SectionType::GccExceptTable,
-                        GCC_EXCEPT_TABLE_STR_REF.clone(),
-                        Arc::clone(&rodata_pages),
-                        mapped_pages_offset,
-                        sec_vaddr,
-                        sec_size,
-                        false, // .gcc_except_table is not global
-                        new_crate_weak_ref.clone(),
-                    ))
-                );
-                section_counter += 1;
-            }
-            Ok(".eh_frame") => {
-                let sec_vaddr = VirtualAddress::new(sec.address() as usize)
-                    .ok_or("the nano_core .eh_frame section had an invalid virtual address")?;
-                let mapped_pages_offset = rodata_pages.lock().offset_of_address(sec_vaddr)
-                    .ok_or("the nano_core .eh_frame section wasn't covered by the read-only mapped pages!")?;
-                crate_items.sections.insert(
-                    section_counter,
-                    Arc::new(LoadedSection::new(
-                        SectionType::EhFrame,
-                        EH_FRAME_STR_REF.clone(),
-                        Arc::clone(&rodata_pages),
-                        mapped_pages_offset,
-                        sec_vaddr,
-                        sec_size,
-                        false, // .eh_frame is not global
-                        new_crate_weak_ref.clone(),
-                    ))
-                );
-                section_counter += 1;
-            }
-            _ => {
-                continue;
-            }
-        }
-    }
-
-    let text_shndx   = text_shndx.ok_or("couldn't find .text section in nano_core ELF")?;
-    let rodata_shndx = rodata_shndx.ok_or("couldn't find .rodata section in nano_core ELF")?;
-    let data_shndx   = data_shndx.ok_or("couldn't find .data section in nano_core ELF")?;
-    let bss_shndx    = bss_shndx.ok_or("couldn't find .bss section in nano_core ELF")?;
-    let shndxs = MainShndx { text_shndx, rodata_shndx, data_shndx, bss_shndx, tls_data_shndx, tls_bss_shndx };
-    
-    {
-        let text_pages_locked = text_pages.lock();
-        let rodata_pages_locked = rodata_pages.lock();
-        let data_pages_locked = data_pages.lock();
-
-        // Iterate through the symbol table so we can find which sections are global (publicly visible).
-        use xmas_elf::symbol_table::{Entry, Binding};
-        for entry in symtab.iter() {
-            // public symbols can have any visibility setting, but it's the binding that matters (GLOBAL/WEAK vs. LOCAL)
-            if let (Ok(bind), Ok(typ)) = (entry.get_binding(), entry.get_type()) {
-                if typ == xmas_elf::symbol_table::Type::Func || typ == xmas_elf::symbol_table::Type::Object {
-                    let sec_vaddr_value = entry.value() as usize;
-                    let sec_size = entry.size() as usize;
-                    let name = entry.get_name(&elf_file)?;
-                    let global = bind == Binding::Global || bind == Binding::Weak;
-
-                    let demangled = demangle(name).to_string();
-                    // debug!("parse_nano_core_binary(): name: {}, demangled: {}, vaddr: {:#X}, size: {:#X}", name, demangled, sec_value, sec_size);
-
-                    add_new_section(
-                        namespace,
-                        &shndxs, 
-                        &mut crate_items, 
-                        text_pages, 
-                        rodata_pages, 
-                        data_pages, 
-                        &text_pages_locked,
-                        &rodata_pages_locked,
-                        &data_pages_locked,
-                        &new_crate_weak_ref,
-                        &mut section_counter,
-                        entry.shndx() as usize,
-                        demangled.as_str().into(),
-                        sec_size,
-                        sec_vaddr_value,
-                        global
-                    )?;
-                }
-            }
-        }
-    }
-
-    Ok(crate_items)
-}
-
-
->>>>>>> 44d8df95
 /// The collection of sections and symbols obtained while parsing the nano_core crate.
 struct ParsedCrateItems {
     sections:        HashMap<Shndx, StrongSectionRef>,
@@ -680,7 +426,6 @@
         }
     }
 }
-
 
 /// The section header indices (shndx) for the main sections:
 /// .text, .rodata, .data, and .bss.

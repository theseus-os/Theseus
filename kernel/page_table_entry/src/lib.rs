--- conflicted
+++ resolved
@@ -17,10 +17,7 @@
 use bit_field::BitField;
 use kernel_config::memory::PAGE_SHIFT;
 use zerocopy::FromBytes;
-<<<<<<< HEAD
 use frame_allocator::AllocatedFrame;
-=======
->>>>>>> ebd8b091
 
 /// A page table entry, which is a `u64` value under the hood.
 ///
@@ -93,13 +90,8 @@
     ///
     /// This is the actual mapping action that informs the MMU of a new mapping.
     ///
-<<<<<<< HEAD
-    /// Note: this performs no checks about the current value of this page table entry. 
+    /// Note: this performs no checks about the current value of this page table entry.
     pub fn set_entry(&mut self, frame: AllocatedFrame, flags: EntryFlags) {
-=======
-    /// Note: this performs no checks about the current value of this page table entry.
-    pub fn set_entry(&mut self, frame: Frame, flags: EntryFlags) {
->>>>>>> ebd8b091
         self.0 = (frame.start_address().value() as u64) | flags.bits();
     }
 

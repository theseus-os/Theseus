//! Key types and functions for multitasking that build on the basic [`Task`].
//!
//! The main types of interest are:
//! 1. [`TaskRef`]: a shareable reference to a `Task` that can actually be used,
//!    unlike the basic `Task` type that cannot be spawned, modified, or scheduled in.
//! 2. [`JoinableTaskRef`]: a derivative of `TaskRef` that allows the owner
//!    (a different task) to *join* that task, i.e., wait for it to exit,
//!    and to retrieve its [`ExitValue`].
//!
//! The main standalone functions allow one to:
//! 1. Obtain the current task:
//!    * [`with_current_task()`] is the preferred way, which accepts a closure
//!      that is invoked with access to the current task. This is preferred because
//!      it doesn't need to clone the current task reference and is thus most efficient.
//!    * [`get_my_current_task()`] returns a cloned reference to the current task
//!      and is thus slightly more expensive [`with_current_task()`].
//!    * [`get_my_current_task_id()`] is fastest if you just want the ID of the current task.
//!      Note that it is fairly expensive to obtain a task reference from a task ID.
//! 2. Register a kill handler for the current task -- [`set_kill_handler()`].
//! 3. Yield the current CPU and schedule in another task -- [`schedule()`].
//! 4. Switch from the current task to another specific "next" task -- [`task_switch()`].
//!
//! To create new task, use the task builder functions in [`spawn`](../spawn/index.html)
//! rather than attempting to manually instantiate a `TaskRef`.

#![no_std]
#![feature(negative_impls)]
#![feature(thread_local)]

extern crate alloc;

use alloc::{
    boxed::Box,
    collections::BTreeMap,
    format,
    sync::{Arc, Weak}, vec::Vec,
};
use core::{
    any::Any,
    cell::RefMut,
    fmt,
    hash::{Hash, Hasher},
    ops::Deref,
    sync::atomic::{AtomicBool, fence, Ordering},
    task::Waker, cell::RefMut,
};
use cpu::CpuId;
use crossbeam_utils::atomic::AtomicCell;
use irq_safety::{hold_interrupts, MutexIrqSafe};
use log::error;
use environment::Environment;
use memory::MmiRef;
use no_drop::NoDrop;
use cpu_local_preemption::PreemptionGuard;
use spin::Mutex;
use stack::Stack;
use task_struct::ExposedTask;


// Re-export main types from `task_struct`.
pub use task_struct::{
    ExitValue, InheritedStates, KillHandler, KillReason,
    PanicInfoOwned, RestartInfo, RunState, Task,
};
#[cfg(simd_personality)]
pub use task_struct::SimdExt;


/// The list of all Tasks in the system.
static TASKLIST: MutexIrqSafe<BTreeMap<usize, TaskRef>> = MutexIrqSafe::new(BTreeMap::new());

/// Returns a `WeakTaskRef` (shared reference) to the `Task` specified by the given `task_id`.
pub fn get_task(task_id: usize) -> Option<WeakTaskRef> {
    TASKLIST.lock().get(&task_id).map(TaskRef::downgrade)
}

/// Returns a list containing a snapshot of all tasks that currently exist.
///
/// # Usage Notes
/// * This is an expensive and slow function, so it should be used rarely.
/// * The existence of a task in the returned list does not mean the task will continue to exist
///   at any point in the future, hence the return type of `WeakTaskRef` instead of `TaskRef`.
pub fn all_tasks() -> Vec<(usize, WeakTaskRef)> {
    let tasklist = TASKLIST.lock();
    let mut v = Vec::with_capacity(tasklist.len());
    v.extend(tasklist.iter().map(|(id, t)| (*id, t.downgrade())));
    v
}


/// The signature of a Task's failure cleanup function.
pub type FailureCleanupFunction = fn(ExitableTaskRef, KillReason) -> !;


/// A shareable, cloneable reference to a `Task` that exposes more methods
/// for task management and auto-derefs into an immutable `&Task` reference.
///
/// The `TaskRef` type is necessary because in many places across Theseus,
/// a reference to a Task is used. 
/// For example, task lists, task spawning, task management, scheduling, etc. 
///
/// ## Equality comparisons
/// `TaskRef` implements the [`PartialEq`] and [`Eq`] traits to ensure that
/// two `TaskRef`s are considered equal if they point to the same underlying `Task`.
#[derive(Clone)]
pub struct TaskRef(Arc<TaskRefInner>);
impl fmt::Debug for TaskRef {
    fn fmt(&self, f: &mut fmt::Formatter<'_>) -> fmt::Result {
        f.debug_struct("TaskRef")
            .field("task", &self.0.task.task)
            .finish_non_exhaustive()
    }
}
struct TaskRefInner {
    /// A wrapper around `Task` that allows us to access all of its internal state.
    /// Note that the deref implementation of `TaskRef` bypasses this as to not expose
    /// all internal states of a `Task`, rather only the ones made public in `Task` itself.
    task: ExposedTask,
    /// The function that should be run as a last-ditch attempt to recover from this task's failure,
    /// e.g., this can be called when unwinding itself fails. 
    /// Typically, it will point to this Task's specific instance of `spawn::task_cleanup_failure()`,
    /// which has generic type parameters that describe its function signature, argument type, and return type.
    failure_cleanup_function: FailureCleanupFunction,
    /// A mailbox for exchanging a task's exit value with another task waiting to join on it.
    exit_value_mailbox: Mutex<Option<ExitValue>>,
    /// Whether this Task is joinable.
    /// * If `true`, another task holds the `JoinableTaskRef` object that was created
    ///   by `TaskRef::create()`, which indicates that that other task is able to
    ///   wait for this task to exit and thus be able to obtain this task's exit value.
    /// * If `false`, the `JoinableTaskRef` was dropped, and therefore no other task
    ///   can join this task or obtain its exit value.
    ///
    /// This is not public because it permits interior mutability.
    joinable: AtomicBool,
}

impl TaskRef {
    /// Creates a new `TaskRef`, a shareable wrapper around the given `Task`.
    ///
    /// This does *not* add this task to the system-wide task list or any runqueues,
    /// nor does it schedule this task in.
    ///
    /// # Arguments
    /// * `task`: the new `Task` to wrap in a `TaskRef`.
    /// * `failure_cleanup_function`: an error handling function that acts as a last resort
    ///    when all else fails, e.g., if unwinding fails.
    ///
    /// # Return
    /// Returns a [`JoinableTaskRef`], which derefs into the newly-created `TaskRef`
    /// and can be used to "join" this task (wait for it to exit) and obtain its exit value.
    pub fn create(
        task: Task,
        failure_cleanup_function: FailureCleanupFunction,
    ) -> JoinableTaskRef {
        let exit_value_mailbox = Mutex::new(None);
        let taskref = TaskRef(Arc::new(TaskRefInner {
            task: task.into(),
            failure_cleanup_function,
            exit_value_mailbox,
            // A new task is joinable until its `JoinableTaskRef` is dropped.
            joinable: AtomicBool::new(true),
        }));

        // Add the new TaskRef to the global task list.
        let _existing_task = TASKLIST.lock().insert(taskref.id, taskref.clone());
        assert!(_existing_task.is_none(), "BUG: TASKLIST contained a task with the same ID");

        JoinableTaskRef { task: taskref }
    }

    /// Creates a new weak reference to this `Task`, similar to [`Weak`].
    pub fn downgrade(&self) -> WeakTaskRef {
        WeakTaskRef(Arc::downgrade(&self.0))
    }

    /// Returns `true` if this task is joinable, `false` if not.
    /// 
    /// * If `true`, another task holds the [`JoinableTaskRef`] object that was created
    ///   by [`TaskRef::create()`], which indicates that that other task is able to
    ///   wait for this task to exit and thus be able to obtain this task's exit value.
    /// * If `false`, the [`JoinableTaskRef`] object was dropped, and therefore no other task
    ///   can join this task or obtain its exit value.
    /// 
    /// When a task is not joinable, it is considered to be an orphan
    /// and will thus be automatically reaped and cleaned up once it exits
    /// because no other task is waiting on it to exit.
    #[doc(alias("orphan", "zombie"))]
    pub fn is_joinable(&self) -> bool {
        self.0.joinable.load(Ordering::Relaxed)
    }

    /// Kills this `Task` (not a clean exit) without allowing it to run to completion.
    /// The provided `KillReason` indicates why it was killed.
    /// 
    /// **
    /// Currently this immediately kills the task without performing any unwinding cleanup.
    /// In the near future, the task will be unwound such that its resources are freed/dropped
    /// to ensure proper cleanup before the task is actually fully killed.
    /// **
    /// 
    /// # Locking / Deadlock
    /// This method obtains a writable lock on the underlying Task's inner state.
    /// 
    /// # Return
    /// * Returns `Ok` if the exit status was successfully set to the given `KillReason`.     
    /// * Returns `Err` if this `Task` was already exited, and does not overwrite the existing exit status. 
    /// 
    /// # Note 
    /// The `Task` will not be halted immediately -- 
    /// it will finish running its current timeslice, and then never be run again.
    pub fn kill(&self, reason: KillReason) -> Result<(), &'static str> {
        // TODO FIXME: cause a panic in this Task such that it will start the unwinding process
        // instead of immediately causing it to exit
        self.internal_exit(ExitValue::Killed(reason))
    }

    /// The internal routine that actually exits or kills a Task.
    fn internal_exit(&self, val: ExitValue) -> Result<(), &'static str> {
        if self.has_exited() {
            return Err("BUG: task was already exited! (did not overwrite its existing exit value)");
        }
        {
            *self.0.exit_value_mailbox.lock() = Some(val);
            self.0.task.runstate().store(RunState::Exited);

            // Synchronize with the acquire fence in `JoinableTaskRef::join()`,
            // as we have just stored the exit value that `join()` will load.
            fence(Ordering::Release);

            // Now that we have set the exit value and marked the task as exited,
            // it is safe to wake any other tasks that are waiting for this task to exit.
            if let Some(waker) = self.0.task.inner().lock().waker.take() {
                waker.wake();
            }

            // Corner case: if the task isn't currently running (as with killed tasks), 
            // we must clean it up now rather than in `task_switch()`, as it will never be scheduled in again.
            if !self.is_running() {
                todo!("Unhandled scenario: internal_exit(): task {:?} wasn't running \
                    but its current task TLS variable needs to be cleaned up!", &self.0.task.task);
                // Note: we cannot call `deinit_current_task()` here because if this task
                //       isn't running, then it's definitely not the current task.
                //
                // let _taskref_in_tls = deinit_current_task();
                // drop(_taskref_in_tls);
            }
        }
        Ok(())
    }

    /// Takes the `ExitValue` from this `Task` and returns it
    /// if and only if this `Task` was in the `Exited` runstate.
    ///
    /// If this `Task` was in the `Exited` runstate, after invoking this,
    /// this `Task`'s runstate will be set to `Reaped`
    /// and this `Task` will be removed from the system task list.
    ///
    /// If this `Task` was **not** in the `Exited` runstate, 
    /// nothing is done and `None` is returned.
    ///
    /// # Locking / Deadlock
    /// Obtains the lock on the system task list.
    fn reap_exit_value(&self) -> Option<ExitValue> {
        if self.0.task.runstate().compare_exchange(RunState::Exited, RunState::Reaped).is_ok() {
            TASKLIST.lock().remove(&self.id);
            self.0.exit_value_mailbox.lock().take()
        } else {
            None
        }
    }

    /// Sets this `Task` as this CPU's current task.
    ///
    /// Currently, this simply updates the current CPU's TLS base register
    /// to point to this task's TLS data image.
    fn set_as_current_task(&self) {
        self.0.task.tls_area().set_as_current_tls_base();
    }
}

impl PartialEq for TaskRef {
    fn eq(&self, other: &TaskRef) -> bool {
        Arc::ptr_eq(&self.0, &other.0)
    }
}
impl Eq for TaskRef { }

impl Hash for TaskRef {
    fn hash<H: Hasher>(&self, state: &mut H) {
        Arc::as_ptr(&self.0).hash(state);
    }
}

impl Deref for TaskRef {
    type Target = Task;
    fn deref(&self) -> &Self::Target {
        &self.0.task.task
    }
}

// ---- The below Drop handler is only used for debugging ----
// impl Drop for TaskRef {
//     fn drop(&mut self) {
//         trace!("[Curr {}] Dropping TaskRef: strong_count: {}, {:?}",
//             get_my_current_task_id(),
//             Arc::strong_count(&self.0),
//             self,
//         );
//     }
// }


/// A weak reference to a shared Task reference (`TaskRef`).
///
/// `WeakTaskRef` and `TaskRef` behave analogously to [`Weak`] and [`Arc`];
/// see the documentation of [`Weak`] for more detail.
///
/// This is created via [`TaskRef::downgrade()`].
#[derive(Clone)]
pub struct WeakTaskRef(Weak<TaskRefInner>);
impl WeakTaskRef {
    /// Attempts to upgrade this `WeakTaskRef` to a `TaskRef`; see [`Weak::upgrade()`].
    ///
    /// Returns `None` if the `TaskRef` has already been dropped, meaning that the
    /// `Task` itself no longer exists has been exited, cleaned up, and fully dropped.
    pub fn upgrade(&self) -> Option<TaskRef> {
        self.0.upgrade().map(TaskRef)
    }
}
impl fmt::Debug for WeakTaskRef {
    fn fmt(&self, f: &mut fmt::Formatter<'_>) -> fmt::Result {
        write!(f, "(WeakTaskRef)")
    }
}


/// A reference to a `Task` that can be `join`ed; auto-derefs into [`TaskRef`].
///
/// This allows another task to [`join`] this task, i.e., wait for this task
/// to finish executing, and to obtain its [`ExitValue`] thereafter.
///
/// ## [`Drop`]-based Behavior
/// The contained [`Task`] is joinable until this object is dropped.
/// When dropped, this task will be marked as non-joinable and treated as an "orphan" task.
/// This means that there is no way for another task to wait for it to complete
/// or obtain its exit value.
/// As such, this task will be auto-reaped after it exits (in order to avoid zombie tasks).
///
/// ## Not `Clone`-able
/// Due to the above drop-based behavior, this type does not implement `Clone`
/// because it assumes there is only ever one `JoinableTaskRef` per task.
///
/// However, this type auto-derefs into an inner [`TaskRef`],
/// which *can* be cloned, so you can easily call `.clone()` on it.
///
/// [`join`]: [JoinableTaskRef::join]
//
// /// Note: this type is considered an internal implementation detail.
// /// Instead, use the `TaskJoiner` type from the `spawn` crate, 
// /// which is intended to be the public-facing interface for joining a task.
pub struct JoinableTaskRef {
    task: TaskRef,
}
static_assertions::assert_not_impl_any!(JoinableTaskRef: Clone);
impl fmt::Debug for JoinableTaskRef {
    fn fmt(&self, f: &mut fmt::Formatter<'_>) -> fmt::Result {
        f.debug_struct("JoinableTaskRef")
            .field("task", &self.task)
            .finish_non_exhaustive()
    }
}
impl Deref for JoinableTaskRef {
    type Target = TaskRef;
    fn deref(&self) -> &Self::Target {
        &self.task
    }
}
impl JoinableTaskRef {
    /// Sets the waker to be awoken when this task exits.
    pub fn set_waker(&self, waker: Waker) {
        self.task.0.task.inner().lock().waker = Some(waker);
    }

    /// Blocks the current task until this task has exited.
    ///
    /// Synchronizes memory with respect to the joined task.
    ///
    /// # Return
    /// * `Ok` containing this `Task`'s [`ExitValue`] once this task has exited.
    ///   * This includes cases where this `Task` failed or was killed.
    /// * `Err` if there was a problem while waiting for this task to exit.
    ///   * This does *not* include cases where this `Task` failed or was killed,
    ///     rather only cases where the `join` operation itself failed.
    #[doc(alias("reap", "exit"))]
    pub fn join(&self) -> Result<ExitValue, &'static str> {        
        if !self.has_exited() {
            // Create a waker+blocker pair that will block the current task
            // and then wake it once this task (`self`) exits.
            let curr_task = get_my_current_task().ok_or("join(): couldn't get current task")?;
            let task_to_block = curr_task.clone();
            let wake_action = move || {
                let _ = curr_task.unblock();
            };
            let (waker, blocker) = waker_generic::new_waker(wake_action);
            self.set_waker(waker);
            let block_action = || {
                let _ = task_to_block.block();
                ScheduleOnDrop { }
            };
            blocker.block(block_action);
        }
        
        // Note: previously, we waited for this task to actually stop running,
        //       but this isn't actually necessary since we only care whether
        //       the task has exited and its exit value has been written.
        // while self.is_running() { }

        // Synchronize with the release fence in`TaskRef::internal_exit`
        // when the exit value for this task was stored.
        fence(Ordering::Acquire);

        self.reap_exit_value()
            .ok_or("BUG: `join()` could not retrieve `ExitValue` after task had exited.")
    }
}
impl Drop for JoinableTaskRef {
    /// Marks the inner [`Task`] as not joinable, meaning that it is an orphaned task
    /// that will be auto-reaped after exiting.
    fn drop(&mut self) {
        self.0.joinable.store(false, Ordering::Relaxed);
    }
}

/// An empty struct that invokes [`schedule()`] when it is dropped.
pub struct ScheduleOnDrop { }
impl Drop for ScheduleOnDrop {
    fn drop(&mut self) {
        schedule();
    }
}


/// A wrapper around `TaskRef` that allows this task to mark itself as exited.
///
/// This is primarily an internal implementation details, as it is only obtainable
/// when a task is first switched to, specifically while it is executing the
/// `spawn::task_wrapper()` (before it proceeds to running its actual entry function).
///
/// ## Not `Clone`-able
/// This type does not implement `Clone` because it assumes there is
/// only ever one `ExitableTaskRef` per task.
///
/// However, this type auto-derefs into an inner [`TaskRef`],
/// which *can* be cloned, so you can easily call `.clone()` on it.
pub struct ExitableTaskRef {
    task: TaskRef,
}
// Ensure that `ExitableTaskRef` cannot be moved to (Send) or shared with (Sync)
// another task, as a task is the only one who should be able to mark itself as exited.
impl !Send for ExitableTaskRef { }
impl !Sync for ExitableTaskRef { }
impl fmt::Debug for ExitableTaskRef {
    fn fmt(&self, f: &mut fmt::Formatter<'_>) -> fmt::Result {
        f.debug_struct("ExitableTaskRef")
            .field("task", &self.task)
            .finish_non_exhaustive()
    }
}
impl Deref for ExitableTaskRef {
    type Target = TaskRef;
    fn deref(&self) -> &Self::Target {
        &self.task
    }
}
impl ExitableTaskRef {
    /// Call this function to indicate that this task has successfully ran to completion,
    /// and that it has returned the given `exit_value`.
    /// 
    /// This is only usable within task cleanup functions to indicate
    /// that the current task has cleanly exited.
    /// 
    /// # Return
    /// * Returns `Ok` if the exit status was successfully set.     
    /// * Returns `Err` if this `Task` was already exited;
    ///   the existing exit status will not be overwritten.
    ///  
    /// # Note 
    /// The `Task` will not be halted immediately -- 
    /// it will finish running its current timeslice, and then never be run again.
    pub fn mark_as_exited(&self, exit_value: Box<dyn Any + Send>) -> Result<(), &'static str> {
        self.internal_exit(ExitValue::Completed(exit_value))
    }

    /// Call this function to indicate that this task has been cleaned up (e.g., by unwinding)
    /// and it is ready to be marked as killed, i.e., it will never run again.
    /// 
    /// If you want to kill another task, use [`TaskRef::kill()`] instead.
    /// 
    /// This is only usable within task cleanup functions (e.g., after unwinding) to indicate
    /// that the current task has crashed or failed and has been killed by the system.
    /// 
    /// # Return
    /// * Returns `Ok` if the exit status was successfully set.     
    /// * Returns `Err` if this `Task` was already exited, and does not overwrite the existing exit status. 
    ///  
    /// # Note 
    /// The `Task` will not be halted immediately -- 
    /// it will finish running its current timeslice, and then never be run again.
    pub fn mark_as_killed(&self, reason: KillReason) -> Result<(), &'static str> {
        self.internal_exit(ExitValue::Killed(reason))
    }

    /// Reaps this task (if orphaned) by taking and dropping its exit value and removing it
    /// from the system task list.
    ///
    /// If this task has *not* been orphaned, meaning it is still joinable,
    /// then this function does nothing.
    pub fn reap_if_orphaned(&self) {
        if !self.is_joinable() {
            // trace!("Reaping orphaned task... {:?}", self);
            let _exit_value = self.task.reap_exit_value();
            // trace!("Reaped orphaned task {:?}, {:?}", self, _exit_value);
        }
    }

    /// Perform any actions needed after a context switch.
    /// 
    /// Currently this only does two things:
    /// 1. Drops any data that the original previous task (before the context switch)
    ///    prepared for us to drop after the context switch has completed.
    /// 2. Obtains the preemption guard such that preemption can be re-enabled
    ///    when it is appropriate to do so.
    ///
    /// Note: this publicly re-exports the private `post_context_switch_action()`
    ///       function for use in the early `spawn::task_wrapper` functions,
    ///       which is the only place where an `ExitableTaskRef` can be obtained. 
    pub fn post_context_switch_action(&self) -> PreemptionGuard {
        post_context_switch_action()
    }

    /// Allows the unwinder to use the current task to obtain its `ExitableTaskRef`
    /// and its [`FailureCleanupFunction`] to be able to invoke it.
    #[doc(hidden)]
    pub fn obtain_for_unwinder(current_task: TaskRef) -> (Self, FailureCleanupFunction) {
        assert!(
            with_current_task(|t| t == &current_task).unwrap_or(false),
            "BUG: obtain_for_unwinder() invoked with a non-current task",
        );
        let func = current_task.0.failure_cleanup_function;
        (Self { task: current_task }, func)
    }
}


/// Registers a kill handler function for the current `Task`.
/// 
/// [`KillHandler`]s are called when a `Task` panics or otherwise fails
/// (e.g., due to a machine exception).
///
/// # Locking / Deadlock
/// Obtains the lock on this `Task`'s inner state in order to mutate it.
pub fn set_kill_handler(function: KillHandler) -> Result<(), &'static str> {
    with_current_task(|t| {
        t.0.task.inner().lock().kill_handler = Some(function);
    })
    .map_err(|_| "couldn't get current task")
}

/// Takes ownership of the current `Task`'s [`KillHandler`] function.
/// 
/// The registered `KillHandler` function is removed from the current task,
/// if it exists, and returned such that it can be invoked without holding
/// the `Task`'s inner lock.
/// 
/// After invoking this, the current task's kill handler will be `None`.
///
/// # Locking / Deadlock
/// Obtains the lock on this `Task`'s inner state in order to mutate it.
pub fn take_kill_handler() -> Option<KillHandler> {
    with_current_task(|t| t.0.task.inner().lock().kill_handler.take())
        .ok()
        .flatten()
}


pub use scheduler::*;
mod scheduler {
    use super::*;

    /// Yields the current CPU by selecting a new `Task` to run next,
    /// and then switches to that new `Task`.
    ///
    /// The new "next" `Task` to run will be selected by the currently-active
    /// scheduler policy.
    ///
    /// Preemption will be disabled while this function runs,
    /// but interrupts are not disabled because it is not necessary.
    ///
    /// ## Return
    /// * `true` if a new task was selected and switched to.
    /// * `false` if no new task was selected,
    ///    meaning the current task will continue running.
    #[doc(alias("yield"))]
    pub fn schedule() -> bool {
        let preemption_guard = cpu_local_preemption::hold_preemption();
        // If preemption was not previously enabled (before we disabled it above),
        // then we shouldn't perform a task switch here.
        if !preemption_guard.preemption_was_enabled() {
            // trace!("Note: preemption was disabled on CPU {}, skipping scheduler.", current_cpu());
            return false;
        }

        let cpu_id = preemption_guard.cpu_id();

        let Some(next_task) = (SELECT_NEXT_TASK_FUNC.load())(cpu_id.into_u8()) else {
            return false; // keep running the same current task
        };

        let (did_switch, recovered_preemption_guard) = task_switch(
            next_task,
            cpu_id,
            preemption_guard,
        ); 

        // trace!("AFTER TASK_SWITCH CALL (CPU {}) new current: {:?}, interrupts are {}", cpu_id, task::get_my_current_task(), irq_safety::interrupts_enabled());

        drop(recovered_preemption_guard);
        did_switch
    }

    /// The signature for the function that selects the next task for the given CPU.
    ///
    /// This is used when the [`schedule()`] function is invoked.
    pub type SchedulerFunc = fn(u8) -> Option<TaskRef>;

    /// The function currently registered as the system-wide scheduler policy.
    ///
    /// This is initialized to a dummy function that returns no "next" task,
    /// meaning that no scheduling will occur until it is initialized.
    /// Currently, this is initialized from within `scheduler::init()`.
    static SELECT_NEXT_TASK_FUNC: AtomicCell<SchedulerFunc> = AtomicCell::new(|_| None);

    /// Sets the active scheduler policy used by [`schedule()`] to select the next task.
    ///
    /// Currently, we only support one scheduler policy for the whole system,
    /// but supporting different policies on a per-CPU, per-namespace, or per-arbitrary domain basis
    /// would be a relatively simple immprovement.
    pub fn set_scheduler_policy(select_next_task_func: SchedulerFunc) {
        SELECT_NEXT_TASK_FUNC.store(select_next_task_func);
    }
}


/// Switches from the current task to the given `next` task.
///
/// ## Arguments
/// * `next`: the task to switch to.
/// * `cpu_id`: the ID of the current CPU.
/// * `preemption_guard`: a guard that is used to ensure preemption is disabled
///    for the duration of this task switch operation.
///
/// ## Important Note about Control Flow
/// If this is the first time that `next` task has been switched to,
/// the control flow will *NOT* return from this function,
/// and will instead jump to a wrapper function (that will directly invoke
/// the `next` task's entry point function.
///
/// Control flow may eventually return to this point, but not until another
/// task switch occurs away from the given `next` task to a different task.
/// Note that regardless of control flow, the return values will always be valid and correct.
///
/// ## Return
/// Returns a tuple of:
/// 1. a `bool` indicating whether an actual task switch occurred:
///    * If `true`, the task switch did occur, and `next` is now the current task.
///    * If `false`, the task switch did not occur, and the current task is unchanged.
/// 2. a [`PreemptionGuard`] that allows the caller to control for how long
///    preemption remains disabled, i.e., until the guard is dropped.
///
/// ## Locking / Deadlock
/// Obtains brief locks on both the current `Task`'s inner state and
/// the given `next` `Task`'s inner state in order to mutate them.
pub fn task_switch(
    next: TaskRef,
    cpu_id: CpuId,
    preemption_guard: PreemptionGuard,
) -> (bool, PreemptionGuard) {

    // We use the `with_current_task_and_value()` closure here in order to ensure that
    // the borrowed reference to the current task is guaranteed to be dropped
    // *before* the actual context switch operation occurs.
    let result = with_current_task_tls_slot_mut(
        |curr, p_guard| task_switch_inner(curr, next, cpu_id, p_guard),
        preemption_guard,
    );
    
    // Here, we're done accessing the curr and next tasks' states,
    // and if it was successful, we can proceed to the actual context switch.
    let values_for_context_switch = match result {
        Ok(Ok(stack_ptrs)) => stack_ptrs,
        Ok(Err(early_retval)) => return early_retval,
        Err(preemption_guard) => {
            // Here, the closure returned an error, meaning we couldn't get the current task
            return (false, preemption_guard); // keep running the same current task
        }
    };
    
    // debug!("task_switch [4]: prev sp: {:#X}, next sp: {:#X}", prev_task_saved_sp as usize, next_task_saved_sp);

    /// A macro that calls the given context switch routine with two arguments:
    /// a mutable pointer to the curr task's stack pointer, and the next task's stack pointer.
    macro_rules! call_context_switch {
        ($func:expr) => ({
            unsafe {
                $func(values_for_context_switch.0, values_for_context_switch.1);
            }
        });
    }

    // Now it's time to perform the actual context switch.
    // If `simd_personality` is NOT enabled, then we proceed as normal 
    // using the singular context_switch routine that matches the actual build target. 
    #[cfg(not(simd_personality))] {
        call_context_switch!(context_switch::context_switch);
    }
    // If `simd_personality` is enabled, all `context_switch*` routines are available,
    // which allows us to choose one based on whether the prev/next Tasks are SIMD-enabled.
    #[cfg(simd_personality)] {
        let (curr_simd, next_simd) = (values_for_context_switch.2, values_for_context_switch.3);
        match (curr_simd, next_simd) {
            (SimdExt::None, SimdExt::None) => {
                // log::warn!("SWITCHING from REGULAR to REGULAR task");
                call_context_switch!(context_switch::context_switch_regular);
            }

            (SimdExt::None, SimdExt::SSE)  => {
                // log::warn!("SWITCHING from REGULAR to SSE task");
                call_context_switch!(context_switch::context_switch_regular_to_sse);
            }
            
            (SimdExt::None, SimdExt::AVX)  => {
                // log::warn!("SWITCHING from REGULAR to AVX task");
                call_context_switch!(context_switch::context_switch_regular_to_avx);
            }

            (SimdExt::SSE, SimdExt::None)  => {
                // log::warn!("SWITCHING from SSE to REGULAR task");
                call_context_switch!(context_switch::context_switch_sse_to_regular);
            }

            (SimdExt::SSE, SimdExt::SSE)   => {
                // log::warn!("SWITCHING from SSE to SSE task");
                call_context_switch!(context_switch::context_switch_sse);
            }

            (SimdExt::SSE, SimdExt::AVX) => {
                // log::warn!("SWITCHING from SSE to AVX task");
                call_context_switch!(context_switch::context_switch_sse_to_avx);
            }

            (SimdExt::AVX, SimdExt::None) => {
                // log::warn!("SWITCHING from AVX to REGULAR task");
                call_context_switch!(context_switch::context_switch_avx_to_regular);
            }

            (SimdExt::AVX, SimdExt::SSE) => {
                log::warn!("SWITCHING from AVX to SSE task");
                call_context_switch!(context_switch::context_switch_avx_to_sse);
            }

            (SimdExt::AVX, SimdExt::AVX) => {
                // log::warn!("SWITCHING from AVX to AVX task");
                call_context_switch!(context_switch::context_switch_avx);
            }
        }
    }
    ///////////////////////////////////////////////////////////////////////////////////////////
    // *** Important Notes about Behavior after a Context Switch ***
    //
    // Here, after the actual context switch operation, the stacks have been switched.
    // Thus, `next` has become the current task.
    //
    // If this is **NOT** the first time the newly-current task has run,
    // then it will resume execution below as normal because this is where it left off
    // when the context switch operation occurred.
    //
    // However, if this **is** the first time that the newly-current task
    // has been switched to and is running, the control flow will **NOT** proceed here.
    // Instead, it will have directly jumped to its entry point, i.e.,`spawn::task_wrapper()`.
    //
    // As such, anything we do below must also be done in `spawn::task_wrapper()`.
    // Thus, we want to ensure that post-context switch actions below are kept minimal
    // and are easy to replicate in `task_wrapper()`.
    ///////////////////////////////////////////////////////////////////////////////////////////

    let recovered_preemption_guard = post_context_switch_action();
    (true, recovered_preemption_guard)
}

#[cfg(not(simd_personality))]
type TaskSwitchInnerRet = (*mut usize, usize);
#[cfg(simd_personality)]
type TaskSwitchInnerRet = (*mut usize, usize, SimdExt, SimdExt);

/// The inner part of the task switching routine that modifies task states.
///
/// This accepts a mutably-borrowed reference to the current task's TLS variable
/// in order to potentially deinit that TLS variable if the current task has exited.
/// Thus, it cannot perform the actual context switch operation because we cannot
/// context switch until all `TaskRef`s on the current stack are dropped.
/// Hence, the the main [`task_switch()`] routine proceeds with the context switch
/// after we return to it from this function.
fn task_switch_inner(
    mut curr_task_tls_slot: RefMut<'_, Option<TaskRef>>,
    next: TaskRef,
    cpu_id: CpuId,
    preemption_guard: PreemptionGuard,
) -> Result<TaskSwitchInnerRet, (bool, PreemptionGuard)> {
<<<<<<< HEAD
    let Some(ref curr) = curr_task_tls_slot.as_ref() else {
=======
    let Some(curr) = curr_task_tls_slot.as_ref() else {
>>>>>>> 70bafb55
        error!("BUG: task_switch_inner(): couldn't get current task");
        return Err((false, preemption_guard));
    };

    // No need to task switch if the next task is the same as the current task.
    if curr.id == next.id {
        return Err((false, preemption_guard));
    }

<<<<<<< HEAD
    log::trace!("task_switch [0]: (CPU {}) prev {:?}, next {:?}, interrupts?: {}", cpu_id, curr, next, irq_safety::interrupts_enabled());
=======
    // log::trace!("task_switch [0]: (CPU {}) prev {:?}, next {:?}, interrupts?: {}", cpu_id, curr, next, irq_safety::interrupts_enabled());
>>>>>>> 70bafb55

    // These conditions are checked elsewhere, but can be re-enabled if we want to be extra strict.
    // if !next.is_runnable() {
    //     error!("BUG: Skipping task_switch due to scheduler bug: chosen 'next' Task was not Runnable! Current: {:?}, Next: {:?}", curr, next);
    //     return (false, preemption_guard);
    // }
    // if next.is_running() {
    //     error!("BUG: Skipping task_switch due to scheduler bug: chosen 'next' Task was already running on CPU {}!\nCurrent: {:?} Next: {:?}", cpu_id, curr, next);
    //     return (false, preemption_guard);
    // }
    // if let Some(pc) = next.pinned_cpu() {
    //     if pc != cpu_id {
    //         error!("BUG: Skipping task_switch due to scheduler bug: chosen 'next' Task was pinned to CPU {:?} but scheduled on CPU {}!\n\tCurrent: {:?}, Next: {:?}", pc, cpu_id, curr, next);
    //         return (false, preemption_guard);
    //     }
    // }

    // Note that because userspace support is currently disabled, this will never happen.
    // // Change the privilege stack (RSP0) in the TSS.
    // // We can safely skip setting the TSS RSP0 when switching to a kernel task, 
    // // i.e., when `next` is not a userspace task.
    // if next.is_userspace() {
    //     let (stack_bottom, stack_size) = {
    //         let kstack = &next.task.0.task.inner().lock().kstack;
    //         (kstack.bottom(), kstack.size_in_bytes())
    //     };
    //     let new_tss_rsp0 = stack_bottom + (stack_size / 2); // the middle half of the stack
    //     if tss::tss_set_rsp0(new_tss_rsp0).is_ok() { 
    //         // debug!("task_switch [2]: new_tss_rsp = {:#X}", new_tss_rsp0);
    //     } else {
    //         error!("task_switch(): failed to set CPU {} TSS RSP0, aborting task switch!", cpu_id);
    //         return (false, preemption_guard);
    //     }
    // }

    // // Switch page tables. 
    // // Since there is only a single address space (as userspace support is currently disabled),
    // // we do not need to do this at all.
    // if false {
    //     let prev_mmi = &curr.mmi;
    //     let next_mmi = &next.mmi;
    //    
    //     if Arc::ptr_eq(prev_mmi, next_mmi) {
    //         // do nothing because we're not changing address spaces
    //         // debug!("task_switch [3]: prev_mmi is the same as next_mmi!");
    //     } else {
    //         // time to change to a different address space and switch the page tables!
    //         let mut prev_mmi_locked = prev_mmi.lock();
    //         let next_mmi_locked = next_mmi.lock();
    //         // debug!("task_switch [3]: switching tables! From {} {:?} to {} {:?}", 
    //         //         curr.name, prev_mmi_locked.page_table, next.name, next_mmi_locked.page_table);
    //
    //         prev_mmi_locked.page_table.switch(&next_mmi_locked.page_table);
    //     }
    // }

    let prev_task_saved_sp: *mut usize = {
        let mut inner = curr.0.task.inner().lock(); // ensure the lock is released
        (&mut inner.saved_sp) as *mut usize
    };
    let next_task_saved_sp: usize = {
        let inner = next.0.task.inner().lock(); // ensure the lock is released
        inner.saved_sp
    };

    // Mark the current task as no longer running
    curr.0.task.running_on_cpu().store(None.into());

    // After this point, we may need to mutate the `curr_task_tls_slot` (if curr has exited),
    // so we use local variables to store some necessary info about the curr task
    // and then end our immutable borrow of the current task.
    let curr_task_has_exited = curr.has_exited();
    #[cfg(simd_personality)]
    let curr_simd = curr.simd;

    // If the current task has exited at this point, then it will never run again.
    // Thus, we need to remove or "deinit" the `TaskRef` in its TLS area
    // in order to ensure that its `TaskRef` reference count will be decremented properly
    // and thus its task struct will eventually be dropped.
    // We store the removed `TaskRef` in CPU-local storage so that it remains accessible
    // until *after* the context switch.
    if curr_task_has_exited {
<<<<<<< HEAD
        log::trace!("[CPU {}] task_switch(): deiniting current task TLS for: {:?}, next: {}", cpu_id, curr_task_tls_slot.as_deref(), next.deref());
=======
        // log::trace!("[CPU {}] task_switch(): deiniting current task TLS for: {:?}, next: {}", cpu_id, curr_task_tls_slot.as_deref(), next.deref());
>>>>>>> 70bafb55
        let prev_taskref = curr_task_tls_slot.take();
        DROP_AFTER_TASK_SWITCH.with_mut(|d| d.0 = prev_taskref);
    }

    // Now we are done touching the current task's TLS slot, so proactively drop it now
    // to ensure that it isn't accidentally dropped later after we've switched the active TLS area.
    drop(curr_task_tls_slot);

    // Now, set the next task as the current task running on this CPU.
    //
    // Note that we cannot do this until we've done the above part that cleans up
    // TLS variables for the current task (if exited), since the below call to 
    // `set_as_current_task()` will change the currently active TLS area on this CPU.
    //
    // We briefly disable interrupts below to ensure that any interrupt handlers that may run
    // on this CPU during the schedule/task_switch routines cannot observe inconsistencies
    // in task runstates, e.g., when an interrupt handler accesses the current task context.
    {
        let _held_interrupts = hold_interrupts();
        next.0.task.running_on_cpu().store(Some(cpu_id).into());
        next.set_as_current_task();
        drop(_held_interrupts);
    }

    // Move the preemption guard into CPU-local storage such that we can retrieve it
    // after the actual context switch operation has completed.
    TASK_SWITCH_PREEMPTION_GUARD.with_mut(|p| p.0 = Some(preemption_guard));

    #[cfg(not(simd_personality))]
    return Ok((prev_task_saved_sp, next_task_saved_sp));
    #[cfg(simd_personality)]
    return Ok((prev_task_saved_sp, next_task_saved_sp, curr_simd, next.simd));
}

/// Perform any actions needed after a context switch.
///
/// Currently this only does two things:
/// 1. Drops any data that the original previous task (before the context switch)
///    prepared for us to drop.
/// 2. Obtains the preemption guard such that preemption can be re-enabled
///    when it is appropriate to do so.
fn post_context_switch_action() -> PreemptionGuard {
    // Step 1: drop data from previously running task
    {
        let prev_task_data_to_drop = DROP_AFTER_TASK_SWITCH.with_mut(|d| d.0.take());
        drop(prev_task_data_to_drop);
    }

    // Step 2: retake ownership of preemption guard in order to re-enable preemption.
    {
        TASK_SWITCH_PREEMPTION_GUARD.with_mut(|p| p.0.take())
            .expect("BUG: post_context_switch_action: no PreemptionGuard existed")
    }
}


pub use cpu_local_task_switch::*;
/// CPU-local data related to task switching.
mod cpu_local_task_switch {
    use cpu_local_preemption::{CpuLocal, CpuLocalField, PerCpuField, PreemptionGuard};

    /// The preemption guard that was used for safe task switching on each CPU.
    ///
    /// The `PreemptionGuard` is stored here right before a context switch begins
    /// and then retrieved from here right after the context switch ends.
    /// It is stored in a CPU-local variable because it's only related to
    /// a task switching operation on a particular CPU.
    pub(crate) static TASK_SWITCH_PREEMPTION_GUARD: CpuLocal<TaskSwitchPreemptionGuard> =
        CpuLocal::new(PerCpuField::TaskSwitchPreemptionGuard);

    /// Data that should be dropped after switching away from a task that has exited.
    ///
    /// Currently, this contains the previous Task's `TaskRef` removed from its TLS area;
    /// it is stored in a CPU-local variable because it's only related to
    /// a task switching operation on a particular CPU.
    pub(crate) static DROP_AFTER_TASK_SWITCH: CpuLocal<DropAfterTaskSwitch> =
        CpuLocal::new(PerCpuField::DropAfterTaskSwitch);

    /// A type wrapper used to hold a CPU-local `PreemptionGuard` 
    /// on the current CPU during a task switch operation.
    #[derive(Default)]
    pub struct TaskSwitchPreemptionGuard(pub(crate) Option<PreemptionGuard>);
    impl TaskSwitchPreemptionGuard {
        pub const fn new() -> Self { Self(None) }
    }
    // SAFETY: The `TaskSwitchPreemptionGuard` type corresponds to a field in `PerCpuData`
    //         with the offset specified by `PerCpuField::TaskSwitchPreemptionGuard`.
    unsafe impl CpuLocalField for TaskSwitchPreemptionGuard {
        const FIELD: PerCpuField = PerCpuField::TaskSwitchPreemptionGuard;
    }

    /// A type wrapper used to hold CPU-local data that should be dropped
    /// after switching away from a task that has exited.
    #[derive(Default)]
    pub struct DropAfterTaskSwitch(pub(crate) Option<super::TaskRef>);
    impl DropAfterTaskSwitch {
        pub const fn new() -> Self { Self(None) }
    }
    // SAFETY: The `DropAfterTaskSwitch` type corresponds to a field in `PerCpuData`
    //         with the offset specified by `PerCpuField::DropAfterTaskSwitch`.
    unsafe impl CpuLocalField for DropAfterTaskSwitch {
        const FIELD: PerCpuField = PerCpuField::DropAfterTaskSwitch;
    }
}


pub use tls_current_task::*;
/// A private module to ensure the below TLS variables aren't modified directly.
mod tls_current_task {
    use core::{cell::{Cell, RefCell}, ops::Deref};
    use super::{TASKLIST, TaskRef, ExitableTaskRef};

    /// The TLS area that holds the current task's ID.
    #[thread_local]
    static CURRENT_TASK_ID: Cell<usize> = Cell::new(0);

    /// The TLS area that holds the current task.
    #[thread_local]
    static CURRENT_TASK: RefCell<Option<TaskRef>> = RefCell::new(None);

    /// Invokes the given `function` with a reference to the current task.
    ///
    /// This is useful to avoid cloning a reference to the current task.
    ///
    /// Returns a `CurrentTaskNotFound` error if the current task cannot be obtained.
    pub fn with_current_task<F, R>(function: F) -> Result<R, CurrentTaskNotFound>
    where
        F: FnOnce(&TaskRef) -> R
    {
        if let Ok(Some(ref t)) = CURRENT_TASK.try_borrow().as_deref() {
            Ok(function(t))
        } else {
            Err(CurrentTaskNotFound)
        }
    }

    /// Similar to [`with_current_task()`], but also accepts a value that is
    /// passed to the given `function` or returned in the case of an error.
    ///
    /// This is useful for two reasons:
    /// 1. Like [`with_current_task()`], it avoids cloning a reference to the current task.
    /// 2. It allows the `value` to be returned upon an error, instead of the behavior
    ///    in [`with_current_task()`] that unconditionally takes ownership of the `value`
    ///    without any way to recover ownership of that `value`.
    ///
    /// Returns an `Err` containing the `value` if the current task cannot be obtained.
    pub fn with_current_task_and_value<F, R, T>(function: F, value: T) -> Result<R, T>
    where
        F: FnOnce(&TaskRef, T) -> R
    {
        if let Ok(Some(ref t)) = CURRENT_TASK.try_borrow().as_deref() {
            Ok(function(t, value))
        } else {
            Err(value)
        }
    }

    /// Returns a cloned reference to the current task.
    ///
    /// Using [`with_current_task()`] is preferred because it operates on a
    /// borrowed reference to the current task and avoids cloning that reference.
    ///
    /// This function must clone the current task's `TaskRef` in order to ensure
    /// that this task cannot be dropped for the lifetime of the returned `TaskRef`.
    /// Because the "current task" feature uses thread-local storage (TLS),
    /// there is no safe way to avoid the cloning operation because it is impossible
    /// to specify the lifetime of the returned thread-local reference in Rust.
    pub fn get_my_current_task() -> Option<TaskRef> {
        with_current_task(|t| t.clone()).ok()
    }

    /// Returns the unique ID of the current task.
    pub fn get_my_current_task_id() -> usize {
        CURRENT_TASK_ID.get()
    }

    /// Initializes the TLS variable(s) used for tracking the "current" task.
    ///
    /// This function being public is completely safe, as it will only ever execute
    /// once per task, typically at the beginning of a task's first execution.
    ///
    /// If `current_task` is `Some`, its task ID must match `current_task_id`.
    /// If `current_task` is `None`, the task must have already been added to 
    /// the system-wide task list such that a reference to it can be retrieved.
    ///
    /// # Return
    /// * On success, an [`ExitableTaskRef`] for the current task,
    ///   which can only be obtained once at the very start of the task's execution,
    ///   and only from this one function. 
    /// * Returns an `Err` if the current task has already been initialized.
    #[doc(hidden)]
    pub fn init_current_task(
        current_task_id: usize,
        current_task: Option<TaskRef>,
    ) -> Result<ExitableTaskRef, InitCurrentTaskError> {
        log::warn!("here");
        let ct_clone = current_task.clone();
        let taskref = if let Some(t) = current_task {
            if t.id != current_task_id {
                log::error!("BUG: `current_task` {:?} did not match `current_task_id` {}",
                    t, current_task_id
                );
                return Err(InitCurrentTaskError::MismatchedTaskIds(current_task_id, t.id));
            }
            t
        } else {
            TASKLIST.lock()
                .get(&current_task_id)
                .cloned()
                .ok_or_else(|| {
                    log::error!("Couldn't find current_task_id {} in TASKLIST", current_task_id);
                    InitCurrentTaskError::NotInTasklist(current_task_id)
                })?
        };

        match CURRENT_TASK.try_borrow_mut() {
            Ok(mut t_opt) => if let Some(_existing_task) = t_opt.deref() {
                log::error!("BUG: init_current_task(): CURRENT_TASK was already `Some()`");
                log::error!("  --> attemping to dump existing task: {:?}", _existing_task);
                Err(InitCurrentTaskError::AlreadyInited(_existing_task.id))
            } else {
                *t_opt = Some(taskref.clone());
                CURRENT_TASK_ID.set(current_task_id);
                log::warn!("[CPU {}] Successfully set {:?} as current task!", cpu::current_cpu(), taskref);
                Ok(ExitableTaskRef { task: taskref })
            }
            Err(_e) => {
<<<<<<< HEAD
                log::error!("[CPU {}] BUG: init_current_task(): failed to mutably borrow CURRENT_TASK. ID: {}, {:?}", cpu::current_cpu(), current_task_id, taskref);
=======
                log::error!("[CPU {}] BUG: init_current_task(): failed to mutably borrow CURRENT_TASK. \
                    Task ID: {}, {:?}", cpu::current_cpu(), current_task_id, taskref,
                );
>>>>>>> 70bafb55
                Err(InitCurrentTaskError::AlreadyBorrowed(current_task_id))
            }
        }
    }

    /// An internal routine that exposes mutable access to the current task's TLS variable.
    ///
    /// This mutable access to the TLS variable is only needed for task switching,
    /// in which an exited task must clean up its current task TLS variable.
    ///
    /// Otherwise, it is similar to [`with_current_task_and_value()`].
    ///
    /// Returns an `Err` containing the `value` if the current task cannot be obtained.
    pub(crate) fn with_current_task_tls_slot_mut<F, R, T>(function: F, value: T) -> Result<R, T>
    where
        F: FnOnce(core::cell::RefMut<'_, Option<TaskRef>>, T) -> R
    {
        if let Ok(tls_slot) = CURRENT_TASK.try_borrow_mut() {
            Ok(function(tls_slot, value))
        } else {
            Err(value)
        }
    }

    /// An error type indicating that the current task was already initialized.
    #[derive(Debug)]
    pub enum InitCurrentTaskError {
        /// The task IDs used as arguments to `init_current_task()` did not match.
        MismatchedTaskIds(usize, usize),
        /// The enclosed Task ID was not in the system-wide task list.
        NotInTasklist(usize),
        /// The current task was already initialized; its task ID is enclosed.
        AlreadyInited(usize),
        /// The current task reference was already borrowed, thus it could not be
        /// mutably borrowed again. The ID of the task attempting to be initialized is enclosed.
        AlreadyBorrowed(usize),

    }
    /// An error type indicating that the current task has not yet been initialized.
    #[derive(Debug)]
    pub struct CurrentTaskNotFound;
}


/// Bootstraps a new task from the current thread of execution.
///
/// Returns a tuple of:
/// 1. a [`JoinableTaskRef`], which allows another task to join this bootstrapped task,
/// 2. an [`ExitableTaskRef`], which allows this bootstrapped task to mark itself
///    as exited once it has completed running.
///
/// ## Note
/// This function does not add the new task to any runqueue.
pub fn bootstrap_task(
    cpu_id: CpuId, 
    stack: NoDrop<Stack>,
    kernel_mmi_ref: MmiRef,
) -> Result<(JoinableTaskRef, ExitableTaskRef), &'static str> {
    let namespace = mod_mgmt::get_initial_kernel_namespace()
        .ok_or("Must initalize kernel CrateNamespace (mod_mgmt) before the tasking subsystem.")?
        .clone();
    let env = Arc::new(Mutex::new(Environment::default()));
    let mut bootstrap_task = Task::new(
        Some(stack.into_inner()),
        InheritedStates::Custom {
            mmi: kernel_mmi_ref,
            namespace,
            env,
            app_crate: None,
        },
    )?;
    bootstrap_task.name = format!("bootstrap_task_cpu_{cpu_id}");
    let bootstrap_task_id = bootstrap_task.id;
    let joinable_taskref = TaskRef::create(
        bootstrap_task,
        bootstrap_task_cleanup_failure,
    );
    // Update other relevant states for this new bootstrapped task.
    joinable_taskref.0.task.runstate().store(RunState::Runnable);
    joinable_taskref.0.task.running_on_cpu().store(Some(cpu_id).into()); 
    joinable_taskref.0.task.inner().lock().pinned_cpu = Some(cpu_id); // can only run on this CPU core
    // Set this task as this CPU's current task, as it's already running.
    joinable_taskref.set_as_current_task();
    let exitable_taskref = match init_current_task(
        bootstrap_task_id,
        Some(joinable_taskref.clone())
    ) {
        Ok(t) => t,
        Err(e) => {
            error!("BUG: failed to set boostrapped task as current task on CPU {}, {:?}",
                cpu_id, e
            );
            // Don't drop the bootstrap task upon error, because it contains the stack
            // used for the currently running code -- that would trigger an exception.
            let _task_ref = NoDrop::new(joinable_taskref);
            return Err("BUG: bootstrap_task(): failed to set bootstrapped task as current task");
        }
    };
    Ok((joinable_taskref, exitable_taskref))
}


/// This is just like `spawn::task_cleanup_failure()`,
/// but for the initial tasks bootstrapped from each CPU's first execution context.
///
/// However, for a bootstrapped task, we don't know its function signature, argument type,
/// or return value type because it was invoked from assembly and doesn't really have one.
///
/// Therefore there's not much we can actually do besides log an error and spin.
fn bootstrap_task_cleanup_failure(current_task: ExitableTaskRef, kill_reason: KillReason) -> ! {
    error!("BUG: bootstrap_task_cleanup_failure: {:?} died with {:?}\n. \
        There's nothing we can do here; looping indefinitely!",
        current_task,
        kill_reason,
    );
    // If an initial bootstrap task fails, there's nothing else we can do.
    loop { 
        core::hint::spin_loop();
    }
}<|MERGE_RESOLUTION|>--- conflicted
+++ resolved
@@ -816,11 +816,7 @@
     cpu_id: CpuId,
     preemption_guard: PreemptionGuard,
 ) -> Result<TaskSwitchInnerRet, (bool, PreemptionGuard)> {
-<<<<<<< HEAD
-    let Some(ref curr) = curr_task_tls_slot.as_ref() else {
-=======
     let Some(curr) = curr_task_tls_slot.as_ref() else {
->>>>>>> 70bafb55
         error!("BUG: task_switch_inner(): couldn't get current task");
         return Err((false, preemption_guard));
     };
@@ -830,11 +826,7 @@
         return Err((false, preemption_guard));
     }
 
-<<<<<<< HEAD
-    log::trace!("task_switch [0]: (CPU {}) prev {:?}, next {:?}, interrupts?: {}", cpu_id, curr, next, irq_safety::interrupts_enabled());
-=======
     // log::trace!("task_switch [0]: (CPU {}) prev {:?}, next {:?}, interrupts?: {}", cpu_id, curr, next, irq_safety::interrupts_enabled());
->>>>>>> 70bafb55
 
     // These conditions are checked elsewhere, but can be re-enabled if we want to be extra strict.
     // if !next.is_runnable() {
@@ -917,11 +909,7 @@
     // We store the removed `TaskRef` in CPU-local storage so that it remains accessible
     // until *after* the context switch.
     if curr_task_has_exited {
-<<<<<<< HEAD
-        log::trace!("[CPU {}] task_switch(): deiniting current task TLS for: {:?}, next: {}", cpu_id, curr_task_tls_slot.as_deref(), next.deref());
-=======
         // log::trace!("[CPU {}] task_switch(): deiniting current task TLS for: {:?}, next: {}", cpu_id, curr_task_tls_slot.as_deref(), next.deref());
->>>>>>> 70bafb55
         let prev_taskref = curr_task_tls_slot.take();
         DROP_AFTER_TASK_SWITCH.with_mut(|d| d.0 = prev_taskref);
     }
@@ -1149,13 +1137,9 @@
                 Ok(ExitableTaskRef { task: taskref })
             }
             Err(_e) => {
-<<<<<<< HEAD
-                log::error!("[CPU {}] BUG: init_current_task(): failed to mutably borrow CURRENT_TASK. ID: {}, {:?}", cpu::current_cpu(), current_task_id, taskref);
-=======
                 log::error!("[CPU {}] BUG: init_current_task(): failed to mutably borrow CURRENT_TASK. \
                     Task ID: {}, {:?}", cpu::current_cpu(), current_task_id, taskref,
                 );
->>>>>>> 70bafb55
                 Err(InitCurrentTaskError::AlreadyBorrowed(current_task_id))
             }
         }

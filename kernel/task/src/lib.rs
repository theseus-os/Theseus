--- conflicted
+++ resolved
@@ -772,7 +772,6 @@
         }
     }
 
-<<<<<<< HEAD
     /// Suspends this `Task`.
     pub fn suspend(&self) {
         self.suspended.store(true, Ordering::Release);
@@ -786,11 +785,11 @@
     /// Returns whether this `Task` is suspended.
     pub fn is_suspended(&self) -> bool {
         self.suspended.load(Ordering::Acquire)
-=======
+    }
+    
     /// Sets the waker to be awoken when this task exits.
     pub fn set_waker(&self, waker: Waker) {
         self.inner.lock().waker = Some(waker);
->>>>>>> fda25c37
     }
 
     /// Sets this `Task` as this CPU's current task.

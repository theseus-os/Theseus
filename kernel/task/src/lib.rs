--- conflicted
+++ resolved
@@ -619,11 +619,7 @@
 
 impl Drop for Task {
     fn drop(&mut self) {
-<<<<<<< HEAD
-        #[cfg(not(rq_eval))]
-=======
-        #[cfg(not(downtime_eval))]
->>>>>>> 88041515
+        #[cfg(not(any(rq_eval, downtime_eval)))]
         trace!("Task::drop(): {}", self);
 
         // We must consume/drop the Task's kill handler BEFORE a Task can possibly be dropped.

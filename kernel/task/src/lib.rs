//! This crate contains the `Task` structure for supporting multithreading, 
//! and the associated code for dealing with tasks.
//! 
//! To create new `Task`s, use the [`spawn`](../spawn/index.html) crate.
//! 
//! # Examples
//! How to wait for a `Task` to complete (using `join()`) and get its exit value.
//! ```
//! taskref.join(); // taskref is the task that we're waiting on
//! if let Some(exit_result) = taskref.take_exit_value() {
//!     match exit_result {
//!         ExitValue::Completed(exit_value) => {
//!             // here: the task ran to completion successfully, so it has an exit value.
//!             // We should know the return type of this task, e.g., if `isize`,
//!             // we would need to downcast it from Any to isize.
//!             let val: Option<&isize> = exit_value.downcast_ref::<isize>();
//!             warn!("task returned exit value: {:?}", val);
//!         }
//!         ExitValue::Killed(kill_reason) => {
//!             // here: the task exited prematurely, e.g., it was killed for some reason.
//!             warn!("task was killed, reason: {:?}", kill_reason);
//!         }
//!     }
//! }
//! ```
//! 

#![no_std]
#![feature(panic_info_message)]
#![feature(thread_local)]

#[macro_use] extern crate alloc;
#[macro_use] extern crate log;
#[macro_use] extern crate static_assertions;
extern crate irq_safety;
extern crate memory;
extern crate stack;
extern crate tss;
extern crate mod_mgmt;
extern crate context_switch;
extern crate preemption;
extern crate environment;
extern crate root;
extern crate x86_64;
extern crate spin;
extern crate kernel_config;
extern crate crossbeam_utils;
extern crate no_drop;


use core::{
    any::Any,
    fmt,
    hash::{Hash, Hasher},
    ops::Deref,
    panic::PanicInfo,
    sync::atomic::{AtomicBool, AtomicUsize, Ordering},
};
use alloc::{
    boxed::Box,
    collections::BTreeMap,
    string::String,
    sync::Arc,
};
use crossbeam_utils::atomic::AtomicCell;
use irq_safety::{MutexIrqSafe, interrupts_enabled, hold_interrupts};
use memory::MmiRef;
use stack::Stack;
use kernel_config::memory::KERNEL_STACK_SIZE_IN_PAGES;
use mod_mgmt::{AppCrateRef, CrateNamespace, TlsDataImage};
use environment::Environment;
use spin::Mutex;
use x86_64::registers::model_specific::FsBase;
use preemption::PreemptionGuard;
use no_drop::NoDrop;

/// The function signature of the callback that will be invoked
/// when a given Task panics or otherwise fails, e.g., a machine exception occurs.
pub type KillHandler = Box<dyn Fn(&KillReason) + Send>;

/// Just like `core::panic::PanicInfo`, but with owned String types instead of &str references.
#[derive(Debug, Default)]
pub struct PanicInfoOwned {
    pub payload:  Option<Box<dyn Any + Send>>,
    pub msg:      String,
    pub file:     String,
    pub line:     u32, 
    pub column:   u32,
}
impl fmt::Display for PanicInfoOwned {
    fn fmt(&self, f: &mut fmt::Formatter) -> Result<(), fmt::Error> {
        write!(f, "{}:{}:{} -- {:?}", self.file, self.line, self.column, self.msg)
    }
}
impl<'p> From<&PanicInfo<'p>> for PanicInfoOwned {
    fn from(info: &PanicInfo) -> PanicInfoOwned {
        let msg = info.message()
            .map(|m| format!("{}", m))
            .unwrap_or_default();
        let (file, line, column) = if let Some(loc) = info.location() {
            (String::from(loc.file()), loc.line(), loc.column())
        } else {
            (String::new(), 0, 0)
        };

        PanicInfoOwned { payload: None, msg, file, line, column }
    }
}
impl PanicInfoOwned {
    /// Constructs a new `PanicInfoOwned` object containing only the given `payload`
    /// without any location or message info.
    /// 
    /// Useful for forwarding panic payloads through a catch and resume unwinding sequence.
    pub fn from_payload(payload: Box<dyn Any + Send>) -> PanicInfoOwned {
        PanicInfoOwned {
            payload: Some(payload),
            ..Default::default()
        }
    }
}


/// The list of all Tasks in the system.
pub static TASKLIST: MutexIrqSafe<BTreeMap<usize, TaskRef>> = MutexIrqSafe::new(BTreeMap::new());


/// returns a shared reference to the `Task` specified by the given `task_id`
pub fn get_task(task_id: usize) -> Option<TaskRef> {
    TASKLIST.lock().get(&task_id).cloned()
}


/// Registers a kill handler function for the current `Task`.
/// 
/// [`KillHandler`]s are called when a `Task` panics or otherwise fails
/// (e.g., due to a machine exception).
///
/// # Locking / Deadlock
/// Obtains the lock on this `Task`'s inner state in order to mutate it.
pub fn set_kill_handler(function: KillHandler) -> Result<(), &'static str> {
    with_current_task(|t| {
        t.inner.lock().kill_handler = Some(function);
    })
    .map_err(|_| "couldn't get current task")
}


/// Takes ownership of the current `Task`'s [`KillHandler`] function.
/// 
/// The registered `KillHandler` function is removed from the current task,
/// if it exists, and returned such that it can be invoked without holding
/// the `Task`'s inner lock.
/// 
/// After invoking this, the current task's kill handler will be `None`.
///
/// # Locking / Deadlock
/// Obtains the lock on this `Task`'s inner state in order to mutate it.
pub fn take_kill_handler() -> Option<KillHandler> {
    with_current_task(|t| t.inner.lock().kill_handler.take())
        .ok()
        .flatten()
}


/// The list of possible reasons that a given `Task` was killed prematurely.
#[derive(Debug)]
pub enum KillReason {
    /// The user or another task requested that this `Task` be killed. 
    /// For example, the user pressed `Ctrl + C` on the shell window that started a `Task`.
    Requested,
    /// A Rust-level panic occurred while running this `Task`.
    Panic(PanicInfoOwned),
    /// A non-language-level problem, such as a Page Fault or some other machine exception.
    /// The number of the exception is included, e.g., 15 (0xE) for a Page Fault.
    Exception(u8),
}
impl fmt::Display for KillReason {
    fn fmt(&self, f: &mut fmt::Formatter) -> Result<(), fmt::Error> {
        match &self {
            &Self::Requested         => write!(f, "Requested"),
            &Self::Panic(panic_info) => write!(f, "Panicked at {}", panic_info),
            &Self::Exception(num)    => write!(f, "Exception {:#X}({})", num, num),
        }
    }
}


/// The list of ways that a Task can exit, including possible return values and conditions.
#[derive(Debug)]
pub enum ExitValue {
    /// The Task ran to completion and returned the enclosed `Any` value.
    /// The caller of this type should know what type this Task returned,
    /// and should therefore be able to downcast it appropriately.
    Completed(Box<dyn Any + Send>),
    /// The Task did NOT run to completion, and was instead killed.
    /// The reason for it being killed is enclosed. 
    Killed(KillReason),
}


/// The set of possible runstates that a task can be in, e.g.,
/// runnable, blocked, exited, etc. 
#[derive(Copy, Clone, Debug, PartialEq, Eq)]
pub enum RunState {
    /// in the midst of setting up the task
    Initing,
    /// able to be scheduled in, but not necessarily currently running. 
    /// To check whether it is currently running, use [`is_running`](#method.is_running)
    Runnable,
    /// blocked on something, like I/O or a wait event
    Blocked,
    /// The `Task` has been suspended from proceding further.
    ///
    /// Currently, this is only triggered by a Ctrl + Z in the terminal.
    Suspended,
    /// The `Task` has exited and can no longer be run,
    /// either by running to completion or being killed. 
    Exited,
    /// This `Task` had already exited and its `ExitValue` has been taken;
    /// its exit value can only be taken once, and consumed by another `Task`.
    /// This `Task` is now useless, and can be deleted and removed from the Task list.
    Reaped,
}


#[cfg(runqueue_spillful)]
/// A callback that will be invoked to remove a specific task from a specific runqueue.
/// Should be initialized by the runqueue crate.
pub static RUNQUEUE_REMOVAL_FUNCTION: spin::Once<fn(&TaskRef, u8) -> Result<(), &'static str>> = spin::Once::new();


#[cfg(simd_personality)]
/// The supported levels of SIMD extensions that a `Task` can use.
#[derive(Debug, Copy, Clone, PartialEq)]
pub enum SimdExt {
    /// AVX (and below) instructions and registers will be used.
    AVX,
    /// SSE instructions and registers will be used.
    SSE,
    /// The regular case: no SIMD instructions or registers of any kind will be used.
    None,
}

/// A struct holding data items needed to restart a `Task`.
pub struct RestartInfo {
    /// Stores the argument of the task for restartable tasks
    pub argument: Box<dyn Any + Send>,
    /// Stores the function of the task for restartable tasks
    pub func: Box<dyn Any + Send>,
}

/// The signature of a Task's failure cleanup function.
pub type FailureCleanupFunction = fn(TaskRef, KillReason) -> !;


/// A wrapper around `Option<u8>` with a forced type alignment of 2 bytes,
/// which guarantees that it compiles down to lock-free native atomic instructions
/// when using it inside of an atomic type like [`AtomicCell`].
#[derive(Copy, Clone)]
#[repr(align(2))]
struct OptionU8(Option<u8>);
impl From<Option<u8>> for OptionU8 {
    fn from(opt: Option<u8>) -> Self {
        OptionU8(opt)
    }
}
impl Into<Option<u8>> for OptionU8 {
    fn into(self) -> Option<u8> {
        self.0
    }
}
impl fmt::Debug for OptionU8 {
    fn fmt(&self, f: &mut fmt::Formatter<'_>) -> fmt::Result {
        write!(f, "{:?}", self.0)
    }
}

/// The parts of a `Task` that may be modified after its creation.
///
/// This includes only the parts that cannot be modified atomically.
/// As such, they are protected by a lock in the containing `Task` struct.
///
/// In general, other crates cannot obtain a mutable reference to a Task (`&mut Task`),
/// which means they cannot access this struct's contents directly at all 
/// (except through the specific get/set methods exposed by `Task`).
///
/// Therefore, it is safe to expose all members of this struct as public, 
/// though not strictly necessary. 
/// Currently, we only publicize the fields here that need to be modified externally,
/// primarily by the `spawn` crate for creating and running new tasks. 
pub struct TaskInner {
    /// The status or value this Task exited with, if it has already exited.
    exit_value: Option<ExitValue>,
    /// the saved stack pointer value, used for task switching.
    pub saved_sp: usize,
    /// The preemption guard that was used for safely task switching to this task.
    ///
    /// The `PreemptionGuard` is stored here right before a context switch begins
    /// and then retrieved from here right after the context switch ends.
    ///
    /// TODO: this should be kept in a per-CPU variable rather than within
    ///       the `TaskInner` structure, because it's not really related
    ///       to a specific task, but rather to a specific CPU's preemption status.
    preemption_guard: Option<PreemptionGuard>,
    /// Data that should be dropped after switching away from a task that has exited.
    /// Currently, this contains the previous Task's `TaskRef` removed from its TLS area.
    drop_after_task_switch: Option<TaskRef>,
    /// The kernel stack, which all `Task`s must have in order to execute.
    pub kstack: Stack,
    /// Whether or not this task is pinned to a certain core.
    /// The idle tasks are always pinned to their respective cores.
    pub pinned_core: Option<u8>,
    /// The function that will be called when this `Task` panics or fails due to a machine exception.
    /// It will be invoked before the task is cleaned up via stack unwinding.
    /// This is similar to Rust's built-in panic hook, but is also called upon a machine exception, not just a panic.
    kill_handler: Option<KillHandler>,
    /// The environment variables for this task, which are shared among child and parent tasks by default.
    env: Arc<Mutex<Environment>>,
    /// Stores the restartable information of the task. 
    /// `Some(RestartInfo)` indicates that the task is restartable.
    pub restart_info: Option<RestartInfo>,
}


/// A structure that contains contextual information for a thread of execution. 
///
/// # Implementation note
/// Only fields that do not permit interior mutability can safely be exposed as public
/// because we allow foreign crates to directly access task struct fields.
pub struct Task {
    /// The mutable parts of a `Task` struct that can be modified after task creation,
    /// excluding private items that can be modified atomically.
    ///
    /// We use this inner structure to reduce contention when accessing task struct fields,
    /// because the other fields aside from this one are primarily read, not written.
    ///
    /// This is not public because it permits interior mutability.
    inner: MutexIrqSafe<TaskInner>,

    /// The unique identifier of this Task.
    pub id: usize,
    /// The simple name of this Task.
    pub name: String,
    /// Which cpu core this Task is currently running on;
    /// `None` if not currently running.
    /// We use `OptionU8` instead of `Option<u8>` to ensure that 
    /// this field is accessed using lock-free native atomic instructions.
    ///
    /// This is not public because it permits interior mutability.
    running_on_cpu: AtomicCell<OptionU8>,
    /// The runnability of this task, i.e., whether it's eligible to be scheduled in.
    ///
    /// This is not public because it permits interior mutability.
    runstate: AtomicCell<RunState>,
    /// Whether this Task is joinable.
    /// * If `true`, another task holds the [`JoinableTaskRef`] object that was created
    ///   by [`TaskRef::new()`], which indicates that that other task is able to
    ///   wait for this task to exit and thus be able to obtain this task's exit value.
    /// * If `false`, the [`JoinableTaskRef`] was dropped, and therefore no other task
    ///   can join this task or obtain its exit value.
    /// 
    /// This is not public because it permits interior mutability.
    joinable: AtomicBool,
    /// Memory management details: page tables, mappings, allocators, etc.
    /// This is shared among all other tasks in the same address space.
    pub mmi: MmiRef, 
    /// Whether this Task is an idle task, the task that runs by default when no other task is running.
    /// There exists one idle task per core, so this is `false` for most tasks.
    pub is_an_idle_task: bool,
    /// For application `Task`s, this is effectively a reference to the [`mod_mgmt::LoadedCrate`]
    /// that contains the entry function for this `Task`.
    pub app_crate: Option<Arc<AppCrateRef>>,
    /// This `Task` is linked into and runs within the context of this [`CrateNamespace`].
    pub namespace: Arc<CrateNamespace>,
    /// The function that should be run as a last-ditch attempt to recover from this task's failure,
    /// e.g., this can be called when unwinding itself fails. 
    /// Typically, it will point to this Task's specific instance of `spawn::task_cleanup_failure()`,
    /// which has generic type parameters that describe its function signature, argument type, and return type.
    pub failure_cleanup_function: FailureCleanupFunction,
    /// The Thread-Local Storage (TLS) area for this task.
    /// 
    /// Upon each task switch, we must set the value of the TLS base register 
    /// (e.g., FS_BASE on x86_64) to the value of this TLS area's self pointer.
    tls_area: TlsDataImage,
    
    #[cfg(runqueue_spillful)]
    /// The runqueue that this Task is on.
    on_runqueue: AtomicCell<OptionU8>,

    #[cfg(simd_personality)]
    /// Whether this Task is SIMD enabled and what level of SIMD extensions it uses.
    pub simd: SimdExt,
}

// Ensure that atomic fields in the `Tast` struct are actually lock-free atomics.
const_assert!(AtomicCell::<OptionU8>::is_lock_free());
const_assert!(AtomicCell::<RunState>::is_lock_free());

impl fmt::Debug for Task {
    fn fmt(&self, f: &mut fmt::Formatter) -> fmt::Result {
        let mut ds = f.debug_struct("Task");
        ds.field("name", &self.name)
            .field("id", &self.id)
            .field("running_on", &self.running_on_cpu())
            .field("runstate", &self.runstate());
        if let Some(inner) = self.inner.try_lock() {
            ds.field("pinned", &inner.pinned_core);
        } else {
            ds.field("pinned", &"<Locked>");
        }
        ds.finish()
    }
}

impl Hash for Task {
    fn hash<H: Hasher>(&self, h: &mut H) {
        self.id.hash(h);
    }
}

impl Task {
    /// Creates a new Task structure and initializes it to be non-Runnable.
    /// 
    /// By default, the new `Task` will inherit some of its states from the given `parent_task`:
    /// its `Environment`, `MemoryManagementInfo`, `CrateNamespace`, and `app_crate` reference.
    /// If necessary, those states can be changed by setting them for the returned `Task`.
    /// 
    /// # Arguments
    /// * `kstack`: the optional kernel `Stack` for this `Task` to use.
    ///    * If `None`, a kernel stack of the default size will be allocated and used.
    /// * `parent_task`: the optional `TaskRef` that acts as a sort of "parent" template
    ///    for this new `Task`.
    ///    Theseus doesn't have a true parent-child relationship between tasks;
    ///    the new `Task` merely inherits certain states from this `parent_task`.
    ///    * If `None`, the current task is used to determine the initial values of those states.
    ///      This means that the tasking infrastructure must have been initialized before
    ///      this function can be invoked with a `parent_task` value of `None`.
    /// * `failure_cleanup_function`: an error handling function that acts as a last resort
    ///    when all else fails, e.g., if unwinding crashes.
    /// 
    /// ## Note
    /// * If invoking this function with a `parent_task` value of `None`,
    ///   tasking must have already been initialized so the current task can be obtained.
    /// * This does not run the task, schedule it in, or switch to it.
    /// * If you want to create a new task, you should use the `spawn` crate instead.
    pub fn new(
        kstack: Option<Stack>,
        parent_task: Option<&TaskRef>,
        failure_cleanup_function: FailureCleanupFunction
    ) -> Result<Task, &'static str> {
        let clone_inherited_items = |taskref: &TaskRef| {
            (
                taskref.mmi.clone(),
                taskref.namespace.clone(),
                taskref.inner.lock().env.clone(),
                taskref.app_crate.clone(),
            )
        };
        let (mmi, namespace, env, app_crate) = parent_task
            .map(clone_inherited_items)
            .ok_or(())
            .or_else(|_| with_current_task(clone_inherited_items))
            .map_err(|_| "Task::new(): `parent_task` wasn't provided, and couldn't get current task")?;

        let kstack = kstack
            .or_else(|| stack::alloc_stack(KERNEL_STACK_SIZE_IN_PAGES, &mut mmi.lock().page_table))
            .ok_or("couldn't allocate kernel stack!")?;

        Ok(Task::new_internal(kstack, mmi, namespace, env, app_crate, failure_cleanup_function))
    }
    
    /// The internal routine for creating a `Task`, which does not make assumptions 
    /// about whether a currently-running `Task` exists or whether the new `Task`
    /// should inherit any states from it.
    fn new_internal(
        kstack: Stack, 
        mmi: MmiRef,
        namespace: Arc<CrateNamespace>,
        env: Arc<Mutex<Environment>>,
        app_crate: Option<Arc<AppCrateRef>>,
        failure_cleanup_function: FailureCleanupFunction,
    ) -> Self {
         /// The counter of task IDs
        static TASKID_COUNTER: AtomicUsize = AtomicUsize::new(0);

        // we should re-use old task IDs again, instead of simply blindly counting up
        // TODO FIXME: or use random values to avoid state spill
        let task_id = TASKID_COUNTER.fetch_add(1, Ordering::Acquire);

        // Obtain a new copied instance of the TLS data image for this task.
        let tls_area = namespace.get_tls_initializer_data();

        Task {
            inner: MutexIrqSafe::new(TaskInner {
                exit_value: None,
                saved_sp: 0,
                preemption_guard: None,
                drop_after_task_switch: None,
                kstack,
                pinned_core: None,
                kill_handler: None,
                env,
                restart_info: None,
            }),
            id: task_id,
            name: format!("task_{}", task_id),
            running_on_cpu: AtomicCell::new(None.into()),
            runstate: AtomicCell::new(RunState::Initing),
            // Tasks are not considered "joinable" until passed to `TaskRef::new()`
            joinable: AtomicBool::new(false),
            mmi,
            is_an_idle_task: false,
            app_crate,
            namespace,
            failure_cleanup_function,
            tls_area,

            #[cfg(runqueue_spillful)]
            on_runqueue: AtomicCell::new(None.into()),
            
            #[cfg(simd_personality)]
            simd: SimdExt::None,
        }
    }

    /// Sets the `Environment` of this Task.
    ///
    /// # Locking / Deadlock
    /// Obtains the lock on this `Task`'s inner state in order to mutate it.
    pub fn set_env(&self, new_env:Arc<Mutex<Environment>>) {
        self.inner.lock().env = new_env;
    }

    /// Gets a reference to this task's `Environment`.
    ///
    /// # Locking / Deadlock
    /// Obtains the lock on this `Task`'s inner state in order to access it.
    pub fn get_env(&self) -> Arc<Mutex<Environment>> {
        Arc::clone(&self.inner.lock().env)
    }

    /// Returns `true` if this `Task` is currently running.
    pub fn is_running(&self) -> bool {
        self.running_on_cpu().is_some()
    }

    /// Returns the APIC ID of the CPU this `Task` is currently running on.
    pub fn running_on_cpu(&self) -> Option<u8> {
        self.running_on_cpu.load().into()
    }

    /// Returns `true` if this task is joinable, `false` if not.
    /// 
    /// * If `true`, another task holds the [`JoinableTaskRef`] object that was created
    ///   by [`TaskRef::new()`], which indicates that that other task is able to
    ///   wait for this task to exit and thus be able to obtain this task's exit value.
    /// * If `false`, the `TaskJoiner` object was dropped, and therefore no other task
    ///   can join this task or obtain its exit value.
    /// 
    /// When a task is not joinable, it is considered to be an orphan
    /// and will thus be automatically reaped and cleaned up once it exits
    /// because no other task is waiting on it to exit.
    #[doc(alias("orphan", "zombie"))]
    pub fn is_joinable(&self) -> bool {
        self.joinable.load(Ordering::Relaxed)
    }

    /// Returns the APIC ID of the CPU this `Task` is pinned on,
    /// or `None` if it is not pinned.
    pub fn pinned_core(&self) -> Option<u8> {
        self.inner.lock().pinned_core.clone()
    }

    /// Returns the current [`RunState`] of this `Task`.
    pub fn runstate(&self) -> RunState {
        self.runstate.load()
    }

    /// Returns `true` if this `Task` is Runnable, i.e., able to be scheduled in.
    ///
    /// # Note
    /// This does *NOT* mean that this `Task` is actually currently running, just that it is *able* to be run.
    pub fn is_runnable(&self) -> bool {
        self.runstate() == RunState::Runnable
    }

    /// Returns the namespace in which this `Task` is loaded/linked into and runs within.
    pub fn get_namespace(&self) -> &Arc<CrateNamespace> {
        &self.namespace
    }

    /// Exposes read-only access to this `Task`'s [`Stack`] by invoking
    /// the given `func` with a reference to its kernel stack.
    ///
    /// # Locking / Deadlock
    /// Obtains the lock on this `Task`'s inner state for the duration of `func`
    /// in order to access its stack.
    /// The given `func` **must not** attempt to obtain that same inner lock.
    pub fn with_kstack<R, F>(&self, func: F) -> R 
        where F: FnOnce(&Stack) -> R
    {
        func(&self.inner.lock().kstack)
    }

    /// Returns a mutable reference to this `Task`'s inner state. 
    ///
    /// # Note about mutability
    /// This function requires the caller to have a mutable reference to this `Task`
    /// in order to protect the inner state from foreign crates accessing it
    /// through a `TaskRef` auto-dereferencing into a `Task`.
    /// This is because you can only obtain a mutable reference to a `Task`
    /// before you enclose it in a `TaskRef` wrapper type.
    ///
    /// # Locking / Deadlock
    /// Because this function requires a mutable reference to this `Task`,
    /// no locks must be obtained. 
    pub fn inner_mut(&mut self) -> &mut TaskInner {
        self.inner.get_mut()
    }

    /// Exposes read-only access to this `Task`'s [`RestartInfo`] by invoking
    /// the given `func` with a reference to its `RestartInfo`.
    ///
    /// # Locking / Deadlock
    /// Obtains the lock on this `Task`'s inner state for the duration of `func`
    /// in order to access its stack.
    /// The given `func` **must not** attempt to obtain that same inner lock.
    pub fn with_restart_info<R, F>(&self, func: F) -> R 
        where F: FnOnce(Option<&RestartInfo>) -> R
    {
        func(self.inner.lock().restart_info.as_ref())
    }

    /// Returns `true` if this `Task` has been exited, i.e.,
    /// if its RunState is either `Exited` or `Reaped`.
    pub fn has_exited(&self) -> bool {
        match self.runstate() {
            RunState::Exited | RunState::Reaped => true,
            _ => false,
        }
    }

    /// Returns `true` if this is an application `Task`. 
    /// This will also return `true` if this task was spawned by an application task,
    /// since a task inherits the "application crate" field from its "parent" who spawned it.
    pub fn is_application(&self) -> bool {
        self.app_crate.is_some()
    }

    /// Returns `true` if this is a userspace `Task`.
    /// Currently userspace support is disabled, so this always returns `false`.
    pub fn is_userspace(&self) -> bool {
        // self.ustack.is_some()
        false
    }

    /// Returns `true` if this `Task` was spawned as a restartable task.
    ///
    /// # Locking / Deadlock
    /// Obtains the lock on this `Task`'s inner state in order to access it.
    pub fn is_restartable(&self) -> bool {
        self.inner.lock().restart_info.is_some()
    }

    /// Takes ownership of this `Task`'s exit value and returns it,
    /// if and only if this `Task` was in the `Exited` runstate.
    ///
    /// If this `Task` was in the `Exited` runstate, after invoking this,
    /// this `Task`'s runstate will be set to `Reaped`
    /// and this `Task` will be removed from the system task list.
    ///
    /// If this `Task` was **not** in the `Exited` runstate, 
    /// nothing is done and `None` is returned.
    ///
    /// # Locking / Deadlock
    /// Obtains the lock on this `Task`'s inner state in order to mutate it.    
    #[doc(alias("reap"))]
    pub fn take_exit_value(&self) -> Option<ExitValue> {
        if self.runstate.compare_exchange(RunState::Exited, RunState::Reaped).is_ok() {
            TASKLIST.lock().remove(&self.id);
            self.inner.lock().exit_value.take()
        } else {
            None
        }
    }

    #[cfg(runqueue_spillful)]
    /// Returns the runqueue on which this `Task` is currently enqueued.
    pub fn on_runqueue(&self) -> Option<u8> {
        self.on_runqueue.load().into()
    }

    #[cfg(runqueue_spillful)]
    /// Marks this `Task` as enqueued on the given runqueue.
    pub fn set_on_runqueue(&self, runqueue: Option<u8>) {
        self.on_runqueue.store(runqueue.into());
    }

    /// Blocks this `Task` by setting its runstate to [`RunState::Blocked`].
<<<<<<< HEAD
    pub fn block(&self) {
        self.runstate.store(RunState::Blocked);
    }

    /// Unblocks this `Task` by setting its runstate to [`RunState::Runnable`].
    pub fn unblock(&self) {
        self.runstate.store(RunState::Runnable);
    }
    
    pub fn suspend(&self) {
        self.runstate.store(RunState::Suspended);
    }

    /// Sets this `Task` as this core's current task.
    /// 
    /// Currently this is achieved by writing a pointer to the `TaskLocalData` 
    /// into the `GS_BASE` register.
    /// This also updates the current TLS region, which is stored in `FS_BASE`.
=======
>>>>>>> b096c485
    ///
    /// Returns the previous runstate on success, and the current runstate on
    /// error. Will only suceed if the task is runnable or already blocked.
    pub fn block(&self) -> Result<RunState, RunState> {
        use RunState::{Blocked, Runnable};

        if self.runstate.compare_exchange(Runnable, Blocked).is_ok() {
            Ok(Runnable)
        } else if self.runstate.compare_exchange(Blocked, Blocked).is_ok() {
            warn!("Blocked an already blocked task: {:?}\n\t --> Current {:?}",
                self, get_my_current_task()
            );
            Ok(Blocked)
        } else {
            Err(self.runstate.load())
        }
    }

    /// Blocks this `Task` if it is a newly-spawned task currently being initialized.
    ///
    /// This is a special case only to be used when spawning a new task that
    /// should not be immediately scheduled in; it will fail for all other cases.
    ///
    /// Returns the previous runstate (i.e. `RunState::Initing`) on success,
    /// or the current runstate on error.
    pub fn block_initing_task(&self) -> Result<RunState, RunState> {
        if self.runstate.compare_exchange(RunState::Initing, RunState::Blocked).is_ok() {
            Ok(RunState::Initing)
        } else {
            Err(self.runstate.load())
        }
    }

    /// Unblocks this `Task` by setting its runstate to [`RunState::Runnable`].
    ///
    /// Returns the previous runstate on success, and the current runstate on
    /// error. Will only succed if the task is blocked or already runnable.
    pub fn unblock(&self) -> Result<RunState, RunState> {
        use RunState::{Blocked, Runnable};

        if self.runstate.compare_exchange(Blocked, Runnable).is_ok() {
            Ok(Blocked)
        } else if self.runstate.compare_exchange(Runnable, Runnable).is_ok() {
            warn!("Unblocked an already runnable task: {:?}\n\t --> Current {:?}",
                self, get_my_current_task()
            );
            Ok(Runnable)
        } else {
            Err(self.runstate.load())
        }
    }

    /// Makes this `Task` `Runnable` if it is a newly-spawned and fully initialized task.
    ///
    /// This is a special case only to be used when spawning a new task that
    /// is ready to be scheduled in; it will fail for all other cases.
    ///
    /// Returns the previous runstate (i.e. `RunState::Initing`) on success, and
    /// the current runstate on error.
    pub fn make_inited_task_runnable(&self) -> Result<RunState, RunState> {
        if self.runstate.compare_exchange(RunState::Initing, RunState::Runnable).is_ok() {
            Ok(RunState::Initing)
        } else {
            Err(self.runstate.load())
        }
    }

    /// Sets this `Task` as this CPU's current task.
    /// 
    /// This updates the current TLS area, which is written to the `FS_BASE` MSR on x86_64.
    fn set_as_current_task(&self) {
        FsBase::write(x86_64::VirtAddr::new(self.tls_area.pointer_value() as u64));
    }

    /// Perform any actions needed after a context switch.
    /// 
    /// Currently this only does two things:
    /// 1. Drops any data that the original previous task (before the context switch)
    ///    prepared for us to drop, as specified by `TaskInner::drop_after_task_switch`.
    /// 2. Obtains the preemption guard such that preemption can be re-enabled
    ///    when it is appropriate to do so.
    #[doc(hidden)]
    pub fn post_context_switch_action(&self) -> PreemptionGuard {
        // Step 1: drop data from previously running task
        {
            let prev_task_data_to_drop = self.inner.lock().drop_after_task_switch.take();
            drop(prev_task_data_to_drop);
        }

        // Step 2: retake ownership of preemption guard in order to re-enable preemption.
        {
            self.inner
                .lock()
                .preemption_guard
                .take()
                .expect("BUG: post_context_switch_action: no PreemptionGuard existed")
        }
    }
}

impl Drop for Task {
    fn drop(&mut self) {
        #[cfg(not(any(rq_eval, downtime_eval)))]
        trace!("[CPU {}] Task::drop(): {}", apic::get_my_apic_id(), self);

        // We must consume/drop the Task's kill handler BEFORE a Task can possibly be dropped.
        // This is because if an application task sets a kill handler that is a closure/function in the text section of the app crate itself,
        // then after the app crate is released, the kill handler will be dropped AFTER the app crate has been freed.
        // When it tries to drop the task's kill handler, a page fault will occur because the text section of the app crate has been unmapped.
        if let Some(kill_handler) = self.inner.lock().kill_handler.take() {
            warn!("While dropping task {:?}, its kill handler callback was still present. Removing it now.", self);
            drop(kill_handler);
        }
    }
}

impl fmt::Display for Task {
    fn fmt(&self, f: &mut fmt::Formatter) -> fmt::Result {
        write!(f, "{}{{{}}}", self.name, self.id)
    }
}


/// Switches from the current task to the given `next` task.
///
/// ## Arguments
/// * `next`: the task to switch to.
/// * `apic_id`: the ID of the current CPU.
/// * `preemption_guard`: a guard that is used to ensure preemption is disabled
///   for the duration of this task switch operation.
///
/// ## Important Note about Control Flow
/// If this is the first time that `next` task has been switched to,
/// the control flow will *NOT* return from this function,
/// and will instead jump to a wrapper function (that will directly invoke
/// the `next` task's entry point function.
///
/// Control flow may eventually return to this point, but not until another
/// task switch occurs away from the given `next` task to a different task.
/// Note that regardless of control flow, the return values will always be valid and correct.
///
/// ## Return
/// Returns a tuple of:
/// 1. a `bool` indicating whether an actual task switch occurred:
///    * If `true`, the task switch did occur, and `next` is now the current task.
///    * If `false`, the task switch did not occur, and the current task is unchanged.
/// 2. a [`PreemptionGuard`] that allows the caller to control for how long
///    preemption remains disabled, i.e., until the guard is dropped.
///
/// ## Locking / Deadlock
/// Obtains brief locks on both the current `Task`'s inner state and
/// the given `next` `Task`'s inner state in order to mutate them.
pub fn task_switch(
    next: TaskRef,
    apic_id: u8,
    preemption_guard: PreemptionGuard,
) -> (bool, PreemptionGuard) {

    // We use the `with_current_task_and_value()` closure here in order to ensure that
    // the borrowed reference to the current task is guaranteed to be dropped
    // *before* the actual context switch operation occurs.
    let result = with_current_task_tls_slot_mut(
        |curr, p_guard| task_switch_inner(curr, next, apic_id, p_guard),
        preemption_guard,
    );
    
    // Here, we're done accessing the curr and next tasks' states,
    // and if it was successful, we can proceed to the actual context switch.
    let values_for_context_switch = match result {
        Ok(Ok(stack_ptrs)) => stack_ptrs,
        Ok(Err(early_retval)) => return early_retval,
        Err(preemption_guard) => {
            // Here, the closure returned an error, meaning we couldn't get the current task
            error!("BUG: task_switch(): couldn't get current task.");
            return (false, preemption_guard); // keep running the same current task
        }
    };
    
    // debug!("task_switch [4]: prev sp: {:#X}, next sp: {:#X}", prev_task_saved_sp as usize, next_task_saved_sp);

    /// A macro that calls the given context switch routine with two arguments:
    /// a mutable pointer to the curr task's stack pointer, and the next task's stack pointer.
    macro_rules! call_context_switch {
        ($func:expr) => ({
            unsafe {
                $func(values_for_context_switch.0, values_for_context_switch.1);
            }
        });
    }

    // Now it's time to perform the actual context switch.
    // If `simd_personality` is NOT enabled, then we proceed as normal 
    // using the singular context_switch routine that matches the actual build target. 
    #[cfg(not(simd_personality))]
    {
        call_context_switch!(context_switch::context_switch);
    }
    // If `simd_personality` is enabled, all `context_switch*` routines are available,
    // which allows us to choose one based on whether the prev/next Tasks are SIMD-enabled.
    #[cfg(simd_personality)]
    {
        let (curr_simd, next_simd) = (values_for_context_switch.2, values_for_context_switch.3);
        match (curr_simd, next_simd) {
            (SimdExt::None, SimdExt::None) => {
                // warn!("SWITCHING from REGULAR to REGULAR task");
                call_context_switch!(context_switch::context_switch_regular);
            }

            (SimdExt::None, SimdExt::SSE)  => {
                // warn!("SWITCHING from REGULAR to SSE task");
                call_context_switch!(context_switch::context_switch_regular_to_sse);
            }
            
            (SimdExt::None, SimdExt::AVX)  => {
                // warn!("SWITCHING from REGULAR to AVX task");
                call_context_switch!(context_switch::context_switch_regular_to_avx);
            }

            (SimdExt::SSE, SimdExt::None)  => {
                // warn!("SWITCHING from SSE to REGULAR task");
                call_context_switch!(context_switch::context_switch_sse_to_regular);
            }

            (SimdExt::SSE, SimdExt::SSE)   => {
                // warn!("SWITCHING from SSE to SSE task");
                call_context_switch!(context_switch::context_switch_sse);
            }

            (SimdExt::SSE, SimdExt::AVX) => {
                // warn!("SWITCHING from SSE to AVX task");
                call_context_switch!(context_switch::context_switch_sse_to_avx);
            }

            (SimdExt::AVX, SimdExt::None) => {
                // warn!("SWITCHING from AVX to REGULAR task");
                call_context_switch!(context_switch::context_switch_avx_to_regular);
            }

            (SimdExt::AVX, SimdExt::SSE) => {
                warn!("SWITCHING from AVX to SSE task");
                call_context_switch!(context_switch::context_switch_avx_to_sse);
            }

            (SimdExt::AVX, SimdExt::AVX) => {
                // warn!("SWITCHING from AVX to AVX task");
                call_context_switch!(context_switch::context_switch_avx);
            }
        }
    }
    ///////////////////////////////////////////////////////////////////////////////////////////
    // *** Important Notes about Behavior after a Context Switch ***
    //
    // Here, after the actual context switch operation, the stacks have been switched.
    // Thus, `next` has become the current task.
    //
    // If this is **NOT** the first time the newly-current task has run,
    // then it will resume execution below as normal because this is where it left off
    // when the context switch operation occurred.
    //
    // However, if this **is** the first time that the newly-current task
    // has been switched to and is running, the control flow will **NOT** proceed here.
    // Instead, it will have directly jumped to its entry point, i.e.,`spawn::task_wrapper()`.
    //
    // As such, anything we do below must also be done in `spawn::task_wrapper()`.
    // Thus, we want to ensure that post-context switch actions below are kept minimal
    // and are easy to replicate in `task_wrapper()`.
    ///////////////////////////////////////////////////////////////////////////////////////////

    let recovered_preemption_guard = with_current_task(|t|
        t.post_context_switch_action()
    ).expect("BUG: task_switch(): failed to get current task for post_context_switch_action");

    (true, recovered_preemption_guard)
}

#[cfg(not(simd_personality))]
type TaskSwitchInnerRet = (*mut usize, usize);
#[cfg(simd_personality)]
type TaskSwitchInnerRet = (*mut usize, usize, SimdExt, SimdExt);

/// The inner part of the task switching routine that modifies task states.
///
/// This accepts a mutably-borrowed reference to the current task's TLS variable
/// in order to potentially deinit that TLS variable (if the current task has exited).
/// Thus, it cannot perform the actual context switch operation,
/// because we cannot context switch until all `TaskRef`s on the current stack are dropped.
/// Hence, the th main [`task_switch()`] routine proceeds with the context switch
/// after we return to it from this function.
fn task_switch_inner(
    curr_task_tls_slot: &mut Option<TaskRef>,
    next: TaskRef,
    apic_id: u8,
    preemption_guard: PreemptionGuard,
) -> Result<TaskSwitchInnerRet, (bool, PreemptionGuard)> {
    let Some(ref curr) = curr_task_tls_slot else {
        error!("BUG: task_switch_inner(): couldn't get current task");
        return Err((false, preemption_guard));
    };

    // No need to task switch if the next task is the same as the current task.
    if curr.id == next.id {
        return Err((false, preemption_guard));
    }

    // trace!("task_switch [0]: (CPU {}) prev {:?}, next {:?}, interrupts?: {}", apic_id, curr, next, irq_safety::interrupts_enabled());

    // These conditions are checked elsewhere, but can be re-enabled if we want to be extra strict.
    // if !next.is_runnable() {
    //     error!("BUG: Skipping task_switch due to scheduler bug: chosen 'next' Task was not Runnable! Current: {:?}, Next: {:?}", curr, next);
    //     return (false, preemption_guard);
    // }
    // if next.is_running() {
    //     error!("BUG: Skipping task_switch due to scheduler bug: chosen 'next' Task was already running on AP {}!\nCurrent: {:?} Next: {:?}", apic_id, curr, next);
    //     return (false, preemption_guard);
    // }
    // if let Some(pc) = next.pinned_core() {
    //     if pc != apic_id {
    //         error!("BUG: Skipping task_switch due to scheduler bug: chosen 'next' Task was pinned to AP {:?} but scheduled on AP {}!\n\tCurrent: {:?}, Next: {:?}", pc, apic_id, curr, next);
    //         return (false, preemption_guard);
    //     }
    // }

    // Note that because userspace support is currently disabled, this will never happen.
    // // Change the privilege stack (RSP0) in the TSS.
    // // We can safely skip setting the TSS RSP0 when switching to a kernel task, 
    // // i.e., when `next` is not a userspace task.
    // if next.is_userspace() {
    //     let (stack_bottom, stack_size) = {
    //         let kstack = &next.inner.lock().kstack;
    //         (kstack.bottom(), kstack.size_in_bytes())
    //     };
    //     let new_tss_rsp0 = stack_bottom + (stack_size / 2); // the middle half of the stack
    //     if tss::tss_set_rsp0(new_tss_rsp0).is_ok() { 
    //         // debug!("task_switch [2]: new_tss_rsp = {:#X}", new_tss_rsp0);
    //     } else {
    //         error!("task_switch(): failed to set AP {} TSS RSP0, aborting task switch!", apic_id);
    //         return (false, preemption_guard);
    //     }
    // }

    // // Switch page tables. 
    // // Since there is only a single address space (as userspace support is currently disabled),
    // // we do not need to do this at all.
    // if false {
    //     let prev_mmi = &curr.mmi;
    //     let next_mmi = &next.mmi;
    //    
    //     if Arc::ptr_eq(prev_mmi, next_mmi) {
    //         // do nothing because we're not changing address spaces
    //         // debug!("task_switch [3]: prev_mmi is the same as next_mmi!");
    //     } else {
    //         // time to change to a different address space and switch the page tables!
    //         let mut prev_mmi_locked = prev_mmi.lock();
    //         let next_mmi_locked = next_mmi.lock();
    //         // debug!("task_switch [3]: switching tables! From {} {:?} to {} {:?}", 
    //         //         curr.name, prev_mmi_locked.page_table, next.name, next_mmi_locked.page_table);
    //
    //         prev_mmi_locked.page_table.switch(&next_mmi_locked.page_table);
    //     }
    // }

    let prev_task_saved_sp: *mut usize = {
        let mut inner = curr.inner.lock(); // ensure the lock is released
        (&mut inner.saved_sp) as *mut usize
    };
    let next_task_saved_sp: usize = {
        let inner = next.inner.lock(); // ensure the lock is released
        inner.saved_sp
    };

    // Mark the current task as no longer running
    curr.running_on_cpu.store(None.into());

    // After this point, we may need to mutate the `curr_task_tls_slot` (if curr has exited),
    // so we use local variables to store some necessary info about the curr task
    // and then end our immutable borrow of the current task.
    let curr_task_has_exited = curr.has_exited();
    #[cfg(simd_personality)]
    let curr_simd = curr.simd;

    // If the current task has exited at this point, then it will never run again.
    // Thus, we need to remove or "deinit" the `TaskRef` in its TLS area
    // in order to ensure that its `TaskRef` reference count will be decremented properly
    // and thus its task struct will eventually be dropped.
    // We store the removed `TaskRef` in the next Task struct so that it remains accessible
    // until *after* the context switch.
    if curr_task_has_exited {
        // trace!("task_switch(): deiniting current task TLS for: {:?}, next: {}", curr_task_tls_slot.as_deref(), next.deref());
        let _prev_taskref = curr_task_tls_slot.take();
        next.inner.lock().drop_after_task_switch = _prev_taskref;
    }

    // Now, set the next task as the current task: the task running on this CPU.
    //
    // Note that we cannot do this until we've done the above part that cleans up
    // TLS variables for the current task (if exited), since the below call to 
    // `set_as_current_task()` will change the currently active TLS area on this CPU.
    //
    // We briefly disable interrupts below to ensure that any interrupt handlers that may run
    // on this CPU during the schedule/task_switch routines cannot observe inconsistencies
    // in task runstates, e.g., when an interrupt handler accesses the current task context.
    {
        let _held_interrupts = hold_interrupts();
        next.running_on_cpu.store(Some(apic_id).into());
        next.set_as_current_task();
        drop(_held_interrupts);
    }

    // Move the preemption guard into the next task such that we can use retrieve it
    // after the actual context switch operation has completed.
    //
    // TODO: this should be moved into per-CPU storage areas rather than the task struct.
    next.inner.lock().preemption_guard = Some(preemption_guard);

    #[cfg(not(simd_personality))]
    return Ok((prev_task_saved_sp, next_task_saved_sp));
    #[cfg(simd_personality)]
    return Ok((prev_task_saved_sp, next_task_saved_sp, curr_simd, next.simd));
}


/// Represents a joinable [`TaskRef`], created by [`TaskRef::new()`].
/// Auto-derefs into a [`TaskRef`].
///
/// This allows another task to:
/// * [`join`] this task, i.e., wait for this task to finish executing,
/// * to obtain its [exit value] after it has completed.
/// 
/// ## [`Drop`]-based Behavior
/// The contained [`Task`] is joinable until this object is dropped.
/// When dropped, this task will be marked as non-joinable and treated as an "orphan" task.
/// This means that there is no way for another task to wait for it to complete
/// or obtain its exit value.
/// As such, this task will be auto-reaped after it exits (in order to avoid zombie tasks).
/// 
/// ## Not `Clone`-able
/// Due to the above drop-based behavior, this type must not implement `Clone`
/// because it assumes there is only ever one `JoinableTaskRef` per task.
/// 
/// However, this type auto-derefs into an inner [`TaskRef`], which *can* be cloned.
/// 
// /// Note: this type is considered an internal implementation detail.
// /// Instead, use the `TaskJoiner` type from the `spawn` crate, 
// /// which is intended to be the public-facing interface for joining a task.
#[derive(Debug)]
pub struct JoinableTaskRef {
    task: TaskRef,
}
assert_not_impl_any!(JoinableTaskRef: Clone);
impl Deref for JoinableTaskRef {
    type Target = TaskRef;
    fn deref(&self) -> &Self::Target {
        &self.task
    }
}
impl Drop for JoinableTaskRef {
    /// Marks the inner [`Task`] as not joinable, meaning that it is an orphaned task
    /// that will be auto-reaped after exiting.
    fn drop(&mut self) {
        self.task.joinable.store(false, Ordering::Relaxed);
    }
}


/// A shareable, cloneable reference to a `Task` that exposes more methods
/// for task management and auto-derefs into an immutable `&Task` reference.
/// 
/// The `TaskRef` type is necessary because in many places across Theseus,
/// a reference to a Task is used. 
/// For example, task lists, task spawning, task management, scheduling, etc. 
/// 
/// ## Equality comparisons
/// `TaskRef` implements the [`PartialEq`] and [`Eq`] traits to ensure that
/// two `TaskRef`s are considered equal if they point to the same underlying `Task`.
#[derive(Debug, Clone)]
pub struct TaskRef(Arc<Task>);

impl TaskRef {
    /// Creates a new `TaskRef`, a shareable wrapper around the given `Task`.
    /// 
    /// This does *not* add this task to the system-wide task list or any runqueues,
    /// nor does it schedule this task in.
    /// 
    /// ## Return
    /// Returns a [`JoinableTaskRef`], which derefs into the newly-created `TaskRef`
    /// and can be used to "join" this task (wait for it to exit) and obtain its exit value.
    pub fn new(task: Task) -> JoinableTaskRef {
        let taskref = TaskRef(Arc::new(task));

        // Mark this task as joinable, now that it has been wrapped in the proper type.
        taskref.joinable.store(true, Ordering::Relaxed);
        JoinableTaskRef { task: taskref }
    }

    /// Blocks until this task has exited or has been killed.
    ///
    /// Returns `Ok()` once this task has exited,
    /// and `Err()` if there is a problem or interruption while waiting for it to exit. 
    /// 
    /// # Note
    /// * You cannot call `join()` on the current thread, because a thread cannot wait for itself to finish running. 
    ///   This will result in an `Err()` being immediately returned.
    /// * You cannot call `join()` with interrupts disabled, because it will result in permanent deadlock
    ///   (well, this is only true if the requested `task` is running on the same cpu...  but good enough for now).
    pub fn join(&self) -> Result<(), &'static str> {
        let self_is_current_task = with_current_task(|t| t == self) 
            .map_err(|_| "join(): failed to check what current task is")?;
        if self_is_current_task {
            return Err("BUG: cannot call `join()` on yourself (the current task)");
        }

        if !interrupts_enabled() {
            return Err("BUG: cannot call join() with interrupts disabled; it will cause deadlock.")
        }
        
        // First, wait for this Task to be marked as Exited (no longer runnable).
        while !self.0.has_exited() { }

        // Then, wait for it to actually stop running on any CPU core.
        while self.0.is_running() { }

        Ok(())
    }

    /// Call this function to indicate that this task has successfully ran to completion,
    /// and that it has returned the given `exit_value`.
    /// 
    /// This should only be used within task cleanup functions to indicate
    /// that the current task has cleanly exited.
    /// 
    /// # Locking / Deadlock
    /// This method obtains a writable lock on the underlying Task's inner state.
    /// 
    /// # Return
    /// * Returns `Ok` if the exit status was successfully set.     
    /// * Returns `Err` if this `Task` was already exited, and does not overwrite the existing exit status. 
    ///  
    /// # Note 
    /// The `Task` will not be halted immediately -- 
    /// it will finish running its current timeslice, and then never be run again.
    #[doc(hidden)]
    pub fn mark_as_exited(&self, exit_value: Box<dyn Any + Send>) -> Result<(), &'static str> {
        self.internal_exit(ExitValue::Completed(exit_value))
    }

    /// Call this function to indicate that this task has been cleaned up (e.g., by unwinding)
    /// and it is ready to be marked as killed, i.e., it will never run again.
    /// This task (`self`) must be the currently executing task, 
    /// you cannot invoke `mark_as_killed()` on a different task.
    /// 
    /// If you want to kill another task, use the [`kill()`](method.kill) method instead.
    /// 
    /// This should only be used within task cleanup functions (e.g., after unwinding) to indicate
    /// that the current task has crashed or failed and has been killed by the system.
    /// 
    /// # Locking / Deadlock
    /// This method obtains a writable lock on the underlying Task's inner state.
    /// 
    /// # Return
    /// * Returns `Ok` if the exit status was successfully set.     
    /// * Returns `Err` if this `Task` was already exited, and does not overwrite the existing exit status. 
    ///  
    /// # Note 
    /// The `Task` will not be halted immediately -- 
    /// it will finish running its current timeslice, and then never be run again.
    #[doc(hidden)]
    pub fn mark_as_killed(&self, reason: KillReason) -> Result<(), &'static str> {
        if with_current_task(|t| t == self)
            .unwrap_or(false)
        {
            self.internal_exit(ExitValue::Killed(reason))
        } else {
            Err("`mark_as_exited()` can only be invoked on the current task, not on another task.")
        }
    }

    /// Kills this `Task` (not a clean exit) without allowing it to run to completion.
    /// The provided `KillReason` indicates why it was killed.
    /// 
    /// **
    /// Currently this immediately kills the task without performing any unwinding cleanup.
    /// In the near future, the task will be unwound such that its resources are freed/dropped
    /// to ensure proper cleanup before the task is actually fully killed.
    /// **
    /// 
    /// # Locking / Deadlock
    /// This method obtains a writable lock on the underlying Task's inner state.
    /// 
    /// # Return
    /// * Returns `Ok` if the exit status was successfully set to the given `KillReason`.     
    /// * Returns `Err` if this `Task` was already exited, and does not overwrite the existing exit status. 
    /// 
    /// # Note 
    /// The `Task` will not be halted immediately -- 
    /// it will finish running its current timeslice, and then never be run again.
    pub fn kill(&self, reason: KillReason) -> Result<(), &'static str> {
        // TODO FIXME: cause a panic in this Task such that it will start the unwinding process
        // instead of immediately causing it to exit
        self.internal_exit(ExitValue::Killed(reason))
    }

    /// The internal routine that actually exits or kills a Task.
    ///
    /// # Locking / Deadlock
    /// Obtains the lock on this `Task`'s inner state in order to mutate it. 
    fn internal_exit(&self, val: ExitValue) -> Result<(), &'static str> {
        if self.0.has_exited() {
            return Err("BUG: task was already exited! (did not overwrite its existing exit value)");
        }
        {
            let mut inner = self.0.inner.lock();
            inner.exit_value = Some(val);
            self.0.runstate.store(RunState::Exited);

            // Corner case: if the task isn't currently running (as with killed tasks), 
            // we must clean it up now rather than in `task_switch()`, as it will never be scheduled in again.
            if !self.0.is_running() {
                warn!("\n\ninternal_exit(): [untested] de-initing current task TLS variable for non-running task {}", &*self.0);
                let _taskref_in_tls = deinit_current_task();
                drop(_taskref_in_tls);
            }
        }

        #[cfg(runqueue_spillful)] {   
            if let Some(remove_from_runqueue) = RUNQUEUE_REMOVAL_FUNCTION.get() {
                if let Some(rq) = self.on_runqueue() {
                    remove_from_runqueue(self, rq)?;
                }
            }
        }

        Ok(())
    }
}

impl PartialEq for TaskRef {
    fn eq(&self, other: &TaskRef) -> bool {
        Arc::ptr_eq(&self.0, &other.0)
    }
}
impl Eq for TaskRef { }

impl Hash for TaskRef {
    fn hash<H: Hasher>(&self, state: &mut H) {
        Arc::as_ptr(&self.0).hash(state);
    }
}

impl Deref for TaskRef {
    type Target = Task;
    fn deref(&self) -> &Self::Target {
        self.0.deref()
    }
}

// ---- The below Drop handler is only used for debugging ----
// impl Drop for TaskRef {
//     fn drop(&mut self) {
//         trace!("[Curr {}] Dropping TaskRef: strong_count: {}, {:?}",
//             get_my_current_task_id(),
//             Arc::strong_count(&self.0),
//             self,
//         );
//     }
// }


/// Bootstrap a new task from the current thread of execution.
/// 
/// # Note
/// This function does not add the new task to any runqueue.
pub fn bootstrap_task(
    apic_id: u8, 
    stack: NoDrop<Stack>,
    kernel_mmi_ref: MmiRef,
) -> Result<JoinableTaskRef, &'static str> {
    // Here, we cannot call `Task::new()` because tasking hasn't yet been set up for this core.
    // Instead, we generate all of the `Task` states manually, and create an initial task directly.
    let default_namespace = mod_mgmt::get_initial_kernel_namespace()
        .ok_or("The initial kernel CrateNamespace must be initialized before the tasking subsystem.")?
        .clone();
    let default_env = Arc::new(Mutex::new(Environment::default()));
    let mut bootstrap_task = Task::new_internal(
        stack.into_inner(),
        kernel_mmi_ref,
        default_namespace,
        default_env,
        None,
        bootstrap_task_cleanup_failure,
    );
    bootstrap_task.name = format!("bootstrap_task_core_{}", apic_id);
    bootstrap_task.runstate.store(RunState::Runnable);
    bootstrap_task.running_on_cpu.store(Some(apic_id).into()); 
    bootstrap_task.inner.get_mut().pinned_core = Some(apic_id); // can only run on this CPU core
    let bootstrap_task_id = bootstrap_task.id;
    let task_ref = TaskRef::new(bootstrap_task);

    // Set this task as this CPU's current task, as it's already running.
    task_ref.set_as_current_task();
    // Set this task as this CPU's current task, as it's already running.
    if let Err(_) = init_current_task(bootstrap_task_id, Some(task_ref.clone())) {
        error!("BUG: failed to set boostrapped task as current task on AP {}", apic_id);
        // Don't drop the bootstrap task upon error, because it contains the stack
        // used for the currently running code -- that would trigger an exception.
        let _task_ref = NoDrop::new(task_ref);
        return Err("BUG: bootstrap_task(): failed to set bootstrapped task as current task");
    }

    // insert the new task into the task list
    let old_task = TASKLIST.lock().insert(bootstrap_task_id, task_ref.clone());
    if let Some(ot) = old_task {
        error!("BUG: bootstrap_task(): TASKLIST already contained a task {:?} with the same id {} as bootstrap_task_core_{}!", 
            ot, bootstrap_task_id, apic_id
        );
        return Err("BUG: bootstrap_task(): TASKLIST already contained a task with the new bootstrap_task's ID");
    }
    
    Ok(task_ref)
}


/// This is just like `spawn::task_cleanup_failure()`,
/// but for the initial tasks bootstrapped from each core's first execution context.
/// 
/// However, for a bootstrapped task, we don't know its function signature, argument type, or return value type
/// because it was invoked from assembly and may not even have one. 
/// 
/// Therefore there's not much we can actually do.
fn bootstrap_task_cleanup_failure(current_task: TaskRef, kill_reason: KillReason) -> ! {
    error!("BUG: bootstrap_task_cleanup_failure: {:?} died with {:?}\n. There's nothing we can do here; looping indefinitely!", current_task, kill_reason);
    loop { }
}


pub use tls_current_task::*;

/// A private module to ensure the below TLS variables aren't modified directly.
mod tls_current_task {
    use core::cell::{Cell, RefCell};
    use super::{TASKLIST, TaskRef};

    /// The TLS area that holds the current task's ID.
    #[thread_local]
    static CURRENT_TASK_ID: Cell<usize> = Cell::new(0);

    /// The TLS area that holds the current task.
    #[thread_local]
    static CURRENT_TASK: RefCell<Option<TaskRef>> = RefCell::new(None);

    /// Invokes the given `function` with a reference to the current task.
    /// 
    /// This is useful to avoid cloning a reference to the current task.
    /// 
    /// Returns an `Err` if the current task cannot be obtained.
    pub fn with_current_task<F, R>(function: F) -> Result<R, ()>
    where
        F: FnOnce(&TaskRef) -> R
    {
        if let Ok(Some(ref t)) = CURRENT_TASK.try_borrow().as_deref() {
            Ok(function(t))
        } else {
            Err(())
        }
    }

    /// Similar to [`with_current_task()`], but also accepts a value that is
    /// passed to the given `function` or returned in the case of an error.
    /// 
    /// This is useful for two reasons:
    /// 1. Like [`with_current_task()`], it avoids cloning a reference to the current task.
    /// 2. It allows the `value` to be returned upon an error, instead of the behavior
    ///    in [`with_current_task()`] that unconditionally takes ownership of the `value`
    ///    without any way to recover ownership of that `value`.
    /// 
    /// Returns an `Err` containing the `value` if the current task cannot be obtained.
    pub fn with_current_task_and_value<F, R, T>(function: F, value: T) -> Result<R, T>
    where
        F: FnOnce(&TaskRef, T) -> R
    {
        if let Ok(Some(ref t)) = CURRENT_TASK.try_borrow().as_deref() {
            Ok(function(t, value))
        } else {
            Err(value)
        }
    }

    /// Returns a cloned reference to the current task.
    ///
    /// Using [`with_current_task()`] is preferred because it operates on a
    /// borrowed reference to the current task and avoids cloning that reference.
    ///
    /// This function must clone the current task's `TaskRef` in order to ensure
    /// that this task cannot be dropped for the lifetime of the returned `TaskRef`.
    /// Because the "current task" feature uses thread-local storage (TLS),
    /// there is no safe way to avoid the cloning operation because it is impossible
    /// to specify the lifetime of the returned thread-local reference in Rust.
    pub fn get_my_current_task() -> Option<TaskRef> {
        with_current_task(|t| t.clone()).ok()
    }

    /// Returns the unique ID of the current task.
    pub fn get_my_current_task_id() -> usize {
        CURRENT_TASK_ID.get()
    }

    /// Set the given task as the current task.
    ///
    /// This function being public is completely safe, as it will only ever execute
    /// once per task, typically at the beginning of a task's first execution.
    ///
    /// If `current_task` is `Some`, its task ID must match `current_task_id`.
    /// If `current_task` is `None`, the task must have already been added to 
    /// the system-wide task list such that a reference to it can be retrieved.
    ///
    /// Returns an `Err` if the current task has already been set.
    #[doc(hidden)]
    pub fn init_current_task(
        current_task_id: usize,
        current_task: Option<TaskRef>,
    ) -> Result<TaskRef, ()> {
        let taskref = if let Some(t) = current_task {
            if t.id != current_task_id {
                return Err(());
            }
            t
        } else {
            TASKLIST.lock()
                .get(&current_task_id)
                .cloned()
                .ok_or(())?
        };

        match CURRENT_TASK.try_borrow_mut() {
            Ok(mut t_opt) if t_opt.is_none() => {
                *t_opt = Some(taskref.clone());
                CURRENT_TASK_ID.set(current_task_id);
                Ok(taskref)
            }
            _ => Err(()),
        }
    }

    /// An internal routine that exposes mutable access to the current task's TLS variable.
    /// 
    /// This mutable access to the TLS variable is only needed for task switching,
    /// in which an exited task must clean up its current task TLS variable.
    /// 
    /// Otherwise, it is similar to [`with_current_task_and_value()`].
    /// 
    /// Returns an `Err` containing the `value` if the current task cannot be obtained.
    pub(crate) fn with_current_task_tls_slot_mut<F, R, T>(function: F, value: T) -> Result<R, T>
    where
        F: FnOnce(&mut Option<TaskRef>, T) -> R
    {
        if let Ok(tls_slot) = CURRENT_TASK.try_borrow_mut().as_deref_mut() {
            Ok(function(tls_slot, value))
        } else {
            Err(value)
        }
    }

    /// De-initializes the current task TLS variable, ensuring that the task can be dropped.
    ///
    /// This function being public is completely safe, as it will only ever execute
    /// once per task, typically after the task has exited and is being cleaned up.
    ///
    /// This returns an error if:
    /// * The current task has not yet exited.
    /// * The current task TLS variable hasn't been initialized.
    /// * The current task TLS variable is already currently borrowed.
    #[doc(hidden)]
    pub(crate) fn deinit_current_task() -> Result<TaskRef, ()> {
        if with_current_task(|t| !t.has_exited()).unwrap_or(true) {
            return Err(());
        }
        CURRENT_TASK.try_borrow_mut()
            .map_err(|_| {
                error!("deinit_current_task(): couldn't mutably borrow CURRENT_TASK, task ID {}", get_my_current_task_id());
                ()
            })
            .and_then(|mut t_opt| t_opt
                .take()
                .ok_or_else(|| {
                    warn!("deinit_current_task(): CURRENT_TASK was `None`, task ID {}", get_my_current_task_id());
                    ()
                })
            )
    }
}<|MERGE_RESOLUTION|>--- conflicted
+++ resolved
@@ -697,27 +697,6 @@
     }
 
     /// Blocks this `Task` by setting its runstate to [`RunState::Blocked`].
-<<<<<<< HEAD
-    pub fn block(&self) {
-        self.runstate.store(RunState::Blocked);
-    }
-
-    /// Unblocks this `Task` by setting its runstate to [`RunState::Runnable`].
-    pub fn unblock(&self) {
-        self.runstate.store(RunState::Runnable);
-    }
-    
-    pub fn suspend(&self) {
-        self.runstate.store(RunState::Suspended);
-    }
-
-    /// Sets this `Task` as this core's current task.
-    /// 
-    /// Currently this is achieved by writing a pointer to the `TaskLocalData` 
-    /// into the `GS_BASE` register.
-    /// This also updates the current TLS region, which is stored in `FS_BASE`.
-=======
->>>>>>> b096c485
     ///
     /// Returns the previous runstate on success, and the current runstate on
     /// error. Will only suceed if the task is runnable or already blocked.
@@ -768,6 +747,10 @@
         } else {
             Err(self.runstate.load())
         }
+    }
+    
+    pub fn suspend(&self) {
+        self.runstate.store(RunState::Suspended);
     }
 
     /// Makes this `Task` `Runnable` if it is a newly-spawned and fully initialized task.

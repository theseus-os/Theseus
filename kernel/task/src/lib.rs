--- conflicted
+++ resolved
@@ -1209,11 +1209,8 @@
         // Then, wait for it to actually stop running on any CPU core.
         while self.0.is_running() { }
 
-<<<<<<< HEAD
+        // This synchronises with the release fence in the thread's entry.
         fence(Ordering::Acquire);
-=======
-        fence(Ordering::SeqCst);
->>>>>>> 7c791586
 
         self.task
             .retrieve_exit_value()

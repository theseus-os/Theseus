//! This crate contains the `Task` structure for supporting multithreading, 
//! and the associated code for dealing with tasks.
//! 
//! To create new `Task`s, use the [`spawn`](../spawn/index.html) crate.
//! 
//! # Examples
//! How to wait for a `Task` to complete (using `join()`) and get its exit value.
//! ```
//! spawn::join(&taskref)); // taskref is the task that we're waiting on
//! let locked_task = taskref.read();
//! if let Some(exit_result) = locked_task.get_exit_value() {
//!     match exit_result {
//!         Ok(exit_value) => {
//!             // here: the task ran to completion successfully, so it has an exit value.
//!             // we know the return type of this task is `isize`,
//!             // so we need to downcast it from Any to isize.
//!             let val: Option<&isize> = exit_value.downcast_ref::<isize>();
//!             warn!("task returned exit value: {:?}", val);
//!         }
//!         Err(kill_reason) => {
//!             // here: the task exited prematurely, e.g., it was killed for some reason.
//!             warn!("task was killed, reason: {:?}", kill_reason);
//!         }
//!     }
//! }
//! ```
//! 

#![no_std]
#![feature(alloc)]
#![feature(asm, naked_functions)]

#[macro_use] extern crate alloc;
#[macro_use] extern crate lazy_static;
#[macro_use] extern crate log;
extern crate irq_safety;
extern crate atomic_linked_list;
extern crate memory;
extern crate tss;
extern crate apic;
extern crate mod_mgmt;
extern crate panic_info;
<<<<<<< HEAD
extern crate vfs;

#[cfg(not(target_feature = "sse2"))]
=======
>>>>>>> 34515537
extern crate context_switch;


use core::fmt;
use core::sync::atomic::{Ordering, AtomicUsize, AtomicBool, spin_loop_hint};
use core::any::Any;
use alloc::String;
use alloc::boxed::Box;
use alloc::arc::Arc;

use irq_safety::{MutexIrqSafe, MutexIrqSafeGuardRef, MutexIrqSafeGuardRefMut, interrupts_enabled};
use memory::{PageTable, Stack, MemoryManagementInfo, VirtualAddress};
use atomic_linked_list::atomic_map::AtomicMap;
use apic::get_my_apic_id;
use tss::tss_set_rsp0;
use mod_mgmt::metadata::StrongCrateRef;
use panic_info::PanicInfo;
use vfs::{StrongDirRef, Directory};
use spin::Mutex;

/// The signature of the callback function that can hook into receiving a panic. 
pub type PanicHandler = Box<Fn(&PanicInfo) + Send>;



lazy_static! {
    /// The id of the currently executing `Task`, per-core.
    pub static ref CURRENT_TASKS: AtomicMap<u8, usize> = AtomicMap::new();
}

lazy_static! {
    /// Used to ensure that task switches are done atomically on each core
    pub static ref TASK_SWITCH_LOCKS: AtomicMap<u8, AtomicBool> = AtomicMap::new();
}

lazy_static! {
    /// The list of all Tasks in the system.
    pub static ref TASKLIST: AtomicMap<usize, TaskRef> = AtomicMap::new();
}


/// Get the id of the currently running Task on a specific core
pub fn get_current_task_id(apic_id: u8) -> Option<usize> {
    CURRENT_TASKS.get(&apic_id).cloned()
}

/// Get the id of the currently running Task on this core.
pub fn get_my_current_task_id() -> Option<usize> {
    get_my_apic_id().and_then(|id| {
        get_current_task_id(id)
    })
}

/// returns a shared reference to the current `Task` running on this core.
pub fn get_my_current_task() -> Option<&'static TaskRef> {
    get_my_current_task_id().and_then(|id| {
        TASKLIST.get(&id)
    })
}

/// returns a shared reference to the `Task` specified by the given `task_id`
pub fn get_task(task_id: usize) -> Option<&'static TaskRef> {
    TASKLIST.get(&task_id)
}


/// Sets the panic handler function for the current `Task`
pub fn set_my_panic_handler(handler: PanicHandler) -> Result<(), &'static str> {
    get_my_current_task()
        .ok_or("couldn't get_my_current_task")
        .map(|taskref| {
            taskref.set_panic_handler(handler)
        })
}



/// The list of possible reasons that a given `Task` was killed prematurely.
#[derive(Debug)]
pub enum KillReason {
    /// The user or another task requested that this `Task` be killed. 
    /// For example, the user pressed `Ctrl + C` on the shell window that started a `Task`.
    Requested,
    /// A Rust-level panic occurred while running this `Task`
    Panic(PanicInfo),
    /// A non-language-level problem, such as a Page Fault or some other machine exception.
    /// The number of the exception is included, e.g., 15 (0xE) for a Page Fault.
    Exception(u8),
}


#[derive(Debug)]
/// The list of ways that a Task can exit, including possible return values and conditions.
pub enum ExitValue {
    /// The Task ran to completion and returned the enclosed `Any` value.
    /// The caller of this type should know what type this Task returned,
    /// and should therefore be able to downcast it appropriately.
    Completed(Box<Any + Send>),
    /// The Task did NOT run to completion, and was instead killed.
    /// The reason for it being killed is enclosed. 
    Killed(KillReason),
}


#[derive(Debug)]
pub enum RunState {
    /// in the midst of setting up the task
    Initing,
    /// able to be scheduled in, but not necessarily currently running. 
    /// To check whether it is currently running, use [`is_running`](#method.is_running)
    Runnable,
    /// blocked on something, like I/O or a wait event
    Blocked,
    /// The `Task` has exited and can no longer be run,
    /// either by running to completion or being killed. 
    Exited(ExitValue),
    /// This `Task` had already exited and now its ExitValue has been taken;
    /// its exit value can only be taken once, and consumed by another `Task`.
    /// This `Task` is now useless, and can be deleted and removed from the Task list.
    Reaped,
}


/// A structure that contains contextual information for a thread of execution. 
pub struct Task {
    /// the unique id of this Task.
    pub id: usize,
    /// the simple name of this Task
    pub name: String,
    /// Which cpu core the Task is currently running on.
    /// `None` if not currently running.
    pub running_on_cpu: Option<u8>,
    /// the runnability status of this task, basically whether it's allowed to be scheduled in.
    pub runstate: RunState,
    /// the saved stack pointer value, used for task switching.
    pub saved_sp: usize,
    /// memory management details: page tables, mappings, allocators, etc.
    /// Wrapped in an Arc & Mutex because it's shared between all other tasks in the same address space
    pub mmi: Option<Arc<MutexIrqSafe<MemoryManagementInfo>>>, 
    /// the kernelspace stack.  Wrapped in Option<> so we can initialize it to None.
    pub kstack: Option<Stack>,
    /// the userspace stack.  Wrapped in Option<> so we can initialize it to None.
    pub ustack: Option<Stack>,
    /// for special behavior of new userspace task
    pub new_userspace_entry_addr: Option<VirtualAddress>, 
    /// Whether or not this task is pinned to a certain core
    /// The idle tasks (like idle_task) are always pinned to their respective cores
    pub pinned_core: Option<u8>,
    /// Whether this Task is an idle task, the task that runs by default when no other task is running.
    /// There exists one idle task per core.
    pub is_an_idle_task: bool,
    /// For application `Task`s, the [`LoadedCrate`](../mod_mgmt/metadata/struct.LoadedCrate.html)
    /// that contains the backing memory regions and sections for running this `Task`'s object file 
    pub app_crate: Option<StrongCrateRef>,
    /// The function that will be called when this `Task` panics
    pub panic_handler: Option<PanicHandler>,
<<<<<<< HEAD
    /// the task's working directory that it is created in
    pub working_dir: StrongDirRef,
=======
    
    #[cfg(simd_personality)]
    /// Whether this Task is SIMD enabled, i.e.,
    /// whether it uses SIMD registers and instructions.
    pub simd: bool,
>>>>>>> 34515537
}

impl fmt::Debug for Task {
    fn fmt(&self, f: &mut fmt::Formatter) -> fmt::Result {
        write!(f, "{{Task \"{}\" ({}), running_on_cpu: {:?}, runstate: {:?}, pinned: {:?}}}", 
               self.name, self.id, self.running_on_cpu, self.runstate, self.pinned_core)
    }
}

impl Task {
    /// Creates a new Task structure and initializes it to be non-Runnable.
    /// # Note
    /// This does not run the task, schedule it in, or switch to it.
    pub fn new() -> Task {
        /// The counter of task IDs
        static TASKID_COUNTER: AtomicUsize = AtomicUsize::new(0);

        // we should re-use old task IDs again, instead of simply blindly counting up
<<<<<<< HEAD
        let task_id = TASKID_COUNTER.fetch_add(1, Ordering::Acquire);        
=======
        // TODO FIXME: or use random values to avoid state spill
        let task_id = TASKID_COUNTER.fetch_add(1, Ordering::Acquire);
        
>>>>>>> 34515537
        Task {
            id: task_id,
            runstate: RunState::Initing,
            running_on_cpu: None,
            saved_sp: 0,
            name: format!("task{}", task_id),
            kstack: None,
            ustack: None,
            mmi: None,
            new_userspace_entry_addr: None,
            pinned_core: None,
            is_an_idle_task: false,
            app_crate: None,
            panic_handler: None,
<<<<<<< HEAD
            working_dir: vfs::get_root(),
        }
    }
=======
>>>>>>> 34515537

            #[cfg(simd_personality)]
            simd: false,
        }
    }

    pub fn set_wd(&mut self, new_dir: StrongDirRef) {
        self.working_dir = new_dir;
    }

    pub fn get_wd(&self) -> StrongDirRef {
        return Arc::clone(&self.working_dir);
    }

    /// returns true if this Task is currently running on any cpu.
    pub fn is_running(&self) -> bool {
        self.running_on_cpu.is_some()
    }

    /// Returns true if this `Task` is Runnable, i.e., able to be scheduled in.
    /// # Note
    /// This does *NOT* mean that this `Task` is actually currently running, just that it is *able* to be run.
    pub fn is_runnable(&self) -> bool {
        match self.runstate {
            RunState::Runnable => true,
            _ => false,
        }
    }

    /// Returns true if this is an application `Task`.
    pub fn is_application(&self) -> bool {
        self.app_crate.is_some()
    }

    /// Returns true if this is a userspace`Task`.
    pub fn is_userspace(&self) -> bool {
        self.ustack.is_some()
    }

    /// Registers a function or closure that will be called if this `Task` panics.
    pub fn set_panic_handler(&mut self, callback: PanicHandler) {
        self.panic_handler = Some(callback);
    }

    /// Takes ownership of this `Task`'s `PanicHandler` closure/function if one exists,
    /// and returns it so it can be invoked without holding this `Task`'s `RwLock`.
    /// After invoking this, the `Task`'s `panic_handler` will be `None`.
    pub fn take_panic_handler(&mut self) -> Option<PanicHandler> {
        self.panic_handler.take()
    }


    /// Returns a reference to the exit value of this `Task`, 
    /// if its runstate is `RunState::Exited`. 
    /// Unlike [`take_exit_value`](#method.take_exit_value), this does not consume the exit value.
    pub fn get_exit_value(&self) -> Option<&ExitValue> {
        if let RunState::Exited(ref val) = self.runstate {
            Some(val)
        } else {
            None
        }
    }

    /// Takes ownership of this `Task`'s exit value and returns it,
    /// if and only if this `Task` was in the `Exited` runstate.
    /// After invoking this, the `Task`'s runstate will be `Reaped`.
    pub fn take_exit_value(&mut self) -> Option<ExitValue> {
        match self.runstate {
            RunState::Exited(_) => { }
            _ => return None, 
        }

        let exited = core::mem::replace(&mut self.runstate, RunState::Reaped);
        if let RunState::Exited(exit_value) = exited {
            Some(exit_value)
        } 
        else {
            None
        }
    }

    /// Switches from the current (`self`)  to the given `next` Task
    /// no locks need to be held to call this, but interrupts (later, preemption) should be disabled
    pub fn task_switch(&mut self, next: &mut Task, apic_id: u8) {
        // debug!("task_switch [0]: (AP {}) prev {:?}, next {:?}", apic_id, self, next);
        
        let my_task_switch_lock: &AtomicBool = match TASK_SWITCH_LOCKS.get(&apic_id) {
            Some(csl) => csl,
            _ => {
                error!("BUG: task_switch(): no task switch lock present for AP {}, skipping task switch!", apic_id);
                return;
            } 
        };
        
        // acquire this core's task switch lock
        // TODO: add timeout
        while my_task_switch_lock.compare_and_swap(false, true, Ordering::SeqCst) {
            spin_loop_hint();
        }

        // debug!("task_switch [1], testing runstates.");
        if !next.is_runnable() {
            error!("BUG: Skipping task_switch due to scheduler bug: chosen 'next' Task was not Runnable! Current: {:?}, Next: {:?}", self, next);
            my_task_switch_lock.store(false, Ordering::SeqCst);
            return;
        }
        if next.is_running() {
            error!("BUG: Skipping task_switch due to scheduler bug: chosen 'next' Task was already running on AP {}!\nCurrent: {:?} Next: {:?}", apic_id, self, next);
            my_task_switch_lock.store(false, Ordering::SeqCst);
            return;
        }
        if let Some(pc) = next.pinned_core {
            if pc != apic_id {
                error!("BUG: Skipping task_switch due to scheduler bug: chosen 'next' Task was pinned to AP {:?} but scheduled on AP {}!\nCurrent: {:?}, Next: {:?}", next.pinned_core, apic_id, self, next);
                my_task_switch_lock.store(false, Ordering::SeqCst);
                return;
            }
        }
         

        // Change the privilege stack (RSP0) in the TSS.
        // We can safely skip setting the TSS RSP0 when switching to a kernel task, 
        // i.e., when `next` is not a userspace task
        if next.is_userspace() {
            let next_kstack = next.kstack.as_ref().expect("BUG: task_switch(): error: next task's kstack was None!");
            let new_tss_rsp0 = next_kstack.bottom() + (next_kstack.size() / 2); // the middle half of the stack
            if tss_set_rsp0(new_tss_rsp0).is_ok() { 
                // debug!("task_switch [2]: new_tss_rsp = {:#X}", new_tss_rsp0);
            }
            else {
                error!("task_switch(): failed to set AP {} TSS RSP0, aborting task switch!", apic_id);
                my_task_switch_lock.store(false, Ordering::SeqCst);
                return;
            }
        }

        // update runstates
        self.running_on_cpu = None; // no longer running
        next.running_on_cpu = Some(apic_id); // now running on this core


        // We now do the page table switching here, so we can use our higher-level PageTable abstractions
        {
            let prev_mmi = self.mmi.as_ref().expect("task_switch: couldn't get prev task's MMI!");
            let next_mmi = next.mmi.as_ref().expect("task_switch: couldn't get next task's MMI!");
            

            if Arc::ptr_eq(prev_mmi, next_mmi) {
                // do nothing because we're not changing address spaces
                // debug!("task_switch [3]: prev_mmi is the same as next_mmi!");
            }
            else {
                // time to change to a different address space and switch the page tables!

                let mut prev_mmi_locked = prev_mmi.lock();
                let mut next_mmi_locked = next_mmi.lock();
                // debug!("task_switch [3]: switching tables! From {} {:?} to {} {:?}", 
                //         self.name, prev_mmi_locked.page_table, next.name, next_mmi_locked.page_table);
                

                let new_active_table = {
                    // prev_table must be an ActivePageTable, and next_table must be an InactivePageTable
                    match &mut prev_mmi_locked.page_table {
                        &mut PageTable::Active(ref mut active_table) => {
                            active_table.switch(&next_mmi_locked.page_table)
                        }
                        _ => {
                            panic!("BUG: task_switch(): prev_table must be an ActivePageTable!");
                        }
                    }
                };
                
                // since we're no longer changing the prev page table to be inactive, just leave it be,
                // and only change the next task's page table to active 
                // (it was either active already, or it was previously inactive (and now active) if it was the first time it had been run)
                next_mmi_locked.set_page_table(PageTable::Active(new_active_table)); 

            }
        }
       
        // update the current task to `next`
        CURRENT_TASKS.insert(apic_id, next.id); 

        // release this core's task switch lock
        my_task_switch_lock.store(false, Ordering::SeqCst);
        // debug!("task_switch [4]: prev sp: {:#X}, next sp: {:#X}", self.saved_sp, next.saved_sp);
        

        /// A private macro that actually calls the given context switch routine
        /// by putting the arguments into the proper registers, `rdi` and `rsi`.
        macro_rules! call_context_switch {
            ($func:expr) => (
                asm!("
                    mov rdi, $0; \
                    mov rsi, $1;" 
                    : : "r"(&mut self.saved_sp as *mut usize), "r"(next.saved_sp)
                    : "memory" : "intel", "volatile"
                );
                $func();
            );
        }

        // Now it's time to perform the actual context switch.
        // If `simd_personality` is enabled, all `context_switch*` routines are available,
        // which allows us to choose one based on whether the prev/next Tasks are SIMD-enabled.
        // If `simd_personality` is NOT enabled, then we use the context_switch routine that matches the actual build target. 
        #[cfg(simd_personality)]
        {
            match (self.simd, next.simd) {
                (false, false) => {
                    // warn!("SWITCHING from REGULAR to REGULAR task {:?} -> {:?}", self, next);
                    unsafe {
                        call_context_switch!(context_switch::context_switch_regular);
                    }
                }

                (false, true)  => {
                    // warn!("SWITCHING from REGULAR to SSE task {:?} -> {:?}", self, next);
                    unsafe {
                        call_context_switch!(context_switch::context_switch_regular_to_sse);
                    }
                }
                
                (true, false)  => {
                    // warn!("SWITCHING from SSE to REGULAR task {:?} -> {:?}", self, next);
                    unsafe {
                        call_context_switch!(context_switch::context_switch_sse_to_regular);
                    }
                }

                (true, true)   => {
                    // warn!("SWITCHING from SSE to SSE task {:?} -> {:?}", self, next);
                    unsafe {
                        call_context_switch!(context_switch::context_switch_sse);
                    }
                }
            }
        }
        #[cfg(not(simd_personality))]
        {
            unsafe {
                call_context_switch!(context_switch::context_switch);
            }
        }
    }
}

impl fmt::Display for Task {
    fn fmt(&self, f: &mut fmt::Formatter) -> fmt::Result {
        write!(f, "{}{{{}}}", self.name, self.id)
    }
}


/// A shareable, cloneable reference to a `Task` that exposes more methods
/// for task management, and accesses the enclosed `Task` by locking it. 
/// 
/// The `TaskRef` type is necessary because in many places across Theseus,
/// a reference to a Task is used. 
/// For example, task lists, task spawning, task management, scheduling, etc. 
/// 
/// Essentially a newtype wrapper around `Arc<Lock<Task>>` 
/// where `Lock` is some mutex-like locking type.
/// Currently, `Lock` is a `MutexIrqSafe`, so it **does not** allow
/// multiple readers simultaneously; that will cause deadlock.
/// 
/// `TaskRef` implements the `PartialEq` trait; 
/// two `TaskRef`s are considered equal if they point to the same underlying `Task`.
#[derive(Debug, Clone)]
pub struct TaskRef(Arc<MutexIrqSafe<Task>>);

impl TaskRef {
    /// Creates a new `TaskRef` that wraps the given `Task`.
    pub fn new(task: Task) -> TaskRef {
        TaskRef(Arc::new(MutexIrqSafe::new(task)))
    }

    /// Waits until the given `task` has finished executing, 
    /// i.e., blocks until its runstate is `RunState::Exited`.
    /// Returns `Ok()` when the given `task` is actually exited,
    /// and `Err()` if there is a problem or interruption while waiting for it to exit. 
    /// 
    /// # Note
    /// * You cannot call `join()` on the current thread, because a thread cannot wait for itself to finish running. 
    ///   This will result in an `Err()` being immediately returned.
    /// * You cannot call `join()` with interrupts disabled, because it will result in permanent deadlock
    ///   (well, this is only true if the requested `task` is running on the same cpu...  but good enough for now).
    pub fn join(&self) -> Result<(), &'static str> {
        let curr_task = get_my_current_task().ok_or("join(): failed to check what current task is")?;
        if Arc::ptr_eq(&self.0, &curr_task.0) {
            return Err("BUG: cannot call join() on yourself (the current task).");
        }

        if !interrupts_enabled() {
            return Err("BUG: cannot call join() with interrupts disabled; it will cause deadlock.")
        }
        
        // First, wait for this Task to be marked as Exited (no longer runnable).
        loop {
            if let RunState::Exited(_) = self.0.lock().runstate {
                break;
            }
        }

        // Then, wait for it to actually stop running on any CPU core.
        loop {
            let t = self.0.lock();
            if !t.is_running() {
                return Ok(());
            }
        }
    }


    /// The internal routine that actually exits or kills a Task.
    fn internal_exit(&self, val: ExitValue) -> Result<(), &'static str> {
        let mut task = self.0.lock();
        if let RunState::Exited(_) = task.runstate {
            return Err("task was already exited! (did not overwrite its existing exit value)");
        }
        task.runstate = RunState::Exited(val);
        Ok(())
    }

    /// Call this function to indicate that this task has successfully ran to completion,
    /// and that it has returned the given `exit_value`.
    /// 
    /// # Locking / Deadlock
    /// This method obtains a writeable lock on the underlying Task in order to mutate its state.
    /// 
    /// # Return
    /// * Returns `Ok` if the exit status was successfully set.     
    /// * Returns `Err` if this `Task` was already exited, and does not overwrite the existing exit status. 
    ///  
    /// # Note 
    /// The `Task` will not be halted immediately -- 
    /// it will finish running its current timeslice, and then never be run again.
    pub fn exit(&self, exit_value: Box<Any + Send>) -> Result<(), &'static str> {
        self.internal_exit(ExitValue::Completed(exit_value))
    }


    /// Kills this `Task` (not a clean exit) without allowing it to run to completion.
    /// The given `KillReason` indicates why it was killed.
    /// 
    /// # Locking / Deadlock
    /// This method obtains a writeable lock on the underlying Task in order to mutate its state.
    /// 
    /// # Return
    /// * Returns `Ok` if the exit status was successfully set to the given `KillReason`.     
    /// * Returns `Err` if this `Task` was already exited, and does not overwrite the existing exit status. 
    /// 
    /// # Note 
    /// The `Task` will not be halted immediately -- 
    /// it will finish running its current timeslice, and then never be run again.
    pub fn kill(&self, reason: KillReason) -> Result<(), &'static str> {
        self.internal_exit(ExitValue::Killed(reason))
    }


    /// Obtains the lock on the underlying `Task` in a read-only, blocking fashion.
    /// This is okay because we want to allow any other part of the OS to read 
    /// the details of the `Task` struct.
    pub fn lock(&self) -> MutexIrqSafeGuardRef<Task> {
        MutexIrqSafeGuardRef::new(self.0.lock())
    }

    /// Registers a function or closure that will be called if this `Task` panics.
    /// # Locking / Deadlock
    /// Obtains a write lock on the enclosed `Task` in order to mutate its state.
    pub fn set_panic_handler(&self, callback: PanicHandler) {
        self.0.lock().set_panic_handler(callback)
    }

    /// Takes ownership of this `Task`'s `PanicHandler` closure/function if one exists,
    /// and returns it so it can be invoked without holding this `Task`'s `RwLock`.
    /// After invoking this, the `Task`'s `panic_handler` will be `None`.
    /// # Locking / Deadlock
    /// Obtains a write lock on the enclosed `Task` in order to mutate its state.
    pub fn take_panic_handler(&self) -> Option<PanicHandler> {
        self.0.lock().take_panic_handler()
    }

    /// Takes ownership of this `Task`'s exit value and returns it,
    /// if and only if this `Task` was in the `Exited` runstate.
    /// After invoking this, the `Task`'s runstate will be `Reaped`.
    /// # Locking / Deadlock
    /// Obtains a write lock on the enclosed `Task` in order to mutate its state.
    pub fn take_exit_value(&self) -> Option<ExitValue> {
        self.0.lock().take_exit_value()
    }

    /// Obtains the lock on the underlying `Task` in a writeable, blocking fashion.
    #[deprecated] // TODO FIXME since 2018-09-06
    pub fn lock_mut(&self) -> MutexIrqSafeGuardRefMut<Task> {
        MutexIrqSafeGuardRefMut::new(self.0.lock())
    }
}

impl PartialEq for TaskRef {
    fn eq(&self, other: &TaskRef) -> bool {
        Arc::ptr_eq(&self.0, &other.0)
    }
}

impl Eq for TaskRef { }

// impl Hash for TaskRef {
//     fn hash<H: Hasher>(&self, state: &mut H) {
//         (self.0.as_ref() as *const _ as usize).hash(state);
//     }
// }

// use core::cmp::Ord;
// impl Ord for TaskRef {
//     fn cmp(&self, other: &TaskRef) -> core::cmp::Ordering {
//         (self.0.as_ref() as *const _ as usize).cmp(&(other.0.as_ref() as *const _ as usize))
//     }
// }

// impl PartialOrd for TaskRef {
//     fn partial_cmp(&self, other: &TaskRef) -> Option<core::cmp::Ordering> {
//         Some(self.cmp(other))
//     }
// }<|MERGE_RESOLUTION|>--- conflicted
+++ resolved
@@ -40,14 +40,12 @@
 extern crate apic;
 extern crate mod_mgmt;
 extern crate panic_info;
-<<<<<<< HEAD
 extern crate vfs;
+extern crate spin;
+extern crate context_switch;
 
 #[cfg(not(target_feature = "sse2"))]
-=======
->>>>>>> 34515537
-extern crate context_switch;
-
+use context_switch::context_switch;
 
 use core::fmt;
 use core::sync::atomic::{Ordering, AtomicUsize, AtomicBool, spin_loop_hint};
@@ -202,16 +200,12 @@
     pub app_crate: Option<StrongCrateRef>,
     /// The function that will be called when this `Task` panics
     pub panic_handler: Option<PanicHandler>,
-<<<<<<< HEAD
     /// the task's working directory that it is created in
     pub working_dir: StrongDirRef,
-=======
-    
     #[cfg(simd_personality)]
     /// Whether this Task is SIMD enabled, i.e.,
     /// whether it uses SIMD registers and instructions.
     pub simd: bool,
->>>>>>> 34515537
 }
 
 impl fmt::Debug for Task {
@@ -230,13 +224,9 @@
         static TASKID_COUNTER: AtomicUsize = AtomicUsize::new(0);
 
         // we should re-use old task IDs again, instead of simply blindly counting up
-<<<<<<< HEAD
-        let task_id = TASKID_COUNTER.fetch_add(1, Ordering::Acquire);        
-=======
         // TODO FIXME: or use random values to avoid state spill
         let task_id = TASKID_COUNTER.fetch_add(1, Ordering::Acquire);
         
->>>>>>> 34515537
         Task {
             id: task_id,
             runstate: RunState::Initing,
@@ -251,13 +241,7 @@
             is_an_idle_task: false,
             app_crate: None,
             panic_handler: None,
-<<<<<<< HEAD
             working_dir: vfs::get_root(),
-        }
-    }
-=======
->>>>>>> 34515537
-
             #[cfg(simd_personality)]
             simd: false,
         }
@@ -648,6 +632,11 @@
     pub fn take_exit_value(&self) -> Option<ExitValue> {
         self.0.lock().take_exit_value()
     }
+    
+    /// Sets working directory
+    pub fn set_wd(&mut self, new_dir: StrongDirRef) {
+        self.0.lock().set_wd(new_dir);
+    }
 
     /// Obtains the lock on the underlying `Task` in a writeable, blocking fashion.
     #[deprecated] // TODO FIXME since 2018-09-06

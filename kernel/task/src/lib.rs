//! This crate contains the `Task` structure for supporting multithreading, 
//! and the associated code for dealing with tasks.
//! 
//! To create new `Task`s, use the [`spawn`](../spawn/index.html) crate.
//! 
//! # Examples
//! How to wait for a `Task` to complete (using `join()`) and get its exit value.
//! ```
//! taskref.join(); // taskref is the task that we're waiting on
//! if let Some(exit_result) = taskref.take_exit_value() {
//!     match exit_result {
//!         ExitValue::Completed(exit_value) => {
//!             // here: the task ran to completion successfully, so it has an exit value.
//!             // We should know the return type of this task, e.g., if `isize`,
//!             // we would need to downcast it from Any to isize.
//!             let val: Option<&isize> = exit_value.downcast_ref::<isize>();
//!             warn!("task returned exit value: {:?}", val);
//!         }
//!         ExitValue::Killed(kill_reason) => {
//!             // here: the task exited prematurely, e.g., it was killed for some reason.
//!             warn!("task was killed, reason: {:?}", kill_reason);
//!         }
//!     }
//! }
//! ```
//! 

#![no_std]
#![feature(panic_info_message)]
#![feature(const_btree_new)]

#[macro_use] extern crate alloc;
#[macro_use] extern crate log;
#[macro_use] extern crate static_assertions;
extern crate irq_safety;
extern crate memory;
extern crate stack;
extern crate tss;
extern crate mod_mgmt;
extern crate context_switch;
extern crate preemption;
extern crate environment;
extern crate root;
extern crate x86_64;
extern crate spin;
extern crate kernel_config;
extern crate crossbeam_utils;


<<<<<<< HEAD
use core::{
    fmt,
    hash::{Hash, Hasher},
    sync::atomic::{Ordering, AtomicUsize},
    any::Any,
    panic::PanicInfo,
    ops::Deref,
};
=======
use core::fmt;
use core::hash::{Hash, Hasher};
use core::sync::atomic::{Ordering, AtomicUsize, AtomicBool};
use core::any::Any;
use core::panic::PanicInfo;
use core::ops::Deref;
>>>>>>> fca63e57
use alloc::{
    boxed::Box,
    collections::BTreeMap,
    string::String,
    sync::Arc,
};
use crossbeam_utils::atomic::AtomicCell;
use irq_safety::{MutexIrqSafe, interrupts_enabled, hold_interrupts};
use memory::MmiRef;
use stack::Stack;
use kernel_config::memory::KERNEL_STACK_SIZE_IN_PAGES;
use mod_mgmt::{AppCrateRef, CrateNamespace, TlsDataImage};
use environment::Environment;
use spin::Mutex;
use x86_64::registers::model_specific::{GsBase, FsBase};
use preemption::PreemptionGuard;


/// The function signature of the callback that will be invoked
/// when a given Task panics or otherwise fails, e.g., a machine exception occurs.
pub type KillHandler = Box<dyn Fn(&KillReason) + Send>;

/// Just like `core::panic::PanicInfo`, but with owned String types instead of &str references.
#[derive(Debug, Default)]
pub struct PanicInfoOwned {
    pub payload:  Option<Box<dyn Any + Send>>,
    pub msg:      String,
    pub file:     String,
    pub line:     u32, 
    pub column:   u32,
}
impl fmt::Display for PanicInfoOwned {
    fn fmt(&self, f: &mut fmt::Formatter) -> Result<(), fmt::Error> {
        write!(f, "{}:{}:{} -- {:?}", self.file, self.line, self.column, self.msg)
    }
}
impl<'p> From<&PanicInfo<'p>> for PanicInfoOwned {
    fn from(info: &PanicInfo) -> PanicInfoOwned {
        let msg = info.message()
            .map(|m| format!("{}", m))
            .unwrap_or_else(|| String::new());
        let (file, line, column) = if let Some(loc) = info.location() {
            (String::from(loc.file()), loc.line(), loc.column())
        } else {
            (String::new(), 0, 0)
        };

        PanicInfoOwned { payload: None, msg, file, line, column }
    }
}
impl PanicInfoOwned {
    /// Constructs a new `PanicInfoOwned` object containing only the given `payload`
    /// without any location or message info.
    /// 
    /// Useful for forwarding panic payloads through a catch and resume unwinding sequence.
    pub fn from_payload(payload: Box<dyn Any + Send>) -> PanicInfoOwned {
        PanicInfoOwned {
            payload: Some(payload),
            ..Default::default()
        }
    }
}


/// The list of all Tasks in the system.
pub static TASKLIST: MutexIrqSafe<BTreeMap<usize, TaskRef>> = MutexIrqSafe::new(BTreeMap::new());


/// returns a shared reference to the `Task` specified by the given `task_id`
pub fn get_task(task_id: usize) -> Option<TaskRef> {
    TASKLIST.lock().get(&task_id).cloned()
}


/// Registers a kill handler function for the current `Task`.
/// 
/// [`KillHandler`]s are called when a `Task` panics or otherwise fails
/// (e.g., due to a machine exception).
///
/// # Locking / Deadlock
/// Obtains the lock on this `Task`'s inner state in order to mutate it.
pub fn set_kill_handler(function: KillHandler) -> Result<(), &'static str> {
    get_my_current_task()
        .ok_or("couldn't get current task")
        .map(|t| t.inner.lock().kill_handler = Some(function))
}


/// Takes ownership of the current `Task`'s [`KillHandler`] function.
/// 
/// The registered `KillHandler` function is removed from the current task,
/// if it exists, and returned such that it can be invoked without holding
/// the `Task`'s inner lock.
/// 
/// After invoking this, the current task's kill handler will be `None`.
///
/// # Locking / Deadlock
/// Obtains the lock on this `Task`'s inner state in order to mutate it.
pub fn take_kill_handler() -> Option<KillHandler> {
    get_my_current_task()
        .and_then(|t| t.inner.lock().kill_handler.take())
}


/// The list of possible reasons that a given `Task` was killed prematurely.
#[derive(Debug)]
pub enum KillReason {
    /// The user or another task requested that this `Task` be killed. 
    /// For example, the user pressed `Ctrl + C` on the shell window that started a `Task`.
    Requested,
    /// A Rust-level panic occurred while running this `Task`.
    Panic(PanicInfoOwned),
    /// A non-language-level problem, such as a Page Fault or some other machine exception.
    /// The number of the exception is included, e.g., 15 (0xE) for a Page Fault.
    Exception(u8),
}
impl fmt::Display for KillReason {
    fn fmt(&self, f: &mut fmt::Formatter) -> Result<(), fmt::Error> {
        match &self {
            &Self::Requested         => write!(f, "Requested"),
            &Self::Panic(panic_info) => write!(f, "Panicked at {}", panic_info),
            &Self::Exception(num)    => write!(f, "Exception {:#X}({})", num, num),
        }
    }
}


/// The list of ways that a Task can exit, including possible return values and conditions.
#[derive(Debug)]
pub enum ExitValue {
    /// The Task ran to completion and returned the enclosed `Any` value.
    /// The caller of this type should know what type this Task returned,
    /// and should therefore be able to downcast it appropriately.
    Completed(Box<dyn Any + Send>),
    /// The Task did NOT run to completion, and was instead killed.
    /// The reason for it being killed is enclosed. 
    Killed(KillReason),
}


/// The set of possible runstates that a task can be in, e.g.,
/// runnable, blocked, exited, etc. 
#[derive(Copy, Clone, Debug, PartialEq, Eq)]
pub enum RunState {
    /// in the midst of setting up the task
    Initing,
    /// able to be scheduled in, but not necessarily currently running. 
    /// To check whether it is currently running, use [`is_running`](#method.is_running)
    Runnable,
    /// blocked on something, like I/O or a wait event
    Blocked,
    /// The `Task` has exited and can no longer be run,
    /// either by running to completion or being killed. 
    Exited,
    /// This `Task` had already exited and its `ExitValue` has been taken;
    /// its exit value can only be taken once, and consumed by another `Task`.
    /// This `Task` is now useless, and can be deleted and removed from the Task list.
    Reaped,
}


#[cfg(runqueue_spillful)]
/// A callback that will be invoked to remove a specific task from a specific runqueue.
/// Should be initialized by the runqueue crate.
pub static RUNQUEUE_REMOVAL_FUNCTION: spin::Once<fn(&TaskRef, u8) -> Result<(), &'static str>> = spin::Once::new();


#[cfg(simd_personality)]
/// The supported levels of SIMD extensions that a `Task` can use.
#[derive(Debug, Copy, Clone, PartialEq)]
pub enum SimdExt {
    /// AVX (and below) instructions and registers will be used.
    AVX,
    /// SSE instructions and registers will be used.
    SSE,
    /// The regular case: no SIMD instructions or registers of any kind will be used.
    None,
}

/// A struct holding data items needed to restart a `Task`.
pub struct RestartInfo {
    /// Stores the argument of the task for restartable tasks
    pub argument: Box<dyn Any + Send>,
    /// Stores the function of the task for restartable tasks
    pub func: Box<dyn Any + Send>,
}

/// The signature of a Task's failure cleanup function.
pub type FailureCleanupFunction = fn(TaskRef, KillReason) -> !;


/// A wrapper around `Option<u8>` with a forced type alignment of 2 bytes,
/// which guarantees that it compiles down to lock-free native atomic instructions
/// when using it inside of an atomic type like [`AtomicCell`].
#[derive(Copy, Clone)]
#[repr(align(2))]
struct OptionU8(Option<u8>);
impl From<Option<u8>> for OptionU8 {
    fn from(opt: Option<u8>) -> Self {
        OptionU8(opt)
    }
}
impl Into<Option<u8>> for OptionU8 {
    fn into(self) -> Option<u8> {
        self.0
    }
}
impl fmt::Debug for OptionU8 {
    fn fmt(&self, f: &mut fmt::Formatter<'_>) -> fmt::Result {
        write!(f, "{:?}", self.0)
    }
}

/// The parts of a `Task` that may be modified after its creation.
///
/// This includes only the parts that cannot be modified atomically.
/// As such, they are protected by a lock in the containing `Task` struct.
///
/// In general, other crates cannot obtain a mutable reference to a Task (`&mut Task`),
/// which means they cannot access this struct's contents directly at all 
/// (except through the specific get/set methods exposed by `Task`).
///
/// Therefore, it is safe to expose all members of this struct as public, 
/// though not strictly necessary. 
/// Currently, we only publicize the fields here that need to be modified externally,
/// primarily by the `spawn` crate for creating and running new tasks. 
pub struct TaskInner {
    /// The status or value this Task exited with, if it has already exited.
    exit_value: Option<ExitValue>,
    /// the saved stack pointer value, used for task switching.
    pub saved_sp: usize,
    /// A reference to this task's `TaskLocalData` struct, which is used to quickly retrieve the "current" Task
    /// on a given CPU core. 
    /// The `TaskLocalData` refers back to this `Task` struct, thus it must be initialized later
    /// after the task has been fully created, which currently occurs in `TaskRef::new()`.
    task_local_data: Option<Box<TaskLocalData>>,
    /// The preemption guard that was used for safely task switching to this task.
    ///
    /// The `PreemptionGuard` is stored here right before a context switch begins
    /// and then retrieved from here right after the context switch ends.
    ///
    /// TODO: this (and perhaps `task_local_data`) should be kept in per-CPU variables
    ///       rather than within the `TaskInner` structure, because they aren't really related
    ///       to a specific task, but rather to a specific CPU's preemption status.
    preemption_guard: Option<PreemptionGuard>,
    /// Data that should be dropped after switching away from a task that has exited.
    /// Currently, this only contains the previous Task's [`TaskLocalData`].
    drop_after_task_switch: Option<Box<TaskLocalData>>,
    /// The kernel stack, which all `Task`s must have in order to execute.
    pub kstack: Stack,
    /// Whether or not this task is pinned to a certain core.
    /// The idle tasks are always pinned to their respective cores.
    pub pinned_core: Option<u8>,
    /// The function that will be called when this `Task` panics or fails due to a machine exception.
    /// It will be invoked before the task is cleaned up via stack unwinding.
    /// This is similar to Rust's built-in panic hook, but is also called upon a machine exception, not just a panic.
    kill_handler: Option<KillHandler>,
    /// The environment variables for this task, which are shared among child and parent tasks by default.
    env: Arc<Mutex<Environment>>,
    /// Stores the restartable information of the task. 
    /// `Some(RestartInfo)` indicates that the task is restartable.
    pub restart_info: Option<RestartInfo>,
}


/// A structure that contains contextual information for a thread of execution. 
///
/// # Implementation note
/// Only fields that do not permit interior mutability can safely be exposed as public
/// because we allow foreign crates to directly access task struct fields.
pub struct Task {
    /// The mutable parts of a `Task` struct that can be modified after task creation,
    /// excluding private items that can be modified atomically.
    ///
    /// We use this inner structure to reduce contention when accessing task struct fields,
    /// because the other fields aside from this one are primarily read, not written.
    ///
    /// This is not public because it permits interior mutability.
    inner: MutexIrqSafe<TaskInner>,

    /// The unique identifier of this Task.
    pub id: usize,
    /// The simple name of this Task.
    pub name: String,
    /// Which cpu core this Task is currently running on;
    /// `None` if not currently running.
    /// We use `OptionU8` instead of `Option<u8>` to ensure that 
    /// this field is accessed using lock-free native atomic instructions.
    ///
    /// This is not public because it permits interior mutability.
    running_on_cpu: AtomicCell<OptionU8>,
    /// The runnability of this task, i.e., whether it's eligible to be scheduled in.
    ///
    /// This is not public because it permits interior mutability.
    runstate: AtomicCell<RunState>,
    /// Whether this Task is joinable.
    /// * If `true`, another task holds the [`JoinableTaskRef`] object that was created
    ///   by [`TaskRef::new()`], which indicates that that other task is able to
    ///   wait for this task to exit and thus be able to obtain this task's exit value.
    /// * If `false`, the [`JoinableTaskRef`] was dropped, and therefore no other task
    ///   can join this task or obtain its exit value.
    /// 
    /// This is not public because it permits interior mutability.
    joinable: AtomicBool,
    /// Memory management details: page tables, mappings, allocators, etc.
    /// This is shared among all other tasks in the same address space.
    pub mmi: MmiRef, 
    /// Whether this Task is an idle task, the task that runs by default when no other task is running.
    /// There exists one idle task per core, so this is `false` for most tasks.
    pub is_an_idle_task: bool,
    /// For application `Task`s, this is effectively a reference to the [`mod_mgmt::LoadedCrate`]
    /// that contains the entry function for this `Task`.
    pub app_crate: Option<Arc<AppCrateRef>>,
    /// This `Task` is linked into and runs within the context of this [`CrateNamespace`].
    pub namespace: Arc<CrateNamespace>,
    /// The function that should be run as a last-ditch attempt to recover from this task's failure,
    /// e.g., this can be called when unwinding itself fails. 
    /// Typically, it will point to this Task's specific instance of `spawn::task_cleanup_failure()`,
    /// which has generic type parameters that describe its function signature, argument type, and return type.
    pub failure_cleanup_function: FailureCleanupFunction,
    /// The Thread-Local Storage (TLS) area for this task.
    /// 
    /// Upon each task switch, we must set the value of the TLS base register 
    /// (e.g., FS_BASE on x86_64) to the value of this TLS area's self pointer.
    tls_area: TlsDataImage,
    
    #[cfg(runqueue_spillful)]
    /// The runqueue that this Task is on.
    on_runqueue: AtomicCell<OptionU8>,

    #[cfg(simd_personality)]
    /// Whether this Task is SIMD enabled and what level of SIMD extensions it uses.
    pub simd: SimdExt,
}

// Ensure that atomic fields in the `Tast` struct are actually lock-free atomics.
const_assert!(AtomicCell::<OptionU8>::is_lock_free());
const_assert!(AtomicCell::<RunState>::is_lock_free());

impl fmt::Debug for Task {
    fn fmt(&self, f: &mut fmt::Formatter) -> fmt::Result {
        let mut ds = f.debug_struct("Task");
        ds.field("name", &self.name)
            .field("id", &self.id)
            .field("running_on", &self.running_on_cpu())
            .field("runstate", &self.runstate());
        if let Some(inner) = self.inner.try_lock() {
            ds.field("pinned", &inner.pinned_core);
        } else {
            ds.field("pinned", &"<Locked>");
        }
        ds.finish()
    }
}

impl Hash for Task {
    fn hash<H: Hasher>(&self, h: &mut H) {
        self.id.hash(h);
    }
}

impl Task {
    /// Creates a new Task structure and initializes it to be non-Runnable.
    /// By default, the new `Task` will inherit some of the same states from the currently-running `Task`:
    /// its `Environment`, `MemoryManagementInfo`, `CrateNamespace`, and `app_crate` reference.
    /// If needed, those states can be changed by setting them for the returned `Task`.
    /// 
    /// # Arguments
    /// * `kstack`: the optional kernel `Stack` for this `Task` to use.
    ///    If not provided, a kernel stack of the default size will be allocated and used.
    /// 
    /// # Note
    /// This does not run the task, schedule it in, or switch to it.
    /// 
    /// However, it requires tasking to already be set up, i.e., the current task must be known.
    pub fn new(
        kstack: Option<Stack>,
        failure_cleanup_function: FailureCleanupFunction
    ) -> Result<Task, &'static str> {
        let curr_task = get_my_current_task().ok_or("Task::new(): couldn't get current task (not yet initialized)")?;
        let (mmi, namespace, env, app_crate) = (
            Arc::clone(&curr_task.mmi),
            Arc::clone(&curr_task.namespace),
            Arc::clone(&curr_task.inner.lock().env),
            curr_task.app_crate.clone(),
        );

        let kstack = kstack
            .or_else(|| stack::alloc_stack(KERNEL_STACK_SIZE_IN_PAGES, &mut mmi.lock().page_table))
            .ok_or("couldn't allocate kernel stack!")?;

        Ok(Task::new_internal(kstack, mmi, namespace, env, app_crate, failure_cleanup_function))
    }
    
    /// The internal routine for creating a `Task`, which does not make assumptions 
    /// about whether a currently-running `Task` exists or whether the new `Task`
    /// should inherit any states from it.
    fn new_internal(
        kstack: Stack, 
        mmi: MmiRef,
        namespace: Arc<CrateNamespace>,
        env: Arc<Mutex<Environment>>,
        app_crate: Option<Arc<AppCrateRef>>,
        failure_cleanup_function: FailureCleanupFunction,
    ) -> Self {
         /// The counter of task IDs
        static TASKID_COUNTER: AtomicUsize = AtomicUsize::new(0);

        // we should re-use old task IDs again, instead of simply blindly counting up
        // TODO FIXME: or use random values to avoid state spill
        let task_id = TASKID_COUNTER.fetch_add(1, Ordering::Acquire);

        // Obtain a new copied instance of the TLS data image for this task.
        let tls_area = namespace.get_tls_initializer_data();

        Task {
            inner: MutexIrqSafe::new(TaskInner {
                exit_value: None,
                saved_sp: 0,
                task_local_data: None,
                preemption_guard: None,
                drop_after_task_switch: None,
                kstack,
                pinned_core: None,
                kill_handler: None,
                env,
                restart_info: None,
            }),
            id: task_id,
            name: format!("task_{}", task_id),
            running_on_cpu: AtomicCell::new(None.into()),
            runstate: AtomicCell::new(RunState::Initing),
            // Tasks are not considered "joinable" until passed to `TaskRef::new()`
            joinable: AtomicBool::new(false),
            mmi,
            is_an_idle_task: false,
            app_crate,
            namespace,
            failure_cleanup_function,
            tls_area,

            #[cfg(runqueue_spillful)]
            on_runqueue: AtomicCell::new(None.into()),
            
            #[cfg(simd_personality)]
            simd: SimdExt::None,
        }
    }

    /// Sets the `Environment` of this Task.
    ///
    /// # Locking / Deadlock
    /// Obtains the lock on this `Task`'s inner state in order to mutate it.
    pub fn set_env(&self, new_env:Arc<Mutex<Environment>>) {
        self.inner.lock().env = new_env;
    }

    /// Gets a reference to this task's `Environment`.
    ///
    /// # Locking / Deadlock
    /// Obtains the lock on this `Task`'s inner state in order to access it.
    pub fn get_env(&self) -> Arc<Mutex<Environment>> {
        Arc::clone(&self.inner.lock().env)
    }

    /// Returns `true` if this `Task` is currently running.
    pub fn is_running(&self) -> bool {
        self.running_on_cpu().is_some()
    }

    /// Returns the APIC ID of the CPU this `Task` is currently running on.
    pub fn running_on_cpu(&self) -> Option<u8> {
        self.running_on_cpu.load().into()
    }

    /// Returns `true` if this task is joinable, `false` if not.
    /// 
    /// * If `true`, another task holds the [`JoinableTaskRef`] object that was created
    ///   by [`TaskRef::new()`], which indicates that that other task is able to
    ///   wait for this task to exit and thus be able to obtain this task's exit value.
    /// * If `false`, the `TaskJoiner` object was dropped, and therefore no other task
    ///   can join this task or obtain its exit value.
    /// 
    /// When a task is not joinable, it is considered to be an orphan
    /// and will thus be automatically reaped and cleaned up once it exits
    /// because no other task is waiting on it to exit.
    #[doc(alias("orphan", "zombie"))]
    pub fn is_joinable(&self) -> bool {
        self.joinable.load(Ordering::Relaxed)
    }

    /// Returns the APIC ID of the CPU this `Task` is pinned on,
    /// or `None` if it is not pinned.
    pub fn pinned_core(&self) -> Option<u8> {
        self.inner.lock().pinned_core.clone()
    }

    /// Returns the current [`RunState`] of this `Task`.
    pub fn runstate(&self) -> RunState {
        self.runstate.load()
    }

    /// Returns `true` if this `Task` is Runnable, i.e., able to be scheduled in.
    ///
    /// # Note
    /// This does *NOT* mean that this `Task` is actually currently running, just that it is *able* to be run.
    pub fn is_runnable(&self) -> bool {
        self.runstate() == RunState::Runnable
    }

    /// Returns the namespace in which this `Task` is loaded/linked into and runs within.
    pub fn get_namespace(&self) -> &Arc<CrateNamespace> {
        &self.namespace
    }

    /// Exposes read-only access to this `Task`'s [`Stack`] by invoking
    /// the given `func` with a reference to its kernel stack.
    ///
    /// # Locking / Deadlock
    /// Obtains the lock on this `Task`'s inner state for the duration of `func`
    /// in order to access its stack.
    /// The given `func` **must not** attempt to obtain that same inner lock.
    pub fn with_kstack<R, F>(&self, func: F) -> R 
        where F: FnOnce(&Stack) -> R
    {
        func(&self.inner.lock().kstack)
    }

    /// Returns a mutable reference to this `Task`'s inner state. 
    ///
    /// # Note about mutability
    /// This function requires the caller to have a mutable reference to this `Task`
    /// in order to protect the inner state from foreign crates accessing it
    /// through a `TaskRef` auto-dereferencing into a `Task`.
    /// This is because you can only obtain a mutable reference to a `Task`
    /// before you enclose it in a `TaskRef` wrapper type.
    ///
    /// # Locking / Deadlock
    /// Because this function requires a mutable reference to this `Task`,
    /// no locks must be obtained. 
    pub fn inner_mut(&mut self) -> &mut TaskInner {
        self.inner.get_mut()
    }

    /// Exposes read-only access to this `Task`'s [`RestartInfo`] by invoking
    /// the given `func` with a reference to its `RestartInfo`.
    ///
    /// # Locking / Deadlock
    /// Obtains the lock on this `Task`'s inner state for the duration of `func`
    /// in order to access its stack.
    /// The given `func` **must not** attempt to obtain that same inner lock.
    pub fn with_restart_info<R, F>(&self, func: F) -> R 
        where F: FnOnce(Option<&RestartInfo>) -> R
    {
        func(self.inner.lock().restart_info.as_ref())
    }

    /// Returns `true` if this `Task` has been exited, i.e.,
    /// if its RunState is either `Exited` or `Reaped`.
    pub fn has_exited(&self) -> bool {
        match self.runstate() {
            RunState::Exited | RunState::Reaped => true,
            _ => false,
        }
    }

    /// Returns `true` if this is an application `Task`. 
    /// This will also return `true` if this task was spawned by an application task,
    /// since a task inherits the "application crate" field from its "parent" who spawned it.
    pub fn is_application(&self) -> bool {
        self.app_crate.is_some()
    }

    /// Returns `true` if this is a userspace `Task`.
    /// Currently userspace support is disabled, so this always returns `false`.
    pub fn is_userspace(&self) -> bool {
        // self.ustack.is_some()
        false
    }

    /// Returns `true` if this `Task` was spawned as a restartable task.
    ///
    /// # Locking / Deadlock
    /// Obtains the lock on this `Task`'s inner state in order to access it.
    pub fn is_restartable(&self) -> bool {
        self.inner.lock().restart_info.is_some()
    }

    /// Takes ownership of this `Task`'s exit value and returns it,
    /// if and only if this `Task` was in the `Exited` runstate.
    ///
    /// If this `Task` was in the `Exited` runstate, after invoking this,
    /// this `Task`'s runstate will be set to `Reaped`
    /// and this `Task` will be removed from the system task list.
    ///
    /// If this `Task` was **not** in the `Exited` runstate, 
    /// nothing is done and `None` is returned.
    ///
    /// # Locking / Deadlock
    /// Obtains the lock on this `Task`'s inner state in order to mutate it.    
    #[doc(alias("reap"))]
    pub fn take_exit_value(&self) -> Option<ExitValue> {
        if self.runstate() == RunState::Exited {
            self.runstate.store(RunState::Reaped);
            TASKLIST.lock().remove(&self.id);
            self.inner.lock().exit_value.take()
        } else {
            None
        }
    }

    #[cfg(runqueue_spillful)]
    /// Returns the runqueue on which this `Task` is currently enqueued.
    pub fn on_runqueue(&self) -> Option<u8> {
        self.on_runqueue.load().into()
    }

    #[cfg(runqueue_spillful)]
    /// Marks this `Task` as enqueued on the given runqueue.
    pub fn set_on_runqueue(&self, runqueue: Option<u8>) {
        self.on_runqueue.store(runqueue.into());
    }

    /// Blocks this `Task` by setting its runstate to [`RunState::Blocked`].
    pub fn block(&self) {
        self.runstate.store(RunState::Blocked);
    }

    /// Unblocks this `Task` by setting its runstate to [`RunState::Runnable`].
    pub fn unblock(&self) {
        self.runstate.store(RunState::Runnable);
    }

    /// Sets this `Task` as this core's current task.
    /// 
    /// Currently this is achieved by writing a pointer to the `TaskLocalData` 
    /// into the `GS_BASE` register.
    /// This also updates the current TLS region, which is stored in `FS_BASE`.
    ///
    /// # Locking / Deadlock
    /// Obtains the lock on this `Task`'s inner state in order to access it. 
    fn set_as_current_task(&self) {
        FsBase::write(x86_64::VirtAddr::new(self.tls_area.pointer_value() as u64));

        // TODO: now that proper ELF TLS areas are supported, 
        //       use that TLS area for the `TaskLocalData` instead of `GS_BASE`. 

        if let Some(ref tld) = self.inner.lock().task_local_data {
            GsBase::write(x86_64::VirtAddr::new(tld.deref() as *const _ as u64));
        } else {
            error!("BUG: failed to set current task, it had no TaskLocalData. {:?}", self);
        }
    }

    /// Switches from the current task (`self`) to the given `next` task.
    /// 
    /// ## Arguments
    /// * `next`: the task to switch to.
    /// * `apic_id`: the ID of the current CPU.
    /// * `preemption_guard`: a guard that is used to ensure preemption is disabled
    ///   for the duration of this task switch operation.
    ///
    /// ## Important Note about Control Flow
    /// If this is the first time that `next` task has been switched to,
    /// the control flow will *NOT* return from this function,
    /// and will instead jump to a wrapper function that will directly invoke
    /// the `next` task's entry point function.
    ///
    /// Control flow may eventually return to this point, but not until another
    /// task switch occurs away from the given `next` task to a different task.
    /// Note that regardless of control flow, the return values will always be valid and correct.
    ///
    /// ## Return
    /// Returns a tuple of:
    /// 1. a `bool` indicating whether an actual task switch occurred:
    ///    * If `true`, the task switch did occur, and `next` is now the current task.
    ///    * If `false`, the task switch did not occur, and `self` is still the current task.
    /// 2. a [`PreemptionGuard`] that allows the caller to determine for how long
    ///    preemption remains disabled, i.e., until the guard is dropped.
    ///
    /// ## Locking / Deadlock
    /// Obtains brief locks on both this `Task`'s inner state and
    /// the given `next` `Task`'s inner state in order to mutate them.
    pub fn task_switch(
        &self,
        next: &Task,
        apic_id: u8,
        preemption_guard: PreemptionGuard,
    ) -> (bool, PreemptionGuard) {
        // No need to task switch if the next task is the same as the current task.
        if self.id == next.id {
            return (false, preemption_guard);
        }

        // trace!("task_switch [0]: (CPU {}) prev {:?}, next {:?}, interrupts?: {}", apic_id, self, next, irq_safety::interrupts_enabled());

        // These conditions are checked elsewhere, but can be re-enabled if we want to be extra strict.
        // if !next.is_runnable() {
        //     error!("BUG: Skipping task_switch due to scheduler bug: chosen 'next' Task was not Runnable! Current: {:?}, Next: {:?}", self, next);
        //     return (false, preemption_guard);
        // }
        // if next.is_running() {
        //     error!("BUG: Skipping task_switch due to scheduler bug: chosen 'next' Task was already running on AP {}!\nCurrent: {:?} Next: {:?}", apic_id, self, next);
        //     return (false, preemption_guard);
        // }
        // if let Some(pc) = next.pinned_core() {
        //     if pc != apic_id {
        //         error!("BUG: Skipping task_switch due to scheduler bug: chosen 'next' Task was pinned to AP {:?} but scheduled on AP {}!\n\tCurrent: {:?}, Next: {:?}", pc, apic_id, self, next);
        //         return (false, preemption_guard);
        //     }
        // }

        // Note that because userspace support is currently disabled, this will never happen.
        // // Change the privilege stack (RSP0) in the TSS.
        // // We can safely skip setting the TSS RSP0 when switching to a kernel task, 
        // // i.e., when `next` is not a userspace task.
        // if next.is_userspace() {
        //     let (stack_bottom, stack_size) = {
        //         let kstack = &next.inner.lock().kstack;
        //         (kstack.bottom(), kstack.size_in_bytes())
        //     };
        //     let new_tss_rsp0 = stack_bottom + (stack_size / 2); // the middle half of the stack
        //     if tss::tss_set_rsp0(new_tss_rsp0).is_ok() { 
        //         // debug!("task_switch [2]: new_tss_rsp = {:#X}", new_tss_rsp0);
        //     } else {
        //         error!("task_switch(): failed to set AP {} TSS RSP0, aborting task switch!", apic_id);
        //         return (false, preemption_guard);
        //     }
        // }

        // // Switch page tables. 
        // // Since there is only a single address space (as userspace support is currently disabled),
        // // we do not need to do this at all.
        // if false {
        //     let prev_mmi = &self.mmi;
        //     let next_mmi = &next.mmi;
        //    
        //     if Arc::ptr_eq(prev_mmi, next_mmi) {
        //         // do nothing because we're not changing address spaces
        //         // debug!("task_switch [3]: prev_mmi is the same as next_mmi!");
        //     } else {
        //         // time to change to a different address space and switch the page tables!
        //         let mut prev_mmi_locked = prev_mmi.lock();
        //         let next_mmi_locked = next_mmi.lock();
        //         // debug!("task_switch [3]: switching tables! From {} {:?} to {} {:?}", 
        //         //         self.name, prev_mmi_locked.page_table, next.name, next_mmi_locked.page_table);
        //
        //         prev_mmi_locked.page_table.switch(&next_mmi_locked.page_table);
        //     }
        // }
       
        // Set runstates and current task *atomically*, i.e., by disabling interrupts.
        // This is necessary to ensure that any interrupt handlers that may run on this CPU
        // during the schedule/task_switch routines cannot observe inconsistencies
        // in task runstates, e.g., when an interrupt handler accesses the current task context.
        {
            let _held_interrupts = hold_interrupts();
            self.running_on_cpu.store(None.into()); // no longer running
            next.running_on_cpu.store(Some(apic_id).into()); // now running on this core
            next.set_as_current_task();
            drop(_held_interrupts);
        }

        // Move the preemption guard into the next task such that we can use retrieve it
        // after the below context switch operation has completed.
        //
        // TODO: this should be moved into per-CPU storage areas rather than the task struct.
        {
            next.inner.lock().preemption_guard = Some(preemption_guard);
        }

        // If the current task is exited, then we need to remove the cyclical TaskRef reference in its TaskLocalData.
        // We store the removed TaskLocalData in the next Task struct so that we can access it after the context switch.
        if self.has_exited() {
            // trace!("task_switch(): preparing to drop TaskLocalData for running task {}", self);
            next.inner.lock().drop_after_task_switch = self.inner.lock().task_local_data.take();
        }

        let prev_task_saved_sp: *mut usize = {
            let mut inner = self.inner.lock(); // ensure the lock is released
            (&mut inner.saved_sp) as *mut usize
        };
        let next_task_saved_sp: usize = {
            let inner = next.inner.lock(); // ensure the lock is released
            inner.saved_sp
        };
        // debug!("task_switch [4]: prev sp: {:#X}, next sp: {:#X}", prev_task_saved_sp as usize, next_task_saved_sp);

        /// A private macro that actually calls the given context switch routine.
        macro_rules! call_context_switch {
            ($func:expr) => ( unsafe {
                $func(prev_task_saved_sp, next_task_saved_sp);
            });
        }

        // Now it's time to perform the actual context switch.
        // If `simd_personality` is NOT enabled, then we proceed as normal 
        // using the singular context_switch routine that matches the actual build target. 
        #[cfg(not(simd_personality))]
        {
            call_context_switch!(context_switch::context_switch);
        }
        // If `simd_personality` is enabled, all `context_switch*` routines are available,
        // which allows us to choose one based on whether the prev/next Tasks are SIMD-enabled.
        #[cfg(simd_personality)]
        {
            match (&self.simd, &next.simd) {
                (SimdExt::None, SimdExt::None) => {
                    // warn!("SWITCHING from REGULAR to REGULAR task {:?} -> {:?}", self, next);
                    call_context_switch!(context_switch::context_switch_regular);
                }

                (SimdExt::None, SimdExt::SSE)  => {
                    // warn!("SWITCHING from REGULAR to SSE task {:?} -> {:?}", self, next);
                    call_context_switch!(context_switch::context_switch_regular_to_sse);
                }
                
                (SimdExt::None, SimdExt::AVX)  => {
                    // warn!("SWITCHING from REGULAR to AVX task {:?} -> {:?}", self, next);
                    call_context_switch!(context_switch::context_switch_regular_to_avx);
                }

                (SimdExt::SSE, SimdExt::None)  => {
                    // warn!("SWITCHING from SSE to REGULAR task {:?} -> {:?}", self, next);
                    call_context_switch!(context_switch::context_switch_sse_to_regular);
                }

                (SimdExt::SSE, SimdExt::SSE)   => {
                    // warn!("SWITCHING from SSE to SSE task {:?} -> {:?}", self, next);
                    call_context_switch!(context_switch::context_switch_sse);
                }

                (SimdExt::SSE, SimdExt::AVX) => {
                    warn!("SWITCHING from SSE to AVX task {:?} -> {:?}", self, next);
                    call_context_switch!(context_switch::context_switch_sse_to_avx);
                }

                (SimdExt::AVX, SimdExt::None) => {
                    // warn!("SWITCHING from AVX to REGULAR task {:?} -> {:?}", self, next);
                    call_context_switch!(context_switch::context_switch_avx_to_regular);
                }

                (SimdExt::AVX, SimdExt::SSE) => {
                    warn!("SWITCHING from AVX to SSE task {:?} -> {:?}", self, next);
                    call_context_switch!(context_switch::context_switch_avx_to_sse);
                }

                (SimdExt::AVX, SimdExt::AVX) => {
                    // warn!("SWITCHING from AVX to AVX task {:?} -> {:?}", self, next);
                    call_context_switch!(context_switch::context_switch_avx);
                }
            }
        }
        ///////////////////////////////////////////////////////////////////////////////////////////
        // *** Important Notes about Behavior after a Context Switch ***
        //
        // Here, after the actual context switch operation above,
        // `self` (curr) is now `next` because the stacks have been switched, 
        // and `next` has become another random task based on a previous task switch.
        // We cannot make any assumptions about what `next` is now, since it's unknown. 
        //
        // If this is **NOT** the first time the newly-current task (`self`) has run,
        // then it will resume execution below as normal because this is where it left off
        // when the context switch operation occurred.
        //
        // However, if this **is** the first time that the newly-current task (`self`) 
        // has been switched to and is running, the control flow will **NOT** proceed here.
        // Instead, it will have directly jumped to its entry point, which is `task_wrapper()`.
        //
        // As such, anything we do below should also be done in `task_wrapper()`.
        // Thus, we want to ensure that post-context switch actions below are kept minimal
        // and are easy to replicate in `task_wrapper()`.
        ///////////////////////////////////////////////////////////////////////////////////////////

        let recovered_preemption_guard = self.post_context_switch_action();
        (true, recovered_preemption_guard)
    }


    /// Perform any actions needed after a context switch.
    /// 
    /// Currently this only does two things:
    /// 1. Drops any data that the original previous task (before the context switch)
    ///    prepared for us to drop, as specified by `TaskInner::drop_after_task_switch`.
    /// 2. Obtains the preemption guard such that preemption can be re-enabled
    ///    when it is appropriate to do so.
    #[doc(hidden)]
    pub fn post_context_switch_action(&self) -> PreemptionGuard {
        // Step 1: drop data from previously running task
        {
            let prev_task_data_to_drop = self.inner.lock().drop_after_task_switch.take();
            drop(prev_task_data_to_drop);
        }

        // Step 2: retake ownership of preemption guard in order to re-enable preemption.
        {
            self.inner
                .lock()
                .preemption_guard
                .take()
                .expect("BUG: post_context_switch_action: no PreemptionGuard existed")
        }
    }
}

impl Drop for Task {
    fn drop(&mut self) {
        #[cfg(not(any(rq_eval, downtime_eval)))]
        trace!("Task::drop(): {}", self);

        // We must consume/drop the Task's kill handler BEFORE a Task can possibly be dropped.
        // This is because if an application task sets a kill handler that is a closure/function in the text section of the app crate itself,
        // then after the app crate is released, the kill handler will be dropped AFTER the app crate has been freed.
        // When it tries to drop the task's kill handler, a page fault will occur because the text section of the app crate has been unmapped.
        if let Some(kill_handler) = self.inner.lock().kill_handler.take() {
            warn!("While dropping task {:?}, its kill handler callback was still present. Removing it now.", self);
            drop(kill_handler);
        }
    }
}

impl fmt::Display for Task {
    fn fmt(&self, f: &mut fmt::Formatter) -> fmt::Result {
        write!(f, "{}{{{}}}", self.name, self.id)
    }
}


/// Represents a joinable [`TaskRef`], created by [`TaskRef::new()`].
/// Auto-derefs into a [`TaskRef`].
///
/// This allows another task to:
/// * [`join`] this task, i.e., wait for this task to finish executing,
/// * to obtain its [exit value] after it has completed.
/// 
/// ## [`Drop`]-based Behavior
/// The contained [`Task`] is joinable until this object is dropped.
/// When dropped, this task will be marked as non-joinable and treated as an "orphan" task.
/// This means that there is no way for another task to wait for it to complete
/// or obtain its exit value.
/// As such, this task will be auto-reaped after it exits (in order to avoid zombie tasks).
/// 
/// ## Not `Clone`-able
/// Due to the above drop-based behavior, this type must not implement `Clone`
/// because it assumes there is only ever one `JoinableTaskRef` per task.
/// 
/// However, this type auto-derefs into an inner [`TaskRef`], which *can* be cloned.
/// 
// /// Note: this type is considered an internal implementation detail.
// /// Instead, use the `TaskJoiner` type from the `spawn` crate, 
// /// which is intended to be the public-facing interface for joining a task.
#[derive(Debug)]
pub struct JoinableTaskRef {
    task: TaskRef,
}
assert_not_impl_any!(JoinableTaskRef: Clone);
impl Deref for JoinableTaskRef {
    type Target = TaskRef;
    fn deref(&self) -> &Self::Target {
        &self.task
    }
}
impl Drop for JoinableTaskRef {
    /// Marks the inner [`Task`] as not joinable, meaning that it is an orphaned task
    /// that will be auto-reaped after exiting.
    fn drop(&mut self) {
        self.task.joinable.store(false, Ordering::Relaxed);
    }
}


/// A shareable, cloneable reference to a `Task` that exposes more methods
/// for task management and auto-derefs into an immutable `&Task` reference.
/// 
/// The `TaskRef` type is necessary because in many places across Theseus,
/// a reference to a Task is used. 
/// For example, task lists, task spawning, task management, scheduling, etc. 
/// 
/// ## Equality comparisons
/// `TaskRef` implements the [`PartialEq`] and [`Eq`] traits to ensure that
/// two `TaskRef`s are considered equal if they point to the same underlying `Task`.
#[derive(Debug, Clone)]
pub struct TaskRef(Arc<Task>);

impl TaskRef {
    /// Creates a new `TaskRef`, a shareable wrapper around the given `Task`.
    /// 
    /// This function also initializes the given `Task`'s `TaskLocalData` struct,
    /// which will be used to determine the current `Task` on each CPU.
    /// 
    /// It does *not* add this task to the system-wide task list or any runqueues,
    /// nor does it schedule this task in.
    /// 
    /// ## Return
    /// Returns a [`JoinableTaskRef`], which derefs into the newly-created `TaskRef`
    /// and can be used to "join" this task (wait for it to exit) and obtain its exit value.
    pub fn new(task: Task) -> JoinableTaskRef {
        let task_id = task.id;
        let taskref = TaskRef(Arc::new(task));
        let tld = TaskLocalData {
            taskref: taskref.clone(),
            task_id,
        };
        taskref.0.inner.lock().task_local_data = Some(Box::new(tld));

        // Mark this task as joinable, now that it has been wrapped in the proper type.
        taskref.joinable.store(true, Ordering::Relaxed);
        JoinableTaskRef { task: taskref }
    }

    /// Blocks until this task has exited or has been killed.
    ///
    /// Returns `Ok()` once this task has exited,
    /// and `Err()` if there is a problem or interruption while waiting for it to exit. 
    /// 
    /// # Note
    /// * You cannot call `join()` on the current thread, because a thread cannot wait for itself to finish running. 
    ///   This will result in an `Err()` being immediately returned.
    /// * You cannot call `join()` with interrupts disabled, because it will result in permanent deadlock
    ///   (well, this is only true if the requested `task` is running on the same cpu...  but good enough for now).
    pub fn join(&self) -> Result<(), &'static str> {
        let curr_task = get_my_current_task().ok_or("join(): failed to check what current task is")?;
        if Arc::ptr_eq(&self.0, &curr_task.0) {
            return Err("BUG: cannot call join() on yourself (the current task).");
        }

        if !interrupts_enabled() {
            return Err("BUG: cannot call join() with interrupts disabled; it will cause deadlock.")
        }
        
        // First, wait for this Task to be marked as Exited (no longer runnable).
        while !self.0.has_exited() { }

        // Then, wait for it to actually stop running on any CPU core.
        while self.0.is_running() { }

        Ok(())
    }

    /// Call this function to indicate that this task has successfully ran to completion,
    /// and that it has returned the given `exit_value`.
    /// 
    /// This should only be used within task cleanup functions to indicate
    /// that the current task has cleanly exited.
    /// 
    /// # Locking / Deadlock
    /// This method obtains a writable lock on the underlying Task's inner state.
    /// 
    /// # Return
    /// * Returns `Ok` if the exit status was successfully set.     
    /// * Returns `Err` if this `Task` was already exited, and does not overwrite the existing exit status. 
    ///  
    /// # Note 
    /// The `Task` will not be halted immediately -- 
    /// it will finish running its current timeslice, and then never be run again.
    #[doc(hidden)]
    pub fn mark_as_exited(&self, exit_value: Box<dyn Any + Send>) -> Result<(), &'static str> {
        self.internal_exit(ExitValue::Completed(exit_value))
    }

    /// Call this function to indicate that this task has been cleaned up (e.g., by unwinding)
    /// and it is ready to be marked as killed, i.e., it will never run again.
    /// This task (`self`) must be the currently executing task, 
    /// you cannot invoke `mark_as_killed()` on a different task.
    /// 
    /// If you want to kill another task, use the [`kill()`](method.kill) method instead.
    /// 
    /// This should only be used within task cleanup functions (e.g., after unwinding) to indicate
    /// that the current task has crashed or failed and has been killed by the system.
    /// 
    /// # Locking / Deadlock
    /// This method obtains a writable lock on the underlying Task's inner state.
    /// 
    /// # Return
    /// * Returns `Ok` if the exit status was successfully set.     
    /// * Returns `Err` if this `Task` was already exited, and does not overwrite the existing exit status. 
    ///  
    /// # Note 
    /// The `Task` will not be halted immediately -- 
    /// it will finish running its current timeslice, and then never be run again.
    #[doc(hidden)]
    pub fn mark_as_killed(&self, reason: KillReason) -> Result<(), &'static str> {
        let curr_task = get_my_current_task().ok_or("mark_as_exited(): failed to check the current task")?;
        if curr_task == self {
            self.internal_exit(ExitValue::Killed(reason))
        } else {
            Err("`mark_as_exited()` can only be invoked on the current task, not on another task.")
        }
    }

    /// Kills this `Task` (not a clean exit) without allowing it to run to completion.
    /// The provided `KillReason` indicates why it was killed.
    /// 
    /// **
    /// Currently this immediately kills the task without performing any unwinding cleanup.
    /// In the near future, the task will be unwound such that its resources are freed/dropped
    /// to ensure proper cleanup before the task is actually fully killed.
    /// **
    /// 
    /// # Locking / Deadlock
    /// This method obtains a writable lock on the underlying Task's inner state.
    /// 
    /// # Return
    /// * Returns `Ok` if the exit status was successfully set to the given `KillReason`.     
    /// * Returns `Err` if this `Task` was already exited, and does not overwrite the existing exit status. 
    /// 
    /// # Note 
    /// The `Task` will not be halted immediately -- 
    /// it will finish running its current timeslice, and then never be run again.
    pub fn kill(&self, reason: KillReason) -> Result<(), &'static str> {
        // TODO FIXME: cause a panic in this Task such that it will start the unwinding process
        // instead of immediately causing it to exit
        self.internal_exit(ExitValue::Killed(reason))
    }

    /// The internal routine that actually exits or kills a Task.
    ///
    /// # Locking / Deadlock
    /// Obtains the lock on this `Task`'s inner state in order to mutate it. 
    fn internal_exit(&self, val: ExitValue) -> Result<(), &'static str> {
        if self.0.has_exited() {
            return Err("BUG: task was already exited! (did not overwrite its existing exit value)");
        }
        {
            let mut inner = self.0.inner.lock();
            inner.exit_value = Some(val);
            self.0.runstate.store(RunState::Exited);

            // Corner case: if the task isn't currently running (as with killed tasks), 
            // we must clean it up now rather than in `task_switch()`, as it will never be scheduled in again.
            if !self.0.is_running() {
                trace!("internal_exit(): dropping TaskLocalData for non-running task {}", &*self.0);
                drop(inner.task_local_data.take());
            }
        }

        #[cfg(runqueue_spillful)] {   
            if let Some(remove_from_runqueue) = RUNQUEUE_REMOVAL_FUNCTION.get() {
                if let Some(rq) = self.on_runqueue() {
                    remove_from_runqueue(self, rq)?;
                }
            }
        }

        Ok(())
    }
}

impl PartialEq for TaskRef {
    fn eq(&self, other: &TaskRef) -> bool {
        Arc::ptr_eq(&self.0, &other.0)
    }
}
impl Eq for TaskRef { }

impl Hash for TaskRef {
    fn hash<H: Hasher>(&self, state: &mut H) {
        Arc::as_ptr(&self.0).hash(state);
    }
}

impl Deref for TaskRef {
    type Target = Task;
    fn deref(&self) -> &Self::Target {
        self.0.deref()
    }
}

// impl Drop for TaskRef {
//     fn drop(&mut self) {
//         trace!("Dropping TaskRef: strong_refs: {}, {:?}", Arc::strong_count(&self.0), self);
//     }
// }


/// Bootstrap a new task from the current thread of execution.
/// 
/// # Note
/// This function does not add the new task to any runqueue.
pub fn bootstrap_task(
    apic_id: u8, 
    stack: Stack,
    kernel_mmi_ref: MmiRef,
) -> Result<JoinableTaskRef, &'static str> {
    // Here, we cannot call `Task::new()` because tasking hasn't yet been set up for this core.
    // Instead, we generate all of the `Task` states manually, and create an initial task directly.
    let default_namespace = mod_mgmt::get_initial_kernel_namespace()
        .ok_or("The initial kernel CrateNamespace must be initialized before the tasking subsystem.")?
        .clone();
    let default_env = Arc::new(Mutex::new(Environment::default()));
    let mut bootstrap_task = Task::new_internal(
        stack,
        kernel_mmi_ref,
        default_namespace,
        default_env,
        None,
        bootstrap_task_cleanup_failure,
    );
    bootstrap_task.name = format!("bootstrap_task_core_{}", apic_id);
    bootstrap_task.runstate.store(RunState::Runnable);
    bootstrap_task.running_on_cpu.store(Some(apic_id).into()); 
    bootstrap_task.inner.get_mut().pinned_core = Some(apic_id); // can only run on this CPU core
    let bootstrap_task_id = bootstrap_task.id;
    let task_ref = TaskRef::new(bootstrap_task);

    // set this as this core's current task, since it's obviously running
    task_ref.set_as_current_task();
    if get_my_current_task().is_none() {
        error!("BUG: bootstrap_task(): failed to properly set the new boostrapped task as the current task on AP {}", apic_id);
        return Err("BUG: bootstrap_task(): failed to properly set the new bootstrapped task as the current task");
    }

    // insert the new task into the task list
    let old_task = TASKLIST.lock().insert(bootstrap_task_id, task_ref.clone());
    if let Some(ot) = old_task {
        error!("BUG: bootstrap_task(): TASKLIST already contained a task {:?} with the same id {} as bootstrap_task_core_{}!", 
            ot, bootstrap_task_id, apic_id
        );
        return Err("BUG: bootstrap_task(): TASKLIST already contained a task with the new bootstrap_task's ID");
    }
    
    Ok(task_ref)
}


/// This is just like `spawn::task_cleanup_failure()`,
/// but for the initial tasks bootstrapped from each core's first execution context.
/// 
/// However, for a bootstrapped task, we don't know its function signature, argument type, or return value type
/// because it was invoked from assembly and may not even have one. 
/// 
/// Therefore there's not much we can actually do.
fn bootstrap_task_cleanup_failure(current_task: TaskRef, kill_reason: KillReason) -> ! {
    error!("BUG: bootstrap_task_cleanup_failure: {:?} died with {:?}\n. There's nothing we can do here; looping indefinitely!", current_task, kill_reason);
    loop { }
}


/// The structure that holds information local to each Task,
/// effectively a form of thread-local storage (TLS).
/// A pointer to this structure is stored in the `GS_BASE` MSR (model-specific register),
/// such that any task can easily and quickly access their local data.
/// 
/// TODO: combine this into the standard TLS area, which uses FS_BASE plus the FS segment register.
// #[repr(C)]
#[derive(Debug)]
struct TaskLocalData {
    taskref: TaskRef,
    task_id: usize,
}

/// Returns a reference to the current task's `TaskLocalData` 
/// by using the `TaskLocalData` pointer stored in the `GS_BASE` register.
fn get_task_local_data() -> Option<&'static TaskLocalData> {
    let tld: &'static TaskLocalData = {
        let tld_ptr = GsBase::read().as_u64() as *const TaskLocalData;
        if tld_ptr.is_null() {
            return None;
        }
        // SAFE: it's safe to cast this as a static reference
        // because it will always be valid for the life of a given Task's execution.
        unsafe { &*tld_ptr }
    };
    Some(tld)
}

/// Returns a reference to the current task.
pub fn get_my_current_task() -> Option<&'static TaskRef> {
    get_task_local_data().map(|tld| &tld.taskref)
}

/// Returns the current task's ID.
pub fn get_my_current_task_id() -> Option<usize> {
    get_task_local_data().map(|tld| tld.task_id)
}<|MERGE_RESOLUTION|>--- conflicted
+++ resolved
@@ -47,23 +47,14 @@
 extern crate crossbeam_utils;
 
 
-<<<<<<< HEAD
 use core::{
+    any::Any,
     fmt,
     hash::{Hash, Hasher},
-    sync::atomic::{Ordering, AtomicUsize},
-    any::Any,
+    ops::Deref,
     panic::PanicInfo,
-    ops::Deref,
+    sync::atomic::{AtomicBool, AtomicUsize, Ordering},
 };
-=======
-use core::fmt;
-use core::hash::{Hash, Hasher};
-use core::sync::atomic::{Ordering, AtomicUsize, AtomicBool};
-use core::any::Any;
-use core::panic::PanicInfo;
-use core::ops::Deref;
->>>>>>> fca63e57
 use alloc::{
     boxed::Box,
     collections::BTreeMap,

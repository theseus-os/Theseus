--- conflicted
+++ resolved
@@ -45,11 +45,6 @@
 extern crate fs_node;
 extern crate path;
 extern crate x86_64;
-<<<<<<< HEAD
-
-#[cfg(runqueue_state_spill_evaluation)]
-=======
->>>>>>> e056aae0
 extern crate spin;
 
 #[cfg(runqueue_state_spill_evaluation)]
@@ -74,7 +69,6 @@
 use x86_64::registers::msr::{rdmsr, wrmsr, IA32_FS_BASE};
 
 pub mod fs; 
-use x86_64::registers::msr::{rdmsr, wrmsr, IA32_FS_BASE};
 
 /// The signature of the callback function that can hook into receiving a panic. 
 pub type PanicHandler = Box<Fn(&PanicInfoOwned) + Send>;
@@ -228,8 +222,8 @@
     pub app_crate: Option<StrongCrateRef>,
     /// The function that will be called when this `Task` panics
     pub panic_handler: Option<PanicHandler>,
+    /// The environment of the task, Wrapped in an Arc & Mutex because it is shared among child and parent tasks
     pub env: Arc<Mutex<Environment>>,
-    
     #[cfg(simd_personality)]
     /// Whether this Task is SIMD enabled, i.e.,
     /// whether it uses SIMD registers and instructions.

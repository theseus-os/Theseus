--- conflicted
+++ resolved
@@ -132,59 +132,7 @@
     ///
     /// This is not public because it permits interior mutability.
     joinable: AtomicBool,
-<<<<<<< HEAD
     pub cancel_requested: AtomicBool,
-    /// Memory management details: page tables, mappings, allocators, etc.
-    /// This is shared among all other tasks in the same address space.
-    pub mmi: MmiRef, 
-    /// Whether this Task is an idle task, the task that runs by default when no other task is running.
-    /// There exists one idle task per core, so this is `false` for most tasks.
-    pub is_an_idle_task: bool,
-    /// For application `Task`s, this is effectively a reference to the [`mod_mgmt::LoadedCrate`]
-    /// that contains the entry function for this `Task`.
-    pub app_crate: Option<Arc<AppCrateRef>>,
-    /// This `Task` is linked into and runs within the context of this [`CrateNamespace`].
-    pub namespace: Arc<CrateNamespace>,
-    /// The function that should be run as a last-ditch attempt to recover from this task's failure,
-    /// e.g., this can be called when unwinding itself fails. 
-    /// Typically, it will point to this Task's specific instance of `spawn::task_cleanup_failure()`,
-    /// which has generic type parameters that describe its function signature, argument type, and return type.
-    pub failure_cleanup_function: FailureCleanupFunction,
-    /// The Thread-Local Storage (TLS) area for this task.
-    /// 
-    /// Upon each task switch, we must set the value of the TLS base register 
-    /// (e.g., FS_BASE on x86_64) to the value of this TLS area's self pointer.
-    tls_area: TlsDataImage,
-    
-    #[cfg(runqueue_spillful)]
-    /// The runqueue that this Task is on.
-    on_runqueue: AtomicCell<OptionU8>,
-
-    #[cfg(simd_personality)]
-    /// Whether this Task is SIMD enabled and what level of SIMD extensions it uses.
-    pub simd: SimdExt,
-}
-
-// Ensure that atomic fields in the `Tast` struct are actually lock-free atomics.
-const_assert!(AtomicCell::<OptionU8>::is_lock_free());
-const_assert!(AtomicCell::<RunState>::is_lock_free());
-
-impl fmt::Debug for Task {
-    fn fmt(&self, f: &mut fmt::Formatter) -> fmt::Result {
-        let mut ds = f.debug_struct("Task");
-        ds.field("name", &self.name)
-            .field("id", &self.id)
-            .field("running_on", &self.running_on_cpu())
-            .field("runstate", &self.runstate());
-        if let Some(inner) = self.inner.try_lock() {
-            ds.field("pinned", &inner.pinned_core);
-        } else {
-            ds.field("pinned", &"<Locked>");
-        }
-        ds.finish()
-    }
-=======
->>>>>>> 490407b2
 }
 
 impl TaskRef {
@@ -204,53 +152,15 @@
     pub fn create(
         task: Task,
         failure_cleanup_function: FailureCleanupFunction,
-<<<<<<< HEAD
-    ) -> Self {
-         /// The counter of task IDs
-        static TASKID_COUNTER: AtomicUsize = AtomicUsize::new(0);
-
-        // we should re-use old task IDs again, instead of simply blindly counting up
-        // TODO FIXME: or use random values to avoid state spill
-        let task_id = TASKID_COUNTER.fetch_add(1, Ordering::Relaxed);
-
-        // Obtain a new copied instance of the TLS data image for this task.
-        let tls_area = namespace.get_tls_initializer_data();
-
-        Task {
-            inner: MutexIrqSafe::new(TaskInner {
-                exit_value: None,
-                saved_sp: 0,
-                preemption_guard: None,
-                drop_after_task_switch: None,
-                kstack,
-                pinned_core: None,
-                kill_handler: None,
-                env,
-                restart_info: None,
-                waker: None,
-            }),
-            id: task_id,
-            name: format!("task_{}", task_id),
-            running_on_cpu: AtomicCell::new(None.into()),
-            runstate: AtomicCell::new(RunState::Initing),
-            suspended: AtomicBool::new(false),
-            // Tasks are not considered "joinable" until passed to `TaskRef::new()`
-            joinable: AtomicBool::new(false),
-            cancel_requested: AtomicBool::new(false),
-            mmi,
-            is_an_idle_task: false,
-            app_crate,
-            namespace,
-=======
     ) -> JoinableTaskRef {
         let exit_value_mailbox = Mutex::new(None);
         let taskref = TaskRef(Arc::new(TaskRefInner {
             task: task.into(),
->>>>>>> 490407b2
             failure_cleanup_function,
             exit_value_mailbox,
             // A new task is joinable until its `JoinableTaskRef` is dropped.
             joinable: AtomicBool::new(true),
+            cancel_requested: AtomicBool::new(false),
         }));
 
         // Add the new TaskRef to the global task list.
@@ -306,6 +216,14 @@
         self.internal_exit(ExitValue::Killed(reason))
     }
 
+    pub fn cancel(&self) {
+        self.0.cancel_requested.store(true, Ordering::Relaxed);
+    }
+
+    pub fn is_cancelled(&self) -> bool {
+        self.0.cancel_requested.load(Ordering::Relaxed)
+    }
+
     /// The internal routine that actually exits or kills a Task.
     fn internal_exit(&self, val: ExitValue) -> Result<(), &'static str> {
         if self.has_exited() {
@@ -383,272 +301,10 @@
     }
 }
 
-<<<<<<< HEAD
-    /// Blocks this `Task` if it is a newly-spawned task currently being initialized.
-    ///
-    /// This is a special case only to be used when spawning a new task that
-    /// should not be immediately scheduled in; it will fail for all other cases.
-    ///
-    /// Returns the previous runstate (i.e. `RunState::Initing`) on success,
-    /// or the current runstate on error.
-    pub fn block_initing_task(&self) -> Result<RunState, RunState> {
-        if self.runstate.compare_exchange(RunState::Initing, RunState::Blocked).is_ok() {
-            Ok(RunState::Initing)
-        } else {
-            Err(self.runstate.load())
-        }
-    }
-
-    /// Unblocks this `Task` by setting its runstate to [`RunState::Runnable`].
-    ///
-    /// Returns the previous runstate on success, and the current runstate on
-    /// error. Will only succed if the task is blocked or already runnable.
-    pub fn unblock(&self) -> Result<RunState, RunState> {
-        use RunState::{Blocked, Runnable};
-
-        if self.runstate.compare_exchange(Blocked, Runnable).is_ok() {
-            Ok(Blocked)
-        } else if self.runstate.compare_exchange(Runnable, Runnable).is_ok() {
-            warn!("Unblocked an already runnable task: {:?}\n\t --> Current {:?}",
-                self, get_my_current_task()
-            );
-            Ok(Runnable)
-        } else {
-            Err(self.runstate.load())
-        }
-    }
-    
-    /// Makes this `Task` `Runnable` if it is a newly-spawned and fully initialized task.
-    ///
-    /// This is a special case only to be used when spawning a new task that
-    /// is ready to be scheduled in; it will fail for all other cases.
-    ///
-    /// Returns the previous runstate (i.e. `RunState::Initing`) on success, and
-    /// the current runstate on error.
-    pub fn make_inited_task_runnable(&self) -> Result<RunState, RunState> {
-        if self.runstate.compare_exchange(RunState::Initing, RunState::Runnable).is_ok() {
-            Ok(RunState::Initing)
-        } else {
-            Err(self.runstate.load())
-        }
-    }
-
-    /// Suspends this `Task`.
-    pub fn suspend(&self) {
-        self.suspended.store(true, Ordering::Release);
-    }
-
-    /// Unsuspends this `Task`.
-    pub fn unsuspend(&self) {
-        self.suspended.store(false, Ordering::Release);
-    }
-
-    /// Returns `true` if this `Task` is suspended.
-    ///
-    /// Note that a task being suspended is independent from its [`RunState`].
-    pub fn is_suspended(&self) -> bool {
-        self.suspended.load(Ordering::Acquire)
-    }
-
-    /// Returns `true` if this task is cancelled.
-    ///
-    /// # Latency
-    ///
-    /// The cancellation of a task will take some time to propagate to other cores.
-    pub fn is_cancelled(&self) -> bool {
-        self.cancel_requested.load(Ordering::Relaxed)
-    }
-    
-    /// Sets the waker to be awoken when this task exits.
-    pub fn set_waker(&self, waker: Waker) {
-        self.inner.lock().waker = Some(waker);
-    }
-
-    /// Sets this `Task` as this CPU's current task.
-    /// 
-    /// This updates the current TLS area, which is written to the `FS_BASE` MSR on x86_64.
-    fn set_as_current_task(&self) {
-        FsBase::write(x86_64::VirtAddr::new(self.tls_area.pointer_value() as u64));
-    }
-
-    /// Perform any actions needed after a context switch.
-    /// 
-    /// Currently this only does two things:
-    /// 1. Drops any data that the original previous task (before the context switch)
-    ///    prepared for us to drop, as specified by `TaskInner::drop_after_task_switch`.
-    /// 2. Obtains the preemption guard such that preemption can be re-enabled
-    ///    when it is appropriate to do so.
-    #[doc(hidden)]
-    pub fn post_context_switch_action(&self) -> PreemptionGuard {
-        // Step 1: drop data from previously running task
-        {
-            let prev_task_data_to_drop = self.inner.lock().drop_after_task_switch.take();
-            drop(prev_task_data_to_drop);
-        }
-
-        // Step 2: retake ownership of preemption guard in order to re-enable preemption.
-        {
-            self.inner
-                .lock()
-                .preemption_guard
-                .take()
-                .expect("BUG: post_context_switch_action: no PreemptionGuard existed")
-        }
-    }
-}
-
-impl Drop for Task {
-    fn drop(&mut self) {
-        #[cfg(not(any(rq_eval, downtime_eval)))]
-        trace!("[CPU {}] Task::drop(): {}", cpu::current_cpu(), self);
-
-        // We must consume/drop the Task's kill handler BEFORE a Task can possibly be dropped.
-        // This is because if an application task sets a kill handler that is a closure/function in the text section of the app crate itself,
-        // then after the app crate is released, the kill handler will be dropped AFTER the app crate has been freed.
-        // When it tries to drop the task's kill handler, a page fault will occur because the text section of the app crate has been unmapped.
-        if let Some(kill_handler) = self.inner.lock().kill_handler.take() {
-            warn!("While dropping task {:?}, its kill handler callback was still present. Removing it now.", self);
-            drop(kill_handler);
-        }
-    }
-}
-
-impl fmt::Display for Task {
-    fn fmt(&self, f: &mut fmt::Formatter) -> fmt::Result {
-        write!(f, "{}{{{}}}", self.name, self.id)
-    }
-}
-
-
-/// Switches from the current task to the given `next` task.
-///
-/// ## Arguments
-/// * `next`: the task to switch to.
-/// * `apic_id`: the ID of the current CPU.
-/// * `preemption_guard`: a guard that is used to ensure preemption is disabled
-///   for the duration of this task switch operation.
-///
-/// ## Important Note about Control Flow
-/// If this is the first time that `next` task has been switched to,
-/// the control flow will *NOT* return from this function,
-/// and will instead jump to a wrapper function (that will directly invoke
-/// the `next` task's entry point function.
-///
-/// Control flow may eventually return to this point, but not until another
-/// task switch occurs away from the given `next` task to a different task.
-/// Note that regardless of control flow, the return values will always be valid and correct.
-///
-/// ## Return
-/// Returns a tuple of:
-/// 1. a `bool` indicating whether an actual task switch occurred:
-///    * If `true`, the task switch did occur, and `next` is now the current task.
-///    * If `false`, the task switch did not occur, and the current task is unchanged.
-/// 2. a [`PreemptionGuard`] that allows the caller to control for how long
-///    preemption remains disabled, i.e., until the guard is dropped.
-///
-/// ## Locking / Deadlock
-/// Obtains brief locks on both the current `Task`'s inner state and
-/// the given `next` `Task`'s inner state in order to mutate them.
-pub fn task_switch(
-    next: TaskRef,
-    apic_id: u8,
-    preemption_guard: PreemptionGuard,
-) -> (bool, PreemptionGuard) {
-    // We use the `with_current_task_and_value()` closure here in order to ensure that
-    // the borrowed reference to the current task is guaranteed to be dropped
-    // *before* the actual context switch operation occurs.
-    let result = with_current_task_tls_slot_mut(
-        |curr, p_guard| task_switch_inner(curr, next, apic_id, p_guard),
-        preemption_guard,
-    );
-    
-    // Here, we're done accessing the curr and next tasks' states,
-    // and if it was successful, we can proceed to the actual context switch.
-    let values_for_context_switch = match result {
-        Ok(Ok(stack_ptrs)) => stack_ptrs,
-        Ok(Err(early_retval)) => return early_retval,
-        Err(preemption_guard) => {
-            // Here, the closure returned an error, meaning we couldn't get the current task
-            return (false, preemption_guard); // keep running the same current task
-        }
-    };
-    
-    // debug!("task_switch [4]: prev sp: {:#X}, next sp: {:#X}", prev_task_saved_sp as usize, next_task_saved_sp);
-
-    /// A macro that calls the given context switch routine with two arguments:
-    /// a mutable pointer to the curr task's stack pointer, and the next task's stack pointer.
-    macro_rules! call_context_switch {
-        ($func:expr) => ({
-            unsafe {
-                $func(values_for_context_switch.0, values_for_context_switch.1);
-            }
-        });
-    }
-
-    // Now it's time to perform the actual context switch.
-    // If `simd_personality` is NOT enabled, then we proceed as normal 
-    // using the singular context_switch routine that matches the actual build target. 
-    #[cfg(not(simd_personality))]
-    {
-        call_context_switch!(context_switch::context_switch);
-    }
-    // If `simd_personality` is enabled, all `context_switch*` routines are available,
-    // which allows us to choose one based on whether the prev/next Tasks are SIMD-enabled.
-    #[cfg(simd_personality)]
-    {
-        let (curr_simd, next_simd) = (values_for_context_switch.2, values_for_context_switch.3);
-        match (curr_simd, next_simd) {
-            (SimdExt::None, SimdExt::None) => {
-                // warn!("SWITCHING from REGULAR to REGULAR task");
-                call_context_switch!(context_switch::context_switch_regular);
-            }
-
-            (SimdExt::None, SimdExt::SSE)  => {
-                // warn!("SWITCHING from REGULAR to SSE task");
-                call_context_switch!(context_switch::context_switch_regular_to_sse);
-            }
-            
-            (SimdExt::None, SimdExt::AVX)  => {
-                // warn!("SWITCHING from REGULAR to AVX task");
-                call_context_switch!(context_switch::context_switch_regular_to_avx);
-            }
-
-            (SimdExt::SSE, SimdExt::None)  => {
-                // warn!("SWITCHING from SSE to REGULAR task");
-                call_context_switch!(context_switch::context_switch_sse_to_regular);
-            }
-
-            (SimdExt::SSE, SimdExt::SSE)   => {
-                // warn!("SWITCHING from SSE to SSE task");
-                call_context_switch!(context_switch::context_switch_sse);
-            }
-
-            (SimdExt::SSE, SimdExt::AVX) => {
-                // warn!("SWITCHING from SSE to AVX task");
-                call_context_switch!(context_switch::context_switch_sse_to_avx);
-            }
-
-            (SimdExt::AVX, SimdExt::None) => {
-                // warn!("SWITCHING from AVX to REGULAR task");
-                call_context_switch!(context_switch::context_switch_avx_to_regular);
-            }
-
-            (SimdExt::AVX, SimdExt::SSE) => {
-                warn!("SWITCHING from AVX to SSE task");
-                call_context_switch!(context_switch::context_switch_avx_to_sse);
-            }
-
-            (SimdExt::AVX, SimdExt::AVX) => {
-                // warn!("SWITCHING from AVX to AVX task");
-                call_context_switch!(context_switch::context_switch_avx);
-            }
-        }
-=======
 impl Deref for TaskRef {
     type Target = Task;
     fn deref(&self) -> &Self::Target {
         &self.0.task.task
->>>>>>> 490407b2
     }
 }
 
@@ -1039,7 +695,6 @@
     cpu_id: CpuId,
     preemption_guard: PreemptionGuard,
 ) -> (bool, PreemptionGuard) {
-
     // We use the `with_current_task_and_value()` closure here in order to ensure that
     // the borrowed reference to the current task is guaranteed to be dropped
     // *before* the actual context switch operation occurs.

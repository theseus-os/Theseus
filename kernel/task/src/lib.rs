//! This crate contains the `Task` structure for supporting multithreading, 
//! and the associated code for dealing with tasks.
//! 
//! To create new `Task`s, use the [`spawn`](../spawn/index.html) crate.
//! 
//! # Examples
//! How to wait for a `Task` to complete (using `join()`) and get its exit value.
//! ```
//! taskref.join(); // taskref is the task that we're waiting on
//! if let Some(exit_result) = taskref.take_exit_value() {
//!     match exit_result {
//!         ExitValue::Completed(exit_value) => {
//!             // here: the task ran to completion successfully, so it has an exit value.
//!             // We should know the return type of this task, e.g., if `isize`,
//!             // we would need to downcast it from Any to isize.
//!             let val: Option<&isize> = exit_value.downcast_ref::<isize>();
//!             warn!("task returned exit value: {:?}", val);
//!         }
//!         ExitValue::Killed(kill_reason) => {
//!             // here: the task exited prematurely, e.g., it was killed for some reason.
//!             warn!("task was killed, reason: {:?}", kill_reason);
//!         }
//!     }
//! }
//! ```
//! 

#![no_std]
#![feature(alloc)]
#![feature(asm, naked_functions)]
#![feature(panic_info_message)]

#[macro_use] extern crate alloc;
#[macro_use] extern crate lazy_static;
#[macro_use] extern crate log;
extern crate irq_safety;
extern crate atomic_linked_list;
extern crate memory;
extern crate tss;
extern crate mod_mgmt;
extern crate context_switch;
<<<<<<< HEAD
extern crate environment;
extern crate spin;
extern crate root;
extern crate vfs_node;
extern crate fs_node;
extern crate path;
=======
extern crate x86_64;

#[cfg(runqueue_state_spill_evaluation)]
extern crate spin;

#[cfg(runqueue_state_spill_evaluation)]
use spin::Once;

>>>>>>> fe289282

use core::fmt;
use core::sync::atomic::{Ordering, AtomicUsize, AtomicBool, spin_loop_hint};
use core::any::Any;
use core::panic::PanicInfo;
use alloc::string::String;
use alloc::boxed::Box;
use alloc::sync::Arc;

use irq_safety::{MutexIrqSafe, MutexIrqSafeGuardRef, MutexIrqSafeGuardRefMut, interrupts_enabled};
use memory::{PageTable, Stack, MappedPages, Page, EntryFlags, MemoryManagementInfo, VirtualAddress};
use atomic_linked_list::atomic_map::AtomicMap;
use tss::tss_set_rsp0;
use mod_mgmt::metadata::StrongCrateRef;
<<<<<<< HEAD
use panic_info::PanicInfo;
use environment::Environment;
use spin::Mutex;
pub mod fs; 
=======
use x86_64::registers::msr::{rdmsr, wrmsr, IA32_FS_BASE};
>>>>>>> fe289282

/// The signature of the callback function that can hook into receiving a panic. 
pub type PanicHandler = Box<Fn(&PanicInfoOwned) + Send>;

/// Just like `core::panic::PanicInfo`, but with owned String types instead of &str references.
#[derive(Debug, Clone)]
pub struct PanicInfoOwned {
    pub msg:    String,
    pub file:   String,
    pub line:   u32, 
    pub column: u32,
}
impl fmt::Display for PanicInfoOwned {
    fn fmt(&self, f: &mut fmt::Formatter) -> Result<(), fmt::Error> {
        write!(f, "{:?}:{}:{} -- {:?}", self.file, self.line, self.column, self.msg)
    }
}
impl PanicInfoOwned {
    pub fn from(info: &PanicInfo) -> PanicInfoOwned {
        let msg = info.message()
            .map(|m| format!("{}", m))
            .unwrap_or_else(|| String::new());
        let (file, line, column) = if let Some(loc) = info.location() {
            (String::from(loc.file()), loc.line(), loc.column())
        } else {
            (String::new(), 0, 0)
        };

        PanicInfoOwned { msg, file, line, column }
    }
}


lazy_static! {
    /// Used to ensure that task switches are done atomically on each core
    pub static ref TASK_SWITCH_LOCKS: AtomicMap<u8, AtomicBool> = AtomicMap::new();
}

lazy_static! {
    /// The list of all Tasks in the system.
    pub static ref TASKLIST: AtomicMap<usize, TaskRef> = AtomicMap::new();
}


<<<<<<< HEAD

/// Get the id of the currently running Task on a specific core
pub fn get_current_task_id(apic_id: u8) -> Option<usize> {
    CURRENT_TASKS.get(&apic_id).cloned()
}

/// Get the id of the currently running Task on this core.
pub fn get_my_current_task_id() -> Option<usize> {
    get_my_apic_id().and_then(|id| {
        get_current_task_id(id)
    })
}

/// returns a shared reference to the current `Task` running on this core.
pub fn get_my_current_task() -> Option<&'static TaskRef> {
    get_my_current_task_id().and_then(|id| {
        TASKLIST.get(&id)
    })
}

=======
>>>>>>> fe289282
/// returns a shared reference to the `Task` specified by the given `task_id`
pub fn get_task(task_id: usize) -> Option<&'static TaskRef> {
    TASKLIST.get(&task_id)
}


/// Sets the panic handler function for the current `Task`
pub fn set_my_panic_handler(handler: PanicHandler) -> Result<(), &'static str> {
    get_my_current_task()
        .ok_or("couldn't get_my_current_task")
        .map(|taskref| {
            taskref.set_panic_handler(handler)
        })
}



/// The list of possible reasons that a given `Task` was killed prematurely.
#[derive(Debug)]
pub enum KillReason {
    /// The user or another task requested that this `Task` be killed. 
    /// For example, the user pressed `Ctrl + C` on the shell window that started a `Task`.
    Requested,
    /// A Rust-level panic occurred while running this `Task`
    Panic(PanicInfoOwned),
    /// A non-language-level problem, such as a Page Fault or some other machine exception.
    /// The number of the exception is included, e.g., 15 (0xE) for a Page Fault.
    Exception(u8),
}


#[derive(Debug)]
/// The list of ways that a Task can exit, including possible return values and conditions.
pub enum ExitValue {
    /// The Task ran to completion and returned the enclosed `Any` value.
    /// The caller of this type should know what type this Task returned,
    /// and should therefore be able to downcast it appropriately.
    Completed(Box<Any + Send>),
    /// The Task did NOT run to completion, and was instead killed.
    /// The reason for it being killed is enclosed. 
    Killed(KillReason),
}


#[derive(Debug)]
pub enum RunState {
    /// in the midst of setting up the task
    Initing,
    /// able to be scheduled in, but not necessarily currently running. 
    /// To check whether it is currently running, use [`is_running`](#method.is_running)
    Runnable,
    /// blocked on something, like I/O or a wait event
    Blocked,
    /// The `Task` has exited and can no longer be run,
    /// either by running to completion or being killed. 
    Exited(ExitValue),
    /// This `Task` had already exited and now its ExitValue has been taken;
    /// its exit value can only be taken once, and consumed by another `Task`.
    /// This `Task` is now useless, and can be deleted and removed from the Task list.
    Reaped,
}


#[cfg(runqueue_state_spill_evaluation)]
/// A callback that will be invoked to remove a specific task from a specific runqueue.
/// Should be initialized by the runqueue crate.
pub static RUNQUEUE_REMOVAL_FUNCTION: Once<fn(&TaskRef, u8) -> Result<(), &'static str>> = Once::new();


/// A structure that contains contextual information for a thread of execution. 
pub struct Task {
    /// the unique id of this Task.
    pub id: usize,
    /// the simple name of this Task
    pub name: String,
    /// Which cpu core the Task is currently running on.
    /// `None` if not currently running.
    pub running_on_cpu: Option<u8>,
    
    #[cfg(runqueue_state_spill_evaluation)]
    /// The runqueue that this Task is on.
    pub on_runqueue: Option<u8>,
    
    /// the runnability status of this task, basically whether it's allowed to be scheduled in.
    pub runstate: RunState,
    /// the saved stack pointer value, used for task switching.
    pub saved_sp: usize,
    /// the virtual address of the `TaskLocalData` struct that points back to this `Task` struct.
    pub task_local_data_ptr: VirtualAddress,
    /// memory management details: page tables, mappings, allocators, etc.
    /// Wrapped in an Arc & Mutex because it's shared between all other tasks in the same address space
    pub mmi: Option<Arc<MutexIrqSafe<MemoryManagementInfo>>>, 
    /// the kernelspace stack.  Wrapped in Option<> so we can initialize it to None.
    pub kstack: Option<Stack>,
    /// the userspace stack.  Wrapped in Option<> so we can initialize it to None.
    pub ustack: Option<Stack>,
    /// for special behavior of new userspace task
    pub new_userspace_entry_addr: Option<VirtualAddress>, 
    /// Whether or not this task is pinned to a certain core
    /// The idle tasks (like idle_task) are always pinned to their respective cores
    pub pinned_core: Option<u8>,
    /// Whether this Task is an idle task, the task that runs by default when no other task is running.
    /// There exists one idle task per core.
    pub is_an_idle_task: bool,
    /// For application `Task`s, the [`LoadedCrate`](../mod_mgmt/metadata/struct.LoadedCrate.html)
    /// that contains the backing memory regions and sections for running this `Task`'s object file 
    pub app_crate: Option<StrongCrateRef>,
    /// The function that will be called when this `Task` panics
    pub panic_handler: Option<PanicHandler>,
<<<<<<< HEAD
    /// The environment of the task, Wrapped in an Arc & Mutex because it is shared among child and parent tasks
    pub env: Arc<Mutex<Environment>>,
=======
    
    
>>>>>>> fe289282
    #[cfg(simd_personality)]
    /// Whether this Task is SIMD enabled, i.e.,
    /// whether it uses SIMD registers and instructions.
    pub simd: bool,
}

impl fmt::Debug for Task {
    fn fmt(&self, f: &mut fmt::Formatter) -> fmt::Result {
        write!(f, "{{Task \"{}\" ({}), running_on_cpu: {:?}, runstate: {:?}, pinned: {:?}}}", 
               self.name, self.id, self.running_on_cpu, self.runstate, self.pinned_core)
    }
}

impl Task {
    /// Creates a new Task structure and initializes it to be non-Runnable.
    /// # Note
    /// This does not run the task, schedule it in, or switch to it.
    pub fn new() -> Task {
        /// The counter of task IDs
        static TASKID_COUNTER: AtomicUsize = AtomicUsize::new(0);

        // we should re-use old task IDs again, instead of simply blindly counting up
        // TODO FIXME: or use random values to avoid state spill
        let task_id = TASKID_COUNTER.fetch_add(1, Ordering::Acquire);

        // TODO - change to option and initialize environment to none
        let env = Environment {
            working_dir: root::get_root(), 
        };

        Task {
            id: task_id,
            runstate: RunState::Initing,
            running_on_cpu: None,
            
            #[cfg(runqueue_state_spill_evaluation)]
            on_runqueue: None,
            
            saved_sp: 0,
            task_local_data_ptr: 0,
            name: format!("task{}", task_id),
            kstack: None,
            ustack: None,
            mmi: None,
            new_userspace_entry_addr: None,
            pinned_core: None,
            is_an_idle_task: false,
            app_crate: None,
            panic_handler: None,
            env: Arc::new(Mutex::new(env)), 
            #[cfg(simd_personality)]
            simd: false,
        }
    }

    pub fn set_env(&mut self, new_env:Arc<Mutex<Environment>>) {
        self.env = new_env;
    }

    /// returns true if this Task is currently running on any cpu.
    pub fn is_running(&self) -> bool {
        self.running_on_cpu.is_some()
    }

    /// Returns true if this `Task` is Runnable, i.e., able to be scheduled in.
    /// # Note
    /// This does *NOT* mean that this `Task` is actually currently running, just that it is *able* to be run.
    pub fn is_runnable(&self) -> bool {
        match self.runstate {
            RunState::Runnable => true,
            _ => false,
        }
    }

    /// Returns true if this is an application `Task`.
    pub fn is_application(&self) -> bool {
        self.app_crate.is_some()
    }

    /// Returns true if this is a userspace`Task`.
    pub fn is_userspace(&self) -> bool {
        self.ustack.is_some()
    }

    /// Registers a function or closure that will be called if this `Task` panics.
    pub fn set_panic_handler(&mut self, callback: PanicHandler) {
        self.panic_handler = Some(callback);
    }

    /// Takes ownership of this `Task`'s `PanicHandler` closure/function if one exists,
    /// and returns it so it can be invoked without holding this `Task`'s `Mutex`.
    /// After invoking this, the `Task`'s `panic_handler` will be `None`.
    pub fn take_panic_handler(&mut self) -> Option<PanicHandler> {
        self.panic_handler.take()
    }


    /// Returns a reference to the exit value of this `Task`, 
    /// if its runstate is `RunState::Exited`. 
    /// Unlike [`take_exit_value`](#method.take_exit_value), this does not consume the exit value.
    pub fn get_exit_value(&self) -> Option<&ExitValue> {
        if let RunState::Exited(ref val) = self.runstate {
            Some(val)
        } else {
            None
        }
    }

    /// Takes ownership of this `Task`'s exit value and returns it,
    /// if and only if this `Task` was in the `Exited` runstate.
    /// # Note
    /// After invoking this, the `Task`'s runstate will be `Reaped`,
    /// and this `Task` will be removed from the system task list.
    pub fn take_exit_value(&mut self) -> Option<ExitValue> {
        match self.runstate {
            RunState::Exited(_) => { }
            _ => return None, 
        }

        let exited = core::mem::replace(&mut self.runstate, RunState::Reaped);
        if let RunState::Exited(exit_value) = exited {
            Some(exit_value)
        } 
        else {
            None
        }
    }
<<<<<<< HEAD
    
=======

    /// Sets this `Task` as this core's current task.
    /// 
    /// Currently this is achieved by writing a pointer to the `TaskLocalData` 
    /// into the FS segment register base MSR.
    fn set_as_current_task(&self) {
        unsafe {
            wrmsr(IA32_FS_BASE, self.task_local_data_ptr as u64);
        }
    }

>>>>>>> fe289282
    /// Switches from the current (`self`)  to the given `next` Task
    /// no locks need to be held to call this, but interrupts (later, preemption) should be disabled
    pub fn task_switch(&mut self, next: &mut Task, apic_id: u8) {
        // debug!("task_switch [0]: (AP {}) prev {:?}, next {:?}", apic_id, self, next);
        
        let my_task_switch_lock: &AtomicBool = match TASK_SWITCH_LOCKS.get(&apic_id) {
            Some(csl) => csl,
            _ => {
                error!("BUG: task_switch(): no task switch lock present for AP {}, skipping task switch!", apic_id);
                return;
            } 
        };
        
        // acquire this core's task switch lock
        // TODO: add timeout
        while my_task_switch_lock.compare_and_swap(false, true, Ordering::SeqCst) {
            spin_loop_hint();
        }

        // debug!("task_switch [1], testing runstates.");
        if !next.is_runnable() {
            error!("BUG: Skipping task_switch due to scheduler bug: chosen 'next' Task was not Runnable! Current: {:?}, Next: {:?}", self, next);
            my_task_switch_lock.store(false, Ordering::SeqCst);
            return;
        }
        if next.is_running() {
            error!("BUG: Skipping task_switch due to scheduler bug: chosen 'next' Task was already running on AP {}!\nCurrent: {:?} Next: {:?}", apic_id, self, next);
            my_task_switch_lock.store(false, Ordering::SeqCst);
            return;
        }
        if let Some(pc) = next.pinned_core {
            if pc != apic_id {
                error!("BUG: Skipping task_switch due to scheduler bug: chosen 'next' Task was pinned to AP {:?} but scheduled on AP {}!\nCurrent: {:?}, Next: {:?}", next.pinned_core, apic_id, self, next);
                my_task_switch_lock.store(false, Ordering::SeqCst);
                return;
            }
        }
         

        // Change the privilege stack (RSP0) in the TSS.
        // We can safely skip setting the TSS RSP0 when switching to a kernel task, 
        // i.e., when `next` is not a userspace task
        if next.is_userspace() {
            let next_kstack = next.kstack.as_ref().expect("BUG: task_switch(): error: next task's kstack was None!");
            let new_tss_rsp0 = next_kstack.bottom() + (next_kstack.size() / 2); // the middle half of the stack
            if tss_set_rsp0(new_tss_rsp0).is_ok() { 
                // debug!("task_switch [2]: new_tss_rsp = {:#X}", new_tss_rsp0);
            }
            else {
                error!("task_switch(): failed to set AP {} TSS RSP0, aborting task switch!", apic_id);
                my_task_switch_lock.store(false, Ordering::SeqCst);
                return;
            }
        }

        // update runstates
        self.running_on_cpu = None; // no longer running
        next.running_on_cpu = Some(apic_id); // now running on this core


        // We now do the page table switching here, so we can use our higher-level PageTable abstractions
        {
            let prev_mmi = self.mmi.as_ref().expect("task_switch: couldn't get prev task's MMI!");
            let next_mmi = next.mmi.as_ref().expect("task_switch: couldn't get next task's MMI!");
            

            if Arc::ptr_eq(prev_mmi, next_mmi) {
                // do nothing because we're not changing address spaces
                // debug!("task_switch [3]: prev_mmi is the same as next_mmi!");
            }
            else {
                // time to change to a different address space and switch the page tables!

                let mut prev_mmi_locked = prev_mmi.lock();
                let mut next_mmi_locked = next_mmi.lock();
                // debug!("task_switch [3]: switching tables! From {} {:?} to {} {:?}", 
                //         self.name, prev_mmi_locked.page_table, next.name, next_mmi_locked.page_table);
                

                let new_active_table = {
                    // prev_table must be an ActivePageTable, and next_table must be an InactivePageTable
                    match &mut prev_mmi_locked.page_table {
                        &mut PageTable::Active(ref mut active_table) => {
                            active_table.switch(&next_mmi_locked.page_table)
                        }
                        _ => {
                            panic!("BUG: task_switch(): prev_table must be an ActivePageTable!");
                        }
                    }
                };
                
                // since we're no longer changing the prev page table to be inactive, just leave it be,
                // and only change the next task's page table to active 
                // (it was either active already, or it was previously inactive (and now active) if it was the first time it had been run)
                next_mmi_locked.set_page_table(PageTable::Active(new_active_table)); 

            }
        }
       
        // update the current task to `next`
        next.set_as_current_task();

        // release this core's task switch lock
        my_task_switch_lock.store(false, Ordering::SeqCst);
        // debug!("task_switch [4]: prev sp: {:#X}, next sp: {:#X}", self.saved_sp, next.saved_sp);
        

        /// A private macro that actually calls the given context switch routine
        /// by putting the arguments into the proper registers, `rdi` and `rsi`.
        macro_rules! call_context_switch {
            ($func:expr) => (
                asm!("
                    mov rdi, $0; \
                    mov rsi, $1;" 
                    : : "r"(&mut self.saved_sp as *mut usize), "r"(next.saved_sp)
                    : "memory" : "intel", "volatile"
                );
                $func();
            );
        }

        // Now it's time to perform the actual context switch.
        // If `simd_personality` is enabled, all `context_switch*` routines are available,
        // which allows us to choose one based on whether the prev/next Tasks are SIMD-enabled.
        // If `simd_personality` is NOT enabled, then we use the context_switch routine that matches the actual build target. 
        #[cfg(simd_personality)]
        {
            match (self.simd, next.simd) {
                (false, false) => {
                    // warn!("SWITCHING from REGULAR to REGULAR task {:?} -> {:?}", self, next);
                    unsafe {
                        call_context_switch!(context_switch::context_switch_regular);
                    }
                }

                (false, true)  => {
                    // warn!("SWITCHING from REGULAR to SSE task {:?} -> {:?}", self, next);
                    unsafe {
                        call_context_switch!(context_switch::context_switch_regular_to_sse);
                    }
                }
                
                (true, false)  => {
                    // warn!("SWITCHING from SSE to REGULAR task {:?} -> {:?}", self, next);
                    unsafe {
                        call_context_switch!(context_switch::context_switch_sse_to_regular);
                    }
                }

                (true, true)   => {
                    // warn!("SWITCHING from SSE to SSE task {:?} -> {:?}", self, next);
                    unsafe {
                        call_context_switch!(context_switch::context_switch_sse);
                    }
                }
            }
        }
        #[cfg(not(simd_personality))]
        {
            unsafe {
                call_context_switch!(context_switch::context_switch);
            }
        }
    }
}

impl fmt::Display for Task {
    fn fmt(&self, f: &mut fmt::Formatter) -> fmt::Result {
        write!(f, "{}{{{}}}", self.name, self.id)
    }
}


/// A shareable, cloneable reference to a `Task` that exposes more methods
/// for task management, and accesses the enclosed `Task` by locking it. 
/// 
/// The `TaskRef` type is necessary because in many places across Theseus,
/// a reference to a Task is used. 
/// For example, task lists, task spawning, task management, scheduling, etc. 
/// 
/// Essentially a newtype wrapper around `Arc<Lock<Task>>` 
/// where `Lock` is some mutex-like locking type.
/// Currently, `Lock` is a `MutexIrqSafe`, so it **does not** allow
/// multiple readers simultaneously; that will cause deadlock.
/// 
/// `TaskRef` implements the `PartialEq` trait; 
/// two `TaskRef`s are considered equal if they point to the same underlying `Task`.
#[derive(Debug, Clone)]
pub struct TaskRef(Arc<MutexIrqSafe<Task>>);

impl TaskRef {
    /// Creates a new `TaskRef` that wraps the given `Task`.
    /// 
    /// Also establishes the `TaskLocalData` struct that will be used 
    /// to determine the current `Task` on each processor core.
    pub fn new(task: Task) -> TaskRef {
        let task_id = task.id;
        let taskref = TaskRef(Arc::new(MutexIrqSafe::new(task)));
        let tld = TaskLocalData {
            current_taskref: taskref.clone(),
            current_task_id: task_id,
        };
        let tld_ptr = Box::into_raw(Box::new(tld));
        taskref.0.lock().task_local_data_ptr = tld_ptr as VirtualAddress;
        taskref
    }

    /// Waits until the given `task` has finished executing, 
    /// i.e., blocks until its runstate is `RunState::Exited`.
    /// Returns `Ok()` when the given `task` is actually exited,
    /// and `Err()` if there is a problem or interruption while waiting for it to exit. 
    /// 
    /// # Note
    /// * You cannot call `join()` on the current thread, because a thread cannot wait for itself to finish running. 
    ///   This will result in an `Err()` being immediately returned.
    /// * You cannot call `join()` with interrupts disabled, because it will result in permanent deadlock
    ///   (well, this is only true if the requested `task` is running on the same cpu...  but good enough for now).
    pub fn join(&self) -> Result<(), &'static str> {
        let curr_task = get_my_current_task().ok_or("join(): failed to check what current task is")?;
        if Arc::ptr_eq(&self.0, &curr_task.0) {
            return Err("BUG: cannot call join() on yourself (the current task).");
        }

        if !interrupts_enabled() {
            return Err("BUG: cannot call join() with interrupts disabled; it will cause deadlock.")
        }
        
        // First, wait for this Task to be marked as Exited (no longer runnable).
        loop {
            if let RunState::Exited(_) = self.0.lock().runstate {
                break;
            }
        }

        // Then, wait for it to actually stop running on any CPU core.
        loop {
            let t = self.0.lock();
            if !t.is_running() {
                return Ok(());
            }
        }
    }


    /// The internal routine that actually exits or kills a Task.
    fn internal_exit(&self, val: ExitValue) -> Result<(), &'static str> {
        {
            let mut task = self.0.lock();
            if let RunState::Exited(_) = task.runstate {
                return Err("task was already exited! (did not overwrite its existing exit value)");
            }
            task.runstate = RunState::Exited(val);
        }

        #[cfg(runqueue_state_spill_evaluation)] 
        {   
            let task_on_rq = { self.0.lock().on_runqueue.clone() };
            if let Some(remove_from_runqueue) = RUNQUEUE_REMOVAL_FUNCTION.try() {
                if let Some(rq) = task_on_rq {
                    remove_from_runqueue(self, rq)?;
                }
            }
        }

        Ok(())
    }

    /// Call this function to indicate that this task has successfully ran to completion,
    /// and that it has returned the given `exit_value`.
    /// 
    /// # Locking / Deadlock
    /// This method obtains a writeable lock on the underlying Task in order to mutate its state.
    /// 
    /// # Return
    /// * Returns `Ok` if the exit status was successfully set.     
    /// * Returns `Err` if this `Task` was already exited, and does not overwrite the existing exit status. 
    ///  
    /// # Note 
    /// The `Task` will not be halted immediately -- 
    /// it will finish running its current timeslice, and then never be run again.
    pub fn exit(&self, exit_value: Box<Any + Send>) -> Result<(), &'static str> {
        self.internal_exit(ExitValue::Completed(exit_value))
    }


    /// Kills this `Task` (not a clean exit) without allowing it to run to completion.
    /// The given `KillReason` indicates why it was killed.
    /// 
    /// # Locking / Deadlock
    /// This method obtains a writeable lock on the underlying Task in order to mutate its state.
    /// 
    /// # Return
    /// * Returns `Ok` if the exit status was successfully set to the given `KillReason`.     
    /// * Returns `Err` if this `Task` was already exited, and does not overwrite the existing exit status. 
    /// 
    /// # Note 
    /// The `Task` will not be halted immediately -- 
    /// it will finish running its current timeslice, and then never be run again.
    pub fn kill(&self, reason: KillReason) -> Result<(), &'static str> {
        self.internal_exit(ExitValue::Killed(reason))
    }


    /// Obtains the lock on the underlying `Task` in a read-only, blocking fashion.
    /// This is okay because we want to allow any other part of the OS to read 
    /// the details of the `Task` struct.
    pub fn lock(&self) -> MutexIrqSafeGuardRef<Task> {
        MutexIrqSafeGuardRef::new(self.0.lock())
    }

    /// Registers a function or closure that will be called if this `Task` panics.
    /// # Locking / Deadlock
    /// Obtains a write lock on the enclosed `Task` in order to mutate its state.
    pub fn set_panic_handler(&self, callback: PanicHandler) {
        self.0.lock().set_panic_handler(callback)
    }

    /// Takes ownership of this `Task`'s `PanicHandler` closure/function if one exists,
    /// and returns it so it can be invoked without holding this `Task`'s `Mutex`.
    /// After invoking this, the `Task`'s `panic_handler` will be `None`.
    /// # Locking / Deadlock
    /// Obtains a write lock on the enclosed `Task` in order to mutate its state.
    pub fn take_panic_handler(&self) -> Option<PanicHandler> {
        self.0.lock().take_panic_handler()
    }

    /// Takes ownership of this `Task`'s exit value and returns it,
    /// if and only if this `Task` was in the `Exited` runstate.
    /// After invoking this, the `Task`'s runstate will be `Reaped`.
    /// # Locking / Deadlock
    /// Obtains a write lock on the enclosed `Task` in order to mutate its state.
    pub fn take_exit_value(&self) -> Option<ExitValue> {
        self.0.lock().take_exit_value()
    }

    /// Sets environment
    pub fn set_env(&self, new_env: Arc<Mutex<Environment>>) {
        self.0.lock().set_env(new_env);
    }
    
    /// Obtains the lock on the underlying `Task` in a writeable, blocking fashion.
    #[deprecated] // TODO FIXME since 2018-09-06
    pub fn lock_mut(&self) -> MutexIrqSafeGuardRefMut<Task> {
        MutexIrqSafeGuardRefMut::new(self.0.lock())
    }
}

impl PartialEq for TaskRef {
    fn eq(&self, other: &TaskRef) -> bool {
        Arc::ptr_eq(&self.0, &other.0)
    }
}

<<<<<<< HEAD
impl Eq for TaskRef { }
=======
impl Eq for TaskRef { }

// impl Hash for TaskRef {
//     fn hash<H: Hasher>(&self, state: &mut H) {
//         (self.0.as_ref() as *const _ as usize).hash(state);
//     }
// }

// use core::cmp::Ord;
// impl Ord for TaskRef {
//     fn cmp(&self, other: &TaskRef) -> core::cmp::Ordering {
//         (self.0.as_ref() as *const _ as usize).cmp(&(other.0.as_ref() as *const _ as usize))
//     }
// }

// impl PartialOrd for TaskRef {
//     fn partial_cmp(&self, other: &TaskRef) -> Option<core::cmp::Ordering> {
//         Some(self.cmp(other))
//     }
// }


/// Create and initialize an idle task, of which there is one per processor core/LocalApic.
/// The idle task is a task that runs by default (one per core) when no other task is running.
/// 
/// Returns a reference to the `Task`, protected by a `RwLockIrqSafe`
/// 
/// # Note
/// This function does not make the new idle task runnable, nor add it to any runqueue.
pub fn create_idle_task(
    apic_id: u8, 
    stack_bottom: VirtualAddress, 
    stack_top: VirtualAddress,
    kernel_mmi_ref: Arc<MutexIrqSafe<MemoryManagementInfo>>
) -> Result<TaskRef, &'static str> {

    let mut idle_task = Task::new();
    idle_task.name = format!("idle_task_ap{}", apic_id);
    idle_task.is_an_idle_task = true;
    idle_task.runstate = RunState::Runnable;
    idle_task.running_on_cpu = Some(apic_id); 
    idle_task.pinned_core = Some(apic_id); // can only run on this CPU core
    idle_task.mmi = Some(kernel_mmi_ref);
    // debug!("IDLE TASK STACK (apic {}) at bottom={:#x} - top={:#x} ", apic_id, stack_bottom, stack_top);
    idle_task.kstack = Some( 
        Stack::new( 
            stack_top, 
            stack_bottom, 
            MappedPages::from_existing(
                Page::range_inclusive_addr(stack_bottom, stack_top - stack_bottom),
                EntryFlags::WRITABLE | EntryFlags::PRESENT
            ),
        )
    );

    let idle_task_id = idle_task.id;
    let task_ref = TaskRef::new(idle_task);

    // set this as this core's current task, since it's obviously running
    task_ref.0.lock().set_as_current_task();
    if get_my_current_task().is_none() {
        error!("BUG: create_idle_task(): failed to properly set the new idle task as the current task on AP {}", 
            apic_id);
        return Err("BUG: create_idle_task(): failed to properly set the new idle task as the current task");
    }

    // insert the new task into the task list
    let old_task = TASKLIST.insert(idle_task_id, task_ref.clone());
    if old_task.is_some() {
        error!("BUG: create_idle_task(): TASKLIST already contained a task with the same id {} as idle_task_ap{}!", 
            idle_task_id, apic_id);
        return Err("BUG: TASKLIST already contained a task with the new idle_task's ID");
    }

    Ok(task_ref)
}



/// The structure that holds information local to each Task,
/// effectively a form of thread-local storage (TLS).
/// A pointer to this structure is stored in the `FS` segment register,
/// such that any task can easily and quickly access their local data.
// #[repr(C)]
#[derive(Debug)]
struct TaskLocalData {
    current_taskref: TaskRef,
    current_task_id: usize,
}


/// Returns a reference to the current task's `TaskLocalData` 
/// by using the `TaskLocalData` pointer stored in the FS base MSR register.
fn get_task_local_data() -> Option<&'static TaskLocalData> {
    // SAFE: it's safe to cast this as a static reference
    // because it will always be valid for the life of a given Task's execution.
    let tld: &'static TaskLocalData = unsafe {
        let tld_ptr = rdmsr(IA32_FS_BASE) as *const TaskLocalData;
        if tld_ptr.is_null() {
            return None;
        }
        &*tld_ptr
    };
    Some(&tld)

    // let tld2: &TaskLocalData = unsafe {
    //     let tld_ptr: u64;
    //     asm!("mov $0, fs:[0x8]" : "=r"(tld_ptr) : : "memory" : "intel", "volatile");
    //     let fs_base: u64;
    //     asm!("mov $0, fs:[0x0]" : "=r"(fs_base) : : "memory" : "intel", "volatile");
    //     warn!("current_task_id(): fs_base: {:#X}", fs_base);
    //     &*(tld_ptr as *const TaskLocalData)
    // };
}

/// Returns a reference to the current task id by using the `TaskLocalData` pointer
/// stored in the FS base MSR register.
pub fn get_my_current_task() -> Option<&'static TaskRef> {
    get_task_local_data().map(|tld| &tld.current_taskref)
}

/// Returns the current Task's id by using the `TaskLocalData` pointer
/// stored in the FS base MSR register.
pub fn get_my_current_task_id() -> Option<usize> {
    get_task_local_data().map(|tld| tld.current_task_id)
}
>>>>>>> fe289282
<|MERGE_RESOLUTION|>--- conflicted
+++ resolved
@@ -39,23 +39,17 @@
 extern crate tss;
 extern crate mod_mgmt;
 extern crate context_switch;
-<<<<<<< HEAD
 extern crate environment;
-extern crate spin;
 extern crate root;
 extern crate vfs_node;
 extern crate fs_node;
 extern crate path;
-=======
 extern crate x86_64;
-
-#[cfg(runqueue_state_spill_evaluation)]
 extern crate spin;
 
 #[cfg(runqueue_state_spill_evaluation)]
 use spin::Once;
 
->>>>>>> fe289282
 
 use core::fmt;
 use core::sync::atomic::{Ordering, AtomicUsize, AtomicBool, spin_loop_hint};
@@ -70,14 +64,10 @@
 use atomic_linked_list::atomic_map::AtomicMap;
 use tss::tss_set_rsp0;
 use mod_mgmt::metadata::StrongCrateRef;
-<<<<<<< HEAD
-use panic_info::PanicInfo;
 use environment::Environment;
 use spin::Mutex;
 pub mod fs; 
-=======
 use x86_64::registers::msr::{rdmsr, wrmsr, IA32_FS_BASE};
->>>>>>> fe289282
 
 /// The signature of the callback function that can hook into receiving a panic. 
 pub type PanicHandler = Box<Fn(&PanicInfoOwned) + Send>;
@@ -122,29 +112,6 @@
 }
 
 
-<<<<<<< HEAD
-
-/// Get the id of the currently running Task on a specific core
-pub fn get_current_task_id(apic_id: u8) -> Option<usize> {
-    CURRENT_TASKS.get(&apic_id).cloned()
-}
-
-/// Get the id of the currently running Task on this core.
-pub fn get_my_current_task_id() -> Option<usize> {
-    get_my_apic_id().and_then(|id| {
-        get_current_task_id(id)
-    })
-}
-
-/// returns a shared reference to the current `Task` running on this core.
-pub fn get_my_current_task() -> Option<&'static TaskRef> {
-    get_my_current_task_id().and_then(|id| {
-        TASKLIST.get(&id)
-    })
-}
-
-=======
->>>>>>> fe289282
 /// returns a shared reference to the `Task` specified by the given `task_id`
 pub fn get_task(task_id: usize) -> Option<&'static TaskRef> {
     TASKLIST.get(&task_id)
@@ -254,13 +221,8 @@
     pub app_crate: Option<StrongCrateRef>,
     /// The function that will be called when this `Task` panics
     pub panic_handler: Option<PanicHandler>,
-<<<<<<< HEAD
-    /// The environment of the task, Wrapped in an Arc & Mutex because it is shared among child and parent tasks
     pub env: Arc<Mutex<Environment>>,
-=======
     
-    
->>>>>>> fe289282
     #[cfg(simd_personality)]
     /// Whether this Task is SIMD enabled, i.e.,
     /// whether it uses SIMD registers and instructions.
@@ -388,9 +350,6 @@
             None
         }
     }
-<<<<<<< HEAD
-    
-=======
 
     /// Sets this `Task` as this core's current task.
     /// 
@@ -402,7 +361,6 @@
         }
     }
 
->>>>>>> fe289282
     /// Switches from the current (`self`)  to the given `next` Task
     /// no locks need to be held to call this, but interrupts (later, preemption) should be disabled
     pub fn task_switch(&mut self, next: &mut Task, apic_id: u8) {
@@ -756,9 +714,6 @@
     }
 }
 
-<<<<<<< HEAD
-impl Eq for TaskRef { }
-=======
 impl Eq for TaskRef { }
 
 // impl Hash for TaskRef {
@@ -884,5 +839,4 @@
 /// stored in the FS base MSR register.
 pub fn get_my_current_task_id() -> Option<usize> {
     get_task_local_data().map(|tld| tld.current_task_id)
-}
->>>>>>> fe289282
+}
--- conflicted
+++ resolved
@@ -261,109 +261,10 @@
 
     /// Sets this `Task` as this CPU's current task.
     ///
-<<<<<<< HEAD
-    /// # Locking / Deadlock
-    /// Obtains the lock on this `Task`'s inner state in order to access it.
-    pub fn is_restartable(&self) -> bool {
-        self.inner.lock().restart_info.is_some()
-    }
-
-    /// Blocks this `Task` by setting its runstate to [`RunState::Blocked`].
-    ///
-    /// Returns the previous runstate on success, and the current runstate on
-    /// error. Will only suceed if the task is runnable or already blocked.
-    pub fn block(&self) -> Result<RunState, RunState> {
-        use RunState::{Blocked, Runnable};
-
-        if self.runstate.compare_exchange(Runnable, Blocked).is_ok() {
-            Ok(Runnable)
-        } else if self.runstate.compare_exchange(Blocked, Blocked).is_ok() {
-            warn!("Blocked an already blocked task: {:?}\n\t --> Current {:?}",
-                self, get_my_current_task()
-            );
-            Ok(Blocked)
-        } else {
-            Err(self.runstate.load())
-        }
-    }
-
-    /// Blocks this `Task` if it is a newly-spawned task currently being initialized.
-    ///
-    /// This is a special case only to be used when spawning a new task that
-    /// should not be immediately scheduled in; it will fail for all other cases.
-    ///
-    /// Returns the previous runstate (i.e. `RunState::Initing`) on success,
-    /// or the current runstate on error.
-    pub fn block_initing_task(&self) -> Result<RunState, RunState> {
-        if self.runstate.compare_exchange(RunState::Initing, RunState::Blocked).is_ok() {
-            Ok(RunState::Initing)
-        } else {
-            Err(self.runstate.load())
-        }
-    }
-
-    /// Unblocks this `Task` by setting its runstate to [`RunState::Runnable`].
-    ///
-    /// Returns the previous runstate on success, and the current runstate on
-    /// error. Will only succed if the task is blocked or already runnable.
-    pub fn unblock(&self) -> Result<RunState, RunState> {
-        use RunState::{Blocked, Runnable};
-
-        if self.runstate.compare_exchange(Blocked, Runnable).is_ok() {
-            Ok(Blocked)
-        } else if self.runstate.compare_exchange(Runnable, Runnable).is_ok() {
-            warn!("Unblocked an already runnable task: {:?}\n\t --> Current {:?}",
-                self, get_my_current_task()
-            );
-            Ok(Runnable)
-        } else {
-            Err(self.runstate.load())
-        }
-    }
-    
-    /// Makes this `Task` `Runnable` if it is a newly-spawned and fully initialized task.
-    ///
-    /// This is a special case only to be used when spawning a new task that
-    /// is ready to be scheduled in; it will fail for all other cases.
-    ///
-    /// Returns the previous runstate (i.e. `RunState::Initing`) on success, and
-    /// the current runstate on error.
-    pub fn make_inited_task_runnable(&self) -> Result<RunState, RunState> {
-        if self.runstate.compare_exchange(RunState::Initing, RunState::Runnable).is_ok() {
-            Ok(RunState::Initing)
-        } else {
-            Err(self.runstate.load())
-        }
-    }
-
-    /// Suspends this `Task`.
-    pub fn suspend(&self) {
-        self.suspended.store(true, Ordering::Release);
-    }
-
-    /// Unsuspends this `Task`.
-    pub fn unsuspend(&self) {
-        self.suspended.store(false, Ordering::Release);
-    }
-
-    /// Returns `true` if this `Task` is suspended.
-    ///
-    /// Note that a task being suspended is independent from its [`RunState`].
-    pub fn is_suspended(&self) -> bool {
-        self.suspended.load(Ordering::Acquire)
-    }
-    
-    /// Sets this `Task` as this CPU's current task.
-    ///
-    /// Currently, this only updates the current TLS area.
-    fn set_as_current_task(&self) {
-        self.tls_area.set_as_current_tls_base();
-=======
     /// Currently, this simply updates the current CPU's TLS base register
     /// to point to this task's TLS data image.
     fn set_as_current_task(&self) {
         self.0.task.tls_area().set_as_current_tls_base();
->>>>>>> 22a88a00
     }
 
     /// Perform any actions needed after a context switch.
@@ -491,11 +392,7 @@
 impl JoinableTaskRef {
     /// Sets the waker to be awoken when this task exits.
     pub fn set_waker(&self, waker: Waker) {
-<<<<<<< HEAD
-        self.inner.lock().waker = Some(waker);
-=======
         self.task.0.task.inner().lock().waker = Some(waker);
->>>>>>> 22a88a00
     }
 
     /// Busy-waits (spins in a loop) until this task has exited or has been killed.

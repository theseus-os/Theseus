//! Basic interrupt handling structures and simple handler routines.

#![no_std]
#![feature(abi_x86_interrupt)]

#![allow(dead_code)]


#[macro_use] extern crate log;
#[macro_use] extern crate vga_buffer;
extern crate x86_64;
extern crate spin;
extern crate port_io;
extern crate kernel_config;
extern crate memory;
extern crate apic;
extern crate pit_clock;
extern crate tss;
extern crate gdt;
extern crate exceptions_early;
extern crate pic;
extern crate scheduler;
extern crate keyboard;
extern crate mouse;
extern crate ps2;
extern crate tlb_shootdown;


pub use pic::IRQ_BASE_OFFSET;

use ps2::handle_mouse_packet;
use x86_64::structures::idt::{ExceptionStackFrame, HandlerFunc, Idt, LockedIdt};
use spin::Once;
use kernel_config::time::{CONFIG_PIT_FREQUENCY_HZ}; //, CONFIG_RTC_FREQUENCY_HZ};
// use rtc;
use core::sync::atomic::{AtomicUsize, AtomicBool, Ordering};
use memory::VirtualAddress;
use apic::{INTERRUPT_CHIP, InterruptChip};


/// The single system-wide Interrupt Descriptor Table (IDT).
///
/// Note: this could be per-core instead of system-wide, if needed.
pub static IDT: LockedIdt = LockedIdt::new();

/// The single system-wide Programmable Interrupt Controller (PIC) chip.
static PIC: Once<pic::ChainedPics> = Once::new();


/// Returns `true` if the given address is the exception handler in the current `IDT`
/// for any exception in which the CPU pushes an error code onto the stack.
/// 
/// On x86, only these exceptions cause the CPU to push error codes: 8, 10, 11, 12, 13, 14, 17, 30.
/// 
/// Obtains a lock on the global `IDT` instance.
pub fn is_exception_handler_with_error_code(address: u64) -> bool {
    let idt = IDT.lock();
    
    idt.double_fault.handler_addr_eq(address) || 
    idt.invalid_tss.handler_addr_eq(address) || 
    idt.segment_not_present.handler_addr_eq(address) || 
    idt.stack_segment_fault.handler_addr_eq(address) || 
    idt.general_protection_fault.handler_addr_eq(address) || 
    idt.page_fault.handler_addr_eq(address) || 
    idt.alignment_check.handler_addr_eq(address) || 
    idt.security_exception.handler_addr_eq(address)
}


<<<<<<< HEAD
/// Initializes the interrupt subsystem and sets up an initial interrupt descriptor table (IDT).
=======
/// Initializes the interrupt subsystem and sets up an initial Interrupt Descriptor Table (IDT).
>>>>>>> 7041ee43
///
/// The new IDT will be initialized with the same contents as the early IDT 
/// created in [`exceptions_early::init()`].
/// Any other interrupt handler entries that are missing (not yet initialized) will be filled with
/// a default placeholder handler, which is useful to catch interrupts that need to be implemented.
///
/// # Arguments: 
/// * `double_fault_stack_top_unusable`: the address of the top of a newly allocated stack,
///    to be used as the double fault exception handler stack.
/// * `privilege_stack_top_unusable`: the address of the top of a newly allocated stack,
///    to be used as the privilege stack (Ring 3 -> Ring 0 stack).
pub fn init(
    double_fault_stack_top_unusable: VirtualAddress,
    privilege_stack_top_unusable: VirtualAddress
) -> Result<&'static LockedIdt, &'static str> {
    let bsp_id = apic::get_bsp_id().ok_or("couldn't get BSP's id")?;
    info!("Setting up TSS & GDT for BSP (id {})", bsp_id);
    gdt::create_and_load_tss_gdt(bsp_id, double_fault_stack_top_unusable, privilege_stack_top_unusable);

    // Copy over all exception handlers from the early IDT,
    // but preserve any handlers that were registered to this real IDT during early boot.
    {
        let mut new_idt = IDT.lock();
        let early_idt = exceptions_early::EARLY_IDT.lock();

        new_idt.divide_by_zero           = early_idt.divide_by_zero;
        new_idt.debug                    = early_idt.debug;
        new_idt.non_maskable_interrupt   = early_idt.non_maskable_interrupt;
        new_idt.breakpoint               = early_idt.breakpoint;
        new_idt.overflow                 = early_idt.overflow;
        new_idt.bound_range_exceeded     = early_idt.bound_range_exceeded;
        new_idt.invalid_opcode           = early_idt.invalid_opcode;
        new_idt.device_not_available     = early_idt.device_not_available;
        // double fault handler is dealt with below.
        new_idt.invalid_tss              = early_idt.invalid_tss;
        new_idt.segment_not_present      = early_idt.segment_not_present;
        new_idt.stack_segment_fault      = early_idt.stack_segment_fault;
        new_idt.general_protection_fault = early_idt.general_protection_fault;
        new_idt.page_fault               = early_idt.page_fault;
        new_idt.x87_floating_point       = early_idt.x87_floating_point;
        new_idt.alignment_check          = early_idt.alignment_check;
        new_idt.machine_check            = early_idt.machine_check;
        new_idt.simd_floating_point      = early_idt.simd_floating_point;
        new_idt.virtualization           = early_idt.virtualization;
        new_idt.security_exception       = early_idt.security_exception;

        // The only special case is the double fault handler, 
        // as it needs to use the newly-provided double fault stack.
        let double_fault_options = new_idt.double_fault.set_handler_fn(exceptions_early::double_fault_handler);
        unsafe { 
            double_fault_options.set_stack_index(tss::DOUBLE_FAULT_IST_INDEX as u16);
        }

        // Fill only missing IDT entries with a default unimplemented interrupt handler.
        for (_idx, new_entry) in new_idt.interrupts.iter_mut().enumerate() {
            if new_entry.handler_address() != 0 {
                debug!("Preserved early registered interrupt handler for IRQ {:#X} at address {:#X}", 
                    _idx + IRQ_BASE_OFFSET as usize, new_entry.handler_address(),
                );
            } else {
                new_entry.set_handler_fn(unimplemented_interrupt_handler);
            }
        }
    }

    // try to load our new IDT    
    {
        info!("trying to load IDT for BSP...");
        IDT.load();
        info!("loaded IDT for BSP.");
    }

    Ok(&IDT)
}


/// Similar to `init()`, but for APs to call after the BSP has already invoked `init()`.
pub fn init_ap(
    apic_id: u8, 
    double_fault_stack_top_unusable: VirtualAddress, 
    privilege_stack_top_unusable: VirtualAddress,
) -> Result<&'static LockedIdt, &'static str> {
    info!("Setting up TSS & GDT for AP {}", apic_id);
    gdt::create_and_load_tss_gdt(apic_id, double_fault_stack_top_unusable, privilege_stack_top_unusable);

    // We've already created the IDT initially (currently all APs share the BSP's IDT),
    // so we only need to re-load it here for each AP.
    IDT.load();
    info!("loaded IDT for AP {}.", apic_id);
    Ok(&IDT)
}


/// Establishes the default interrupt handlers that are statically known.
fn set_handlers(idt: &mut Idt) {
    idt[0x20].set_handler_fn(pit_timer_handler);
    idt[0x21].set_handler_fn(ps2_keyboard_handler);
    idt[0x22].set_handler_fn(lapic_timer_handler);
    idt[0x27].set_handler_fn(pic_spurious_interrupt_handler); 

    // idt[0x28].set_handler_fn(rtc_handler);
    idt[0x2C].set_handler_fn(ps2_mouse_handler);
    idt[0x2E].set_handler_fn(primary_ata_handler);
    idt[0x2F].set_handler_fn(secondary_ata_handler);

    idt[apic::APIC_SPURIOUS_INTERRUPT_VECTOR as usize].set_handler_fn(apic_spurious_interrupt_handler); 
    idt[tlb_shootdown::TLB_SHOOTDOWN_IPI_IRQ as usize].set_handler_fn(ipi_handler);
}


pub fn init_handlers_apic() {
    // first, do the standard interrupt remapping, but mask all PIC interrupts / disable the PIC
    PIC.call_once(|| pic::ChainedPics::init(0xFF, 0xFF)); // disable all PIC IRQs
    
    set_handlers(&mut IDT.lock());
}


pub fn init_handlers_pic() {
    set_handlers(&mut IDT.lock());

    // init PIC, PIT and RTC interrupts
    let master_pic_mask: u8 = 0x0; // allow every interrupt
    let slave_pic_mask: u8 = 0b0000_1000; // everything is allowed except 0x2B 
    PIC.call_once(|| pic::ChainedPics::init(master_pic_mask, slave_pic_mask));

    pit_clock::init(CONFIG_PIT_FREQUENCY_HZ);
    // let rtc_handler = rtc::init(CONFIG_RTC_FREQUENCY_HZ, rtc_interrupt_func);
    // IDT.lock()[0x28].set_handler_fn(rtc_handler.unwrap());
}

/// Registers an interrupt handler. 
/// The function fails if the interrupt number is already in use. 
/// 
/// # Arguments 
<<<<<<< HEAD
/// * `interrupt_num` - the interrupt that is being requested
/// * `func` - the handler to be registered for 'interrupt_num'
=======
/// * `interrupt_num` - the interrupt (IRQ vector) that is being requested.
/// * `func` - the handler to be registered, which will be invoked when the interrupt occurs.
/// 
/// # Return
/// * `Ok(())` if successfully registered, or
/// * `Err(existing_handler_address)` if the given `interrupt_num` was already in use.
>>>>>>> 7041ee43
pub fn register_interrupt(interrupt_num: u8, func: HandlerFunc) -> Result<(), u64> {
    let mut idt = IDT.lock();

    // If the existing handler stored in the IDT either missing (has an address of `0`)
    // or is the default handler, that signifies the interrupt number is available.
    let idt_entry = &mut idt[interrupt_num as usize];
    let existing_handler_addr = idt_entry.handler_address();
    if existing_handler_addr == 0 || existing_handler_addr == unimplemented_interrupt_handler as u64 {
        idt_entry.set_handler_fn(func);
        Ok(())
    } else {
        trace!("register_interrupt: the requested interrupt IRQ {} was already in use", interrupt_num);
        Err(existing_handler_addr)
    }
} 

/// Returns an interrupt number assigned by the OS and sets its handler function. 
/// The function fails if there is no unused interrupt number.
/// 
/// # Arguments
/// * `func` - the handler for the assigned interrupt number
pub fn register_msi_interrupt(func: HandlerFunc) -> Result<u8, &'static str> {
    let mut idt = IDT.lock();

    // try to find an unused interrupt 
    let interrupt_num = (*idt).find_free_entry(unimplemented_interrupt_handler).ok_or("register_msi_interrupt: no available interrupt")?;
    idt[interrupt_num].set_handler_fn(func);
    
    Ok(interrupt_num as u8)
} 

/// Returns an interrupt to the system by setting the handler to the default function. 
/// The application provides the current interrupt handler as a safety check. 
/// The function fails if the current handler and 'func' do not match
/// 
/// # Arguments
/// * `interrupt_num` - the interrupt that needs to be deregistered
/// * `func` - the handler that should currently be stored for 'interrupt_num'
pub fn deregister_interrupt(interrupt_num: u8, func: HandlerFunc) -> Result<(), &'static str> {
    let mut idt = IDT.lock();

    // check if the handler stored is the same as the one provided
    // this is to make sure no other application can deregister your interrupt
    if idt[interrupt_num as usize].handler_eq(func) {
        idt[interrupt_num as usize].set_handler_fn(unimplemented_interrupt_handler);
        Ok(())
    }
    else {
        error!("deregister_interrupt: Cannot free interrupt due to incorrect handler function");
        Err("deregister_interrupt: Cannot free interrupt due to incorrect handler function")
    }
}

/// Send an end of interrupt signal, notifying the interrupt chip that
/// the given interrupt request `irq` has been serviced. 
/// 
/// This function supports all types of interrupt chips -- APIC, x2apic, PIC --
/// and will perform the correct EOI operation based on which chip is currently active.
///
/// The `irq` argument is only used if the `PIC` chip is active,
/// but it doesn't hurt to always provide it.
pub fn eoi(irq: Option<u8>) {
    match INTERRUPT_CHIP.load() {
        InterruptChip::APIC | InterruptChip::X2APIC => {
            if let Some(my_apic) = apic::get_my_apic() {
                my_apic.write().eoi();
            } else {
                error!("BUG: couldn't get my LocalApic instance to send EOI!");
            }
        }
        InterruptChip::PIC => {
            if let Some(_pic) = PIC.get() {
                if let Some(irq) = irq {
                    _pic.notify_end_of_interrupt(irq);
                } else {
                    error!("BUG: missing required IRQ argument for PIC EOI!");
                }   
            } else {
                error!("BUG: couldn't get PIC instance to send EOI!");
            }  
        }
    }
}


/// 0x20
extern "x86-interrupt" fn pit_timer_handler(_stack_frame: &mut ExceptionStackFrame) {
    pit_clock::handle_timer_interrupt();

	eoi(Some(IRQ_BASE_OFFSET + 0x0));
}


// see this: https://forum.osdev.org/viewtopic.php?f=1&t=32655
static EXTENDED_SCANCODE: AtomicBool = AtomicBool::new(false);

/// 0x21
extern "x86-interrupt" fn ps2_keyboard_handler(_stack_frame: &mut ExceptionStackFrame) {

    let indicator = ps2::ps2_status_register();

    // whether there is any data on the port 0x60
    if indicator & 0x01 == 0x01 {
        //whether the data is coming from the mouse
        if indicator & 0x20 != 0x20 {
            // in this interrupt, we must read the PS2_PORT scancode register before acknowledging the interrupt.
            let scan_code = ps2::ps2_read_data();
            // trace!("PS2_PORT interrupt: raw scan_code {:#X}", scan_code);


            let extended = EXTENDED_SCANCODE.load(Ordering::SeqCst);

            // 0xE0 indicates an extended scancode, so we must wait for the next interrupt to get the actual scancode
            if scan_code == 0xE0 {
                if extended {
                    error!("PS2_PORT interrupt: got two extended scancodes (0xE0) in a row! Shouldn't happen.");
                }
                // mark it true for the next interrupt
                EXTENDED_SCANCODE.store(true, Ordering::SeqCst);
            } else if scan_code == 0xE1 {
                error!("PAUSE/BREAK key pressed ... ignoring it!");
                // TODO: handle this, it's a 6-byte sequence (over the next 5 interrupts)
                EXTENDED_SCANCODE.store(true, Ordering::SeqCst);
            } else { // a regular scancode, go ahead and handle it
                // if the previous interrupt's scan_code was an extended scan_code, then this one is not
                if extended {
                    EXTENDED_SCANCODE.store(false, Ordering::SeqCst);
                }
                if scan_code != 0 {  // a scan code of zero is a PS2_PORT error that we can ignore
                    if let Err(e) = keyboard::handle_keyboard_input(scan_code, extended) {
                        error!("ps2_keyboard_handler: error handling PS2_PORT input: {:?}", e);
                    }
                }
            }
        }
    }
    
    eoi(Some(IRQ_BASE_OFFSET + 0x1));
}

/// 0x2C
extern "x86-interrupt" fn ps2_mouse_handler(_stack_frame: &mut ExceptionStackFrame) {

    let indicator = ps2::ps2_status_register();

    // whether there is any data on the port 0x60
    if indicator & 0x01 == 0x01 {
        //whether the data is coming from the mouse
        if indicator & 0x20 == 0x20 {
            let readdata = handle_mouse_packet();
            if (readdata & 0x80 == 0x80) || (readdata & 0x40 == 0x40) {
                error!("The overflow bits in the mouse data packet's first byte are set! Discarding the whole packet.");
            } else if readdata & 0x08 == 0 {
                error!("Third bit should in the mouse data packet's first byte should be always be 1. Discarding the whole packet since the bit is 0 now.");
            } else {
                let _mouse_event = mouse::handle_mouse_input(readdata);
                // mouse::mouse_to_print(&_mouse_event);
            }

        }

    }

    eoi(Some(IRQ_BASE_OFFSET + 0xc));
}

pub static APIC_TIMER_TICKS: AtomicUsize = AtomicUsize::new(0);
/// 0x22
extern "x86-interrupt" fn lapic_timer_handler(_stack_frame: &mut ExceptionStackFrame) {
    let _ticks = APIC_TIMER_TICKS.fetch_add(1, Ordering::Relaxed);
    // info!(" ({}) APIC TIMER HANDLER! TICKS = {}", apic::get_my_apic_id(), _ticks);
    
    // we must acknowledge the interrupt first before handling it because we switch tasks here, which doesn't return
    eoi(None); // None, because 0x22 IRQ cannot possibly be a PIC interrupt
    
    scheduler::schedule();
}

extern "x86-interrupt" fn apic_spurious_interrupt_handler(_stack_frame: &mut ExceptionStackFrame) {
    warn!("APIC SPURIOUS INTERRUPT HANDLER!");

    eoi(None);
}

extern "x86-interrupt" fn unimplemented_interrupt_handler(_stack_frame: &mut ExceptionStackFrame) {
    println_raw!("\nUnimplemented interrupt handler: {:#?}", _stack_frame);
	match apic::INTERRUPT_CHIP.load() {
        apic::InterruptChip::PIC => {
            let irq_regs = PIC.get().map(|pic| pic.read_isr_irr());  
            println_raw!("PIC IRQ Registers: {:?}", irq_regs);
        }
        apic::InterruptChip::APIC | apic::InterruptChip::X2APIC => {
            if let Some(lapic_ref) = apic::get_my_apic() {
                let lapic = lapic_ref.read();
                let isr = lapic.get_isr(); 
                let irr = lapic.get_irr();
                println_raw!("APIC ISR: {:#x} {:#x} {:#x} {:#x}, {:#x} {:#x} {:#x} {:#x}\n \
                    IRR: {:#x} {:#x} {:#x} {:#x},{:#x} {:#x} {:#x} {:#x}", 
                    isr[0], isr[1], isr[2], isr[3], isr[4], isr[5], isr[6], isr[7],
                    irr[0], irr[1], irr[2], irr[3], irr[4], irr[5], irr[6], irr[7],
                );
            }
            else {
                println_raw!("APIC ISR and IRR were unknown.");
            }
        }
    };

    loop { }
}



/// The Spurious interrupt handler for the PIC. 
/// This has given us a lot of problems on bochs emulator and on some real hardware, but not on QEMU.
/// Spurious interrupts occur a lot when using PIC on real hardware, but only occurs once when using apic/x2apic. 
/// See here for more: https://mailman.linuxchix.org/pipermail/techtalk/2002-August/012697.html.
/// We handle it according to this advice: https://wiki.osdev.org/8259_PIC#Spurious_IRQs
extern "x86-interrupt" fn pic_spurious_interrupt_handler(_stack_frame: &mut ExceptionStackFrame ) {
    if let Some(pic) = PIC.get() {
        let irq_regs = pic.read_isr_irr();
        // check if this was a real IRQ7 (parallel port) (bit 7 will be set)
        // (pretty sure this will never happen)
        // if it was a real IRQ7, we do need to ack it by sending an EOI
        if irq_regs.master_isr & 0x80 == 0x80 {
            println_raw!("\nGot real IRQ7, not spurious! (Unexpected behavior)");
            error!("Got real IRQ7, not spurious! (Unexpected behavior)");
            eoi(Some(IRQ_BASE_OFFSET + 0x7));
        }
        else {
            // do nothing. Do not send an EOI. 
            // see https://wiki.osdev.org/8259_PIC#Spurious_IRQs
        }
    }
    else {
        error!("pic_spurious_interrupt_handler(): PIC wasn't initialized!");
    }

}



// fn rtc_interrupt_func(rtc_ticks: Option<usize>) {
//     trace!("rtc_interrupt_func: rtc_ticks = {:?}", rtc_ticks);
// }

// //0x28
// extern "x86-interrupt" fn rtc_handler(_stack_frame: &mut ExceptionStackFrame ) {
//     // because we use the RTC interrupt handler for task switching,
//     // we must ack the interrupt and send EOI before calling the handler, 
//     // because the handler will not return.
//     rtc::rtc_ack_irq();
//     eoi(Some(IRQ_BASE_OFFSET + 0x8));
    
//     rtc::handle_rtc_interrupt();
// }


/// 0x2E
extern "x86-interrupt" fn primary_ata_handler(_stack_frame: &mut ExceptionStackFrame ) {
    info!("Primary ATA Interrupt (0x2E)");

    eoi(Some(IRQ_BASE_OFFSET + 0xE));
}


/// 0x2F
extern "x86-interrupt" fn secondary_ata_handler(_stack_frame: &mut ExceptionStackFrame ) {
    info!("Secondary ATA Interrupt (0x2F)");
    
    eoi(Some(IRQ_BASE_OFFSET + 0xF));
}


extern "x86-interrupt" fn ipi_handler(_stack_frame: &mut ExceptionStackFrame) {
    eoi(None);
}<|MERGE_RESOLUTION|>--- conflicted
+++ resolved
@@ -67,11 +67,7 @@
 }
 
 
-<<<<<<< HEAD
-/// Initializes the interrupt subsystem and sets up an initial interrupt descriptor table (IDT).
-=======
 /// Initializes the interrupt subsystem and sets up an initial Interrupt Descriptor Table (IDT).
->>>>>>> 7041ee43
 ///
 /// The new IDT will be initialized with the same contents as the early IDT 
 /// created in [`exceptions_early::init()`].
@@ -207,17 +203,12 @@
 /// The function fails if the interrupt number is already in use. 
 /// 
 /// # Arguments 
-<<<<<<< HEAD
-/// * `interrupt_num` - the interrupt that is being requested
-/// * `func` - the handler to be registered for 'interrupt_num'
-=======
 /// * `interrupt_num` - the interrupt (IRQ vector) that is being requested.
 /// * `func` - the handler to be registered, which will be invoked when the interrupt occurs.
 /// 
 /// # Return
 /// * `Ok(())` if successfully registered, or
 /// * `Err(existing_handler_address)` if the given `interrupt_num` was already in use.
->>>>>>> 7041ee43
 pub fn register_interrupt(interrupt_num: u8, func: HandlerFunc) -> Result<(), u64> {
     let mut idt = IDT.lock();
 

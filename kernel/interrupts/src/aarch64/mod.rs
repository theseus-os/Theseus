use core::arch::global_asm;
use core::fmt;

use crate::EoiBehaviour;

use cortex_a::registers::*;

use tock_registers::interfaces::Writeable;
use tock_registers::interfaces::Readable;
use tock_registers::registers::InMemoryRegister;

use interrupt_controller::{
    LocalInterruptController, SystemInterruptController, InterruptDestination,
    LocalInterruptControllerApi, SystemInterruptControllerApi,
};
use kernel_config::time::CONFIG_TIMESLICE_PERIOD_MICROSECONDS;
<<<<<<< HEAD
use arm_boards::BOARD_CONFIG;
use irq_safety::RwLockIrqSafe;
use log::error;
use cpu::current_cpu;
=======
use gic::{ArmGic, IpiTargetCpu, Version as GicVersion, SpiDestination};
use arm_boards::{BOARD_CONFIG, InterruptControllerConfig};
use sync_irq::{IrqSafeRwLock, IrqSafeMutex};
use memory::get_kernel_mmi_ref;
use log::{info, error};
>>>>>>> 38e585c6
use spin::Once;

use time::{Monotonic, ClockSource, Instant, Period, register_clock_source};

pub use interrupt_controller::InterruptNumber;

// This assembly file contains trampolines to `extern "C"` functions defined below.
global_asm!(include_str!("table.s"));

<<<<<<< HEAD
/// The IRQ number reserved for the PL011 Single-Serial-Port Controller
/// which Theseus currently uses for logging and UART console.
pub const PL011_RX_SPI: InterruptNumber = BOARD_CONFIG.pl011_rx_spi;
=======
// The global Generic Interrupt Controller singleton
static INTERRUPT_CONTROLLER: IrqSafeMutex<Option<ArmGic>> = IrqSafeMutex::new(None);
>>>>>>> 38e585c6

/// The IRQ number reserved for CPU-local timer interrupts,
/// which Theseus currently uses for preemptive task switching.
pub const CPU_LOCAL_TIMER_IRQ: InterruptNumber = BOARD_CONFIG.cpu_local_timer_ppi;

/// The IRQ/IPI number for TLB Shootdowns
///
/// Note: This is arbitrarily defined in the range 0..16,
/// which is reserved for IPIs (SGIs - for software generated
/// interrupts - in GIC terminology).
pub const TLB_SHOOTDOWN_IPI: InterruptNumber = 2;

const MAX_IRQ_NUM: usize = 256;

// Singleton which acts like an x86-style Interrupt Descriptor Table:
// it's an array of function pointers which are meant to handle IRQs.
// Synchronous Exceptions (including syscalls) are not IRQs on aarch64;
// this crate doesn't expose any way to handle them at the moment.
static IRQ_HANDLERS: IrqSafeRwLock<[InterruptHandler; MAX_IRQ_NUM]> = IrqSafeRwLock::new([default_irq_handler; MAX_IRQ_NUM]);

/// The Saved Program Status Register at the time of the exception.
#[repr(transparent)]
struct SpsrEL1(InMemoryRegister<u64, SPSR_EL1::Register>);

/// The Exception Syndrome Register at the time of the exception.
#[repr(transparent)]
struct EsrEL1(InMemoryRegister<u64, ESR_EL1::Register>);

#[cfg(target_arch = "aarch64")]
#[macro_export]
#[doc = include_str!("../macro-doc.md")]
macro_rules! interrupt_handler {
    ($name:ident, $x86_64_eoi_param:expr, $stack_frame:ident, $code:block) => {
        extern "C" fn $name($stack_frame: &$crate::InterruptStackFrame) -> $crate::EoiBehaviour $code
    }
}

/// The exception context as it is stored on the stack on exception entry.
///
/// Warning: `table.s` assumes this exact layout. If you modify this,
/// make sure to adapt the assembly code accordingly.
#[repr(C)]
pub struct ExceptionContext {
    /// General Purpose Registers.
    gpr: [u64; 30],

    /// The link register, aka x30.
    lr: u64,

    /// Exception link register. The program counter at the time the exception happened.
    elr_el1: u64,

    /// Saved program status.
    spsr_el1: SpsrEL1,

    /// Exception syndrome register.
    esr_el1: EsrEL1,
}

pub type InterruptHandler = extern "C" fn(&InterruptStackFrame) -> EoiBehaviour;
pub type InterruptStackFrame = ExceptionContext;

// called for all exceptions other than interrupts
fn default_exception_handler(exc: &ExceptionContext, origin: &'static str) {
    log::error!("Unhandled Exception ({})\r\n{:?}\r\n[looping forever now]", origin, exc);
    loop { core::hint::spin_loop() }
}

// called for all unhandled interrupt requests
extern "C" fn default_irq_handler(exc: &ExceptionContext) -> EoiBehaviour {
    log::error!("Unhandled IRQ:\r\n{:?}\r\n[looping forever now]", exc);
    loop { core::hint::spin_loop() }
}

fn read_timer_period_femtoseconds() -> u64 {
    let counter_freq_hz = CNTFRQ_EL0.get();
    let fs_in_one_sec = 1_000_000_000_000_000;
    fs_in_one_sec / counter_freq_hz
}

fn get_timeslice_ticks() -> u64 {
    // The number of femtoseconds between each internal timer tick
    static TIMESLICE_TICKS: Once<u64> = Once::new();

    *TIMESLICE_TICKS.call_once(|| {
        let timeslice_femtosecs = (CONFIG_TIMESLICE_PERIOD_MICROSECONDS as u64) * 1_000_000_000;
        let tick_period_femtosecs = read_timer_period_femtoseconds();
        timeslice_femtosecs / tick_period_femtosecs
    })
}

/// Sets `VBAR_EL1` to the start of the exception vector
fn set_vbar_el1() {
    extern "Rust" {
        // in assembly file
        static __exception_vector_start: extern "C" fn();
    }

    // Set the exception handling vector, which
    // is an array of grouped aarch64 instructions.
    // see table.s for more info.
    unsafe { VBAR_EL1.set(&__exception_vector_start as *const _ as u64) };
}

/// Sets `VBAR_EL1` to the start of the exception vector
/// and enables timer interrupts
pub fn init_ap() {
    set_vbar_el1();

    // Enable the CPU-local timer
    let int_ctrl = LocalInterruptController;
    int_ctrl.init_secondary_cpu_interface();
    int_ctrl.set_minimum_priority(0);

    int_ctrl.enable_local_interrupt(TLB_SHOOTDOWN_IPI, true);
    int_ctrl.enable_local_interrupt(CPU_LOCAL_TIMER_IRQ, true);

    enable_timer(true);
}

/// Please call this (only once) before using this crate.
///
/// This initializes the Generic Interrupt Controller
/// using the addresses which are valid on qemu's "virt" VM.
pub fn init() -> Result<(), &'static str> {
    let period = Period::new(read_timer_period_femtoseconds());
    register_clock_source::<PhysicalSystemCounter>(period);

    set_vbar_el1();

    let int_ctrl = LocalInterruptController;
    int_ctrl.set_minimum_priority(0);

    Ok(())
}

/// This function registers an interrupt handler for the CPU-local
/// timer and handles interrupt controller configuration for the timer interrupt.
pub fn init_timer(timer_tick_handler: InterruptHandler) -> Result<(), &'static str> {
    // register/deregister the handler for the timer IRQ.
    if let Err(existing_handler) = register_interrupt(CPU_LOCAL_TIMER_IRQ, timer_tick_handler) {
        if timer_tick_handler as *const InterruptHandler != existing_handler {
            return Err("A different interrupt handler has already been setup for the timer IRQ number");
        }
    }

    // Route the IRQ to this core (implicit as IRQ < 32) & Enable the interrupt.
    {
        let int_ctrl = LocalInterruptController;

        // enable routing of this interrupt
        int_ctrl.enable_local_interrupt(CPU_LOCAL_TIMER_IRQ, true);
    }

    Ok(())
}

/// This function registers an interrupt handler for an inter-processor interrupt
/// and handles interrupt controller configuration for that interrupt.
pub fn setup_ipi_handler(handler: InterruptHandler, local_num: InterruptNumber) -> Result<(), &'static str> {
    // register the handler
    if let Err(existing_handler) = register_interrupt(local_num, handler) {
        if handler as *const InterruptHandler != existing_handler {
            return Err("A different interrupt handler has already been setup for that IPI");
        }
    }

    {
        let int_ctrl = LocalInterruptController;

        // enable routing of this interrupt
        int_ctrl.enable_local_interrupt(local_num, true);
    }

    Ok(())
}

/// Enables the PL011 "RX" SPI and routes it to the current CPU.
pub fn init_pl011_rx_interrupt() -> Result<(), &'static str> {
    let int_ctrl = SystemInterruptController;
    int_ctrl.set_destination(PL011_RX_SPI, current_cpu(), u8::MAX)
}

/// Disables the timer, schedules its next tick, and re-enables it
pub fn schedule_next_timer_tick() {
    enable_timer(false);
    CNTP_TVAL_EL0.set(get_timeslice_ticks());
    enable_timer(true);
}

/// Enables/Disables the System Timer via the dedicated Arm System Registers
pub fn enable_timer(enable: bool) {
    // unmask the interrupt & enable the timer
    CNTP_CTL_EL0.write(
          CNTP_CTL_EL0::IMASK.val(0)
        + CNTP_CTL_EL0::ENABLE.val(match enable {
            true => 1,
            false => 0,
        })
    );

    /* DEBUGGING CODE

    info!("timer enabled: {:?}",  CNTP_CTL_EL0.read(CNTP_CTL_EL0::ENABLE));
    info!("timer IMASK: {:?}",   CNTP_CTL_EL0.read(CNTP_CTL_EL0::IMASK));
    info!("timer status: {:?}", CNTP_CTL_EL0.read(CNTP_CTL_EL0::ISTATUS));

    */
}

/// Registers an interrupt handler at the given IRQ interrupt number.
///
/// The function fails if the interrupt number is reserved or is already in use.
///
/// # Arguments 
/// * `int_num`: the interrupt number that is being requested.
/// * `func`: the handler to be registered, which will be invoked when the interrupt occurs.
///
/// # Return
/// * `Ok(())` if successfully registered, or
/// * `Err(existing_handler_address)` if the given `irq_num` was already in use.
pub fn register_interrupt(int_num: InterruptNumber, func: InterruptHandler) -> Result<(), *const InterruptHandler> {
    let mut handlers = IRQ_HANDLERS.write();
    let index = int_num as usize;

    let value = handlers[index] as *const InterruptHandler;
    let default = default_irq_handler as *const InterruptHandler;

    if value == default {
        handlers[index] = func;
        Ok(())
    } else {
        error!("register_interrupt: the requested interrupt IRQ {} was already in use", index);
        Err(value)
    }
}

/// Deregisters an interrupt handler, making it available to the rest of the system again.
///
/// As a sanity/safety check, the caller must provide the `interrupt_handler`
/// that is currently registered for the given IRQ `interrupt_num`.
/// This function returns an error if the currently-registered handler does not match 'func'.
///
/// # Arguments
/// * `int_num`: the interrupt number that needs to be deregistered
/// * `func`: the handler that should currently be stored for 'interrupt_num'
pub fn deregister_interrupt(int_num: InterruptNumber, func: InterruptHandler) -> Result<(), *const InterruptHandler> {
    let mut handlers = IRQ_HANDLERS.write();
    let index = int_num as usize;

    let value = handlers[index] as *const InterruptHandler;
    let func = func as *const InterruptHandler;

    if value == func {
        handlers[index] = default_irq_handler;
        Ok(())
    } else {
        error!("deregister_interrupt: Cannot free interrupt due to incorrect handler function");
        Err(value)
    }
}

/// Broadcast an Inter-Processor Interrupt to all other
/// cores in the system
pub fn send_ipi_to_all_other_cpus(irq_num: InterruptNumber) {
    let int_ctrl = LocalInterruptController;
    int_ctrl.send_ipi(irq_num, InterruptDestination::AllOtherCpus);
}

/// Send an "end of interrupt" signal, notifying the interrupt chip that
/// the given interrupt request `irq` has been serviced.
pub fn eoi(irq_num: InterruptNumber) {
    let int_ctrl = LocalInterruptController;
    int_ctrl.end_of_interrupt(irq_num);
}

// A ClockSource for the time crate, implemented using
// the System Counter of the Generic Arm Timer. The
// period of this timer is computed in `init` above.
#[derive(Debug, Copy, Clone, PartialEq, Eq)]
struct PhysicalSystemCounter;

impl ClockSource for PhysicalSystemCounter {
    type ClockType = Monotonic;

    fn now() -> Instant {
        Instant::new(CNTPCT_EL0.get())
    }
}

#[rustfmt::skip]
impl fmt::Debug for SpsrEL1 {
    fn fmt(&self, f: &mut fmt::Formatter) -> fmt::Result {
        // Raw value.
        writeln!(f, "\rSPSR_EL1: {:#010x}", self.0.get())?;

        let to_flag_str = |x| -> _ { if x { "Set" } else { "Not set" } };

        writeln!(f, "\r      Flags:")?;
        writeln!(f, "\r            Negative (N): {}", to_flag_str(self.0.is_set(SPSR_EL1::N)))?;
        writeln!(f, "\r            Zero     (Z): {}", to_flag_str(self.0.is_set(SPSR_EL1::Z)))?;
        writeln!(f, "\r            Carry    (C): {}", to_flag_str(self.0.is_set(SPSR_EL1::C)))?;
        writeln!(f, "\r            Overflow (V): {}", to_flag_str(self.0.is_set(SPSR_EL1::V)))?;

        let to_mask_str = |x| -> _ { if x { "Masked" } else { "Unmasked" } };

        writeln!(f, "\r      Exception handling state:")?;
        writeln!(f, "\r            Debug  (D): {}", to_mask_str(self.0.is_set(SPSR_EL1::D)))?;
        writeln!(f, "\r            SError (A): {}", to_mask_str(self.0.is_set(SPSR_EL1::A)))?;
        writeln!(f, "\r            IRQ    (I): {}", to_mask_str(self.0.is_set(SPSR_EL1::I)))?;
        writeln!(f, "\r            FIQ    (F): {}", to_mask_str(self.0.is_set(SPSR_EL1::F)))?;

        write!(f, "\r      Illegal Execution State (IL): {}",
            to_flag_str(self.0.is_set(SPSR_EL1::IL))
        )
    }
}

#[rustfmt::skip]
impl fmt::Debug for EsrEL1 {
    fn fmt(&self, f: &mut fmt::Formatter) -> fmt::Result {
        // Raw print of whole register.
        writeln!(f, "\nESR_EL1: {:#010x}", self.0.get())?;

        // Raw print of exception class.
        writeln!(f, "\r      Exception Class         (EC) : {:#x}", self.0.read(ESR_EL1::EC))?;

        // Exception class.
        let ec_translation = match self.exception_class() {
            Some(ESR_EL1::EC::Value::DataAbortCurrentEL) => "Data Abort, current EL",
            _ => "N/A",
        };
        writeln!(f, "\r - {ec_translation}")?;

        // Raw print of instruction specific syndrome.
        write!(f, "\r      Instr Specific Syndrome (ISS): {:#x}", self.0.read(ESR_EL1::ISS))
    }
}

impl fmt::Debug for ExceptionContext {
    fn fmt(&self, f: &mut fmt::Formatter) -> fmt::Result {
        writeln!(f, "\r{:?}", self.esr_el1)?;

        if self.fault_address_valid() {
            writeln!(f, "\rFAR_EL1: {:#018x}", FAR_EL1.get() as usize)?;
        }

        writeln!(f, "\r{:?}", self.spsr_el1)?;
        writeln!(f, "\rELR_EL1: {:#018x}", self.elr_el1)?;
        writeln!(f)?;
        writeln!(f, "\rGeneral purpose register:")?;

        let alternating = |x| -> _ {
            if x % 2 == 0 { "   " } else { "\r" }
        };

        // Print two registers per line.
        for (i, reg) in self.gpr.iter().enumerate() {
            writeln!(f, "\r      x{: <2}: {: >#018x}{}", i, reg, alternating(i))?;
        }
        write!(f, "\r      lr : {:#018x}", self.lr)
    }
}

#[no_mangle]
extern "C" fn current_el0_synchronous(_e: &mut ExceptionContext) {
    panic!("BUG: Use of SP_EL0 in EL1 is not supported.")
}

#[no_mangle]
extern "C" fn current_el0_irq(_e: &mut ExceptionContext) {
    panic!("BUG: Use of SP_EL0 in EL1 is not supported.")
}

#[no_mangle]
extern "C" fn current_el0_serror(_e: &mut ExceptionContext) {
    panic!("BUG: Use of SP_EL0 in EL1 is not supported.")
}

#[no_mangle]
extern "C" fn current_elx_synchronous(e: &mut ExceptionContext) {
    default_exception_handler(e, "current_elx_synchronous");
}

#[no_mangle]
extern "C" fn current_elx_irq(exc: &mut ExceptionContext) {
    let (irq_num, _priority) = {
        let int_ctrl = LocalInterruptController;
        int_ctrl.acknowledge_interrupt()
    };

    let index = irq_num as usize;
    let handler = match index < MAX_IRQ_NUM {
        true => IRQ_HANDLERS.read()[index],
        false => default_irq_handler,
    };

    if handler(exc) == EoiBehaviour::HandlerDidNotSendEoi {
        eoi(irq_num);
    }
}

#[no_mangle]
extern "C" fn current_elx_serror(e: &mut ExceptionContext) {
    default_exception_handler(e, "current_elx_serror");
}

#[no_mangle]
extern "C" fn lower_aarch64_synchronous(e: &mut ExceptionContext) {
    default_exception_handler(e, "lower_aarch64_synchronous");
}

#[no_mangle]
extern "C" fn lower_aarch64_irq(e: &mut ExceptionContext) {
    default_exception_handler(e, "lower_aarch64_irq");
}

#[no_mangle]
extern "C" fn lower_aarch64_serror(e: &mut ExceptionContext) {
    default_exception_handler(e, "lower_aarch64_serror");
}

#[no_mangle]
extern "C" fn lower_aarch32_synchronous(e: &mut ExceptionContext) {
    default_exception_handler(e, "lower_aarch32_synchronous");
}

#[no_mangle]
extern "C" fn lower_aarch32_irq(e: &mut ExceptionContext) {
    default_exception_handler(e, "lower_aarch32_irq");
}

#[no_mangle]
extern "C" fn lower_aarch32_serror(e: &mut ExceptionContext) {
    default_exception_handler(e, "lower_aarch32_serror");
}

impl EsrEL1 {
    #[inline(always)]
    fn exception_class(&self) -> Option<ESR_EL1::EC::Value> {
        self.0.read_as_enum(ESR_EL1::EC)
    }
}

impl ExceptionContext {
    #[inline(always)]
    fn exception_class(&self) -> Option<ESR_EL1::EC::Value> {
        self.esr_el1.exception_class()
    }

    #[inline(always)]
    fn fault_address_valid(&self) -> bool {
        use ESR_EL1::EC::Value::*;

        match self.exception_class() {
            None => false,
            Some(ec) => matches!(
                ec,
                InstrAbortLowerEL
                    | InstrAbortCurrentEL
                    | PCAlignmentFault
                    | DataAbortLowerEL
                    | DataAbortCurrentEL
                    | WatchpointLowerEL
                    | WatchpointCurrentEL
            ),
        }
    }
}<|MERGE_RESOLUTION|>--- conflicted
+++ resolved
@@ -14,18 +14,10 @@
     LocalInterruptControllerApi, SystemInterruptControllerApi,
 };
 use kernel_config::time::CONFIG_TIMESLICE_PERIOD_MICROSECONDS;
-<<<<<<< HEAD
 use arm_boards::BOARD_CONFIG;
-use irq_safety::RwLockIrqSafe;
+use sync_irq::IrqSafeRwLock;
+use cpu::current_cpu;
 use log::error;
-use cpu::current_cpu;
-=======
-use gic::{ArmGic, IpiTargetCpu, Version as GicVersion, SpiDestination};
-use arm_boards::{BOARD_CONFIG, InterruptControllerConfig};
-use sync_irq::{IrqSafeRwLock, IrqSafeMutex};
-use memory::get_kernel_mmi_ref;
-use log::{info, error};
->>>>>>> 38e585c6
 use spin::Once;
 
 use time::{Monotonic, ClockSource, Instant, Period, register_clock_source};
@@ -35,14 +27,9 @@
 // This assembly file contains trampolines to `extern "C"` functions defined below.
 global_asm!(include_str!("table.s"));
 
-<<<<<<< HEAD
 /// The IRQ number reserved for the PL011 Single-Serial-Port Controller
 /// which Theseus currently uses for logging and UART console.
 pub const PL011_RX_SPI: InterruptNumber = BOARD_CONFIG.pl011_rx_spi;
-=======
-// The global Generic Interrupt Controller singleton
-static INTERRUPT_CONTROLLER: IrqSafeMutex<Option<ArmGic>> = IrqSafeMutex::new(None);
->>>>>>> 38e585c6
 
 /// The IRQ number reserved for CPU-local timer interrupts,
 /// which Theseus currently uses for preemptive task switching.

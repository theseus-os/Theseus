--- conflicted
+++ resolved
@@ -223,14 +223,10 @@
         .ok_or("SystemInterruptController was not yet initialized")?;
     let dst = Some(cpu::bootstrap_cpu().unwrap());
 
-<<<<<<< HEAD
-    for int_num in BOARD_CONFIG.pci_intx {
-=======
     let pci_intx_nums = BOARD_CONFIG.pci_intx.into_iter();
     let pci_intx_handlers = handlers.into_iter();
 
     for (int_num, handler) in pci_intx_nums.zip(pci_intx_handlers) {
->>>>>>> 9473e75f
         if let Err(existing_handler) = register_interrupt(int_num, handler) {
             if handler as InterruptHandler != existing_handler {
                 return Err("A different interrupt handler has already been setup for that PCI interrupt");

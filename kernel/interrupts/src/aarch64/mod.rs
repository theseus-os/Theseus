use core::arch::global_asm;
use core::fmt;

use crate::EoiBehaviour;

use cortex_a::registers::*;

use tock_registers::interfaces::Writeable;
use tock_registers::interfaces::Readable;
use tock_registers::registers::InMemoryRegister;

use interrupt_controller::{
    LocalInterruptController, SystemInterruptController, InterruptDestination,
    LocalInterruptControllerApi, AArch64LocalInterruptControllerApi, SystemInterruptControllerApi,
};
use arm_boards::BOARD_CONFIG;
use sync_irq::IrqSafeRwLock;
use cpu::current_cpu;
use log::*;

pub use interrupt_controller::InterruptNumber;

// This assembly file contains trampolines to `extern "C"` functions defined below.
global_asm!(include_str!("table.s"));

/// The IRQ number reserved for the PL011 Single-Serial-Port Controller
/// which Theseus currently uses for logging and UART console.
pub const PL011_RX_SPI: InterruptNumber = BOARD_CONFIG.pl011_rx_spi;

/// The IRQ number reserved for CPU-local timer interrupts,
/// which Theseus currently uses for preemptive task switching.
pub const CPU_LOCAL_TIMER_IRQ: InterruptNumber = BOARD_CONFIG.cpu_local_timer_ppi;

/// The IRQ/IPI number for TLB Shootdowns
///
/// Note: This is arbitrarily defined in the range 0..16,
/// which is reserved for IPIs (SGIs - for software generated
/// interrupts - in GIC terminology).
pub const TLB_SHOOTDOWN_IPI: InterruptNumber = 2;

const MAX_IRQ_NUM: usize = 256;

// Singleton which acts like an x86-style Interrupt Descriptor Table:
// it's an array of function pointers which are meant to handle IRQs.
// Synchronous Exceptions (including syscalls) are not IRQs on aarch64;
// this crate doesn't expose any way to handle them at the moment.
static IRQ_HANDLERS: IrqSafeRwLock<[Option<InterruptHandler>; MAX_IRQ_NUM]> = IrqSafeRwLock::new([None; MAX_IRQ_NUM]);

/// The Saved Program Status Register at the time of the exception.
#[repr(transparent)]
struct SpsrEL1(InMemoryRegister<u64, SPSR_EL1::Register>);

/// The Exception Syndrome Register at the time of the exception.
#[repr(transparent)]
struct EsrEL1(InMemoryRegister<u64, ESR_EL1::Register>);

#[macro_export]
#[doc = include_str!("../macro-doc.md")]
macro_rules! interrupt_handler {
    ($name:ident, _, $stack_frame:ident, $code:block) => {
        interrupt_handler!($name, 0, $stack_frame, $code);
    };
    ($name:ident, $x86_64_eoi_param:expr, $stack_frame:ident, $code:block) => {
        extern "C" fn $name($stack_frame: &$crate::InterruptStackFrame) -> $crate::EoiBehaviour $code
    };
}

/// The exception context as it is stored on the stack on exception entry.
///
/// Warning: `table.s` assumes this exact layout. If you modify this,
/// make sure to adapt the assembly code accordingly.
#[repr(C)]
pub struct ExceptionContext {
    /// General Purpose Registers.
    gpr: [u64; 30],

    /// The link register, aka x30.
    lr: u64,

    /// Exception link register. The program counter at the time the exception happened.
    elr_el1: u64,

    /// Saved program status.
    spsr_el1: SpsrEL1,

    /// Exception syndrome register.
    esr_el1: EsrEL1,
}

pub type InterruptHandler = extern "C" fn(&InterruptStackFrame) -> EoiBehaviour;
pub type InterruptStackFrame = ExceptionContext;

// called for all exceptions other than interrupts
fn default_exception_handler(exc: &ExceptionContext, origin: &'static str) {
    log::error!("Unhandled Exception ({})\r\n{:?}\r\n[looping forever now]", origin, exc);
    loop { core::hint::spin_loop() }
}

/// Sets `VBAR_EL1` to the start of the exception vector
fn set_vbar_el1() {
    extern "Rust" {
        // in assembly file
        static __exception_vector_start: extern "C" fn();
    }

    // Set the exception handling vector, which
    // is an array of grouped aarch64 instructions.
    // see table.s for more info.
    unsafe { VBAR_EL1.set(&__exception_vector_start as *const _ as u64) };
}

/// Sets `VBAR_EL1` to the start of the exception vector
/// and enables timer interrupts
pub fn init_ap() {
    set_vbar_el1();

    let int_ctrl = LocalInterruptController::get()
        .expect("LocalInterruptController was not yet initialized");
    int_ctrl.init_secondary_cpu_interface();
    int_ctrl.set_minimum_priority(0);

    // Enable the TLB shootdown IPI to be delivered to this CPU.
    // On the bootstrap CPU, this is done in `setup_tlb_shootdown_handler()`.
    int_ctrl.enable_fast_local_interrupt(TLB_SHOOTDOWN_IPI, true);

    // Enable the CPU-local timer interrupt to be delivered to this CPU.
    // On the bootstrap CPU, this is done in `setup_timer_interrupt()`.
    int_ctrl.enable_local_interrupt(CPU_LOCAL_TIMER_IRQ, true);

    generic_timer_aarch64::enable_timer_interrupt(true);
}

/// Initializes the generic system timer and the system-wide list of interrupt handlers.
///
/// This only needs to be invoked once, system-wide.
pub fn init() -> Result<(), &'static str> {
    generic_timer_aarch64::init();
    set_vbar_el1();

    // TODO: see note in captain::init(): just call interrupt_controller::init() here directly.

    let int_ctrl = LocalInterruptController::get()
        .expect("LocalInterruptController was not yet initialized");
    int_ctrl.set_minimum_priority(0);
    Ok(())
}

/// Registers an interrupt handler for the CPU-local timer
/// and handles interrupt controller configuration for that timer interrupt.
pub fn setup_timer_interrupt(timer_tick_handler: InterruptHandler) -> Result<(), &'static str> {
    // register/deregister the handler for the timer IRQ.
    if let Err(existing_handler) = register_interrupt(CPU_LOCAL_TIMER_IRQ, timer_tick_handler) {
        if timer_tick_handler as InterruptHandler != existing_handler {
            return Err("A different interrupt handler has already been setup for the timer IRQ number");
        }
    }

    // Route the IRQ to this core (implicit as IRQ < 32) & Enable the interrupt.
    {
        let int_ctrl = LocalInterruptController::get()
            .ok_or("LocalInterruptController was not yet initialized")?;

        // enable routing of this interrupt
        int_ctrl.enable_local_interrupt(CPU_LOCAL_TIMER_IRQ, true);
    }

    Ok(())
}

/// This function registers an interrupt handler for an inter-processor interrupt
/// and handles interrupt controller configuration for that interrupt.
///
/// Returns an error if the specified interrupt number already has a registered handler.
pub fn setup_ipi_handler(handler: InterruptHandler, local_num: InterruptNumber) -> Result<(), &'static str> {
    // register the handler
    if let Err(existing_handler) = register_interrupt(local_num, handler) {
        if handler as InterruptHandler != existing_handler {
            return Err("A different interrupt handler has already been setup for that IPI");
        }
    }

    {
        let int_ctrl = LocalInterruptController::get()
            .ok_or("LocalInterruptController was not yet initialized")?;
        // enable routing of this interrupt
        int_ctrl.enable_local_interrupt(local_num, true);
    }

    Ok(())
}

/// This function registers an interrupt handler for the TLB Shootdown IPI
/// and handles interrupt controller configuration for that interrupt.
///
/// Returns an error if the TLB Shootdown interrupt number already has a registered handler.
pub fn setup_tlb_shootdown_handler(handler: InterruptHandler) -> Result<(), &'static str> {
    if let Err(existing_handler) = register_interrupt(TLB_SHOOTDOWN_IPI, handler) {
        if handler as InterruptHandler != existing_handler {
            return Err("A different interrupt handler has already been setup for that IPI");
        }
    }

    {
        // enable this interrupt as a Fast interrupt (FIQ / Group 0 interrupt)
        let int_ctrl = LocalInterruptController::get()
            .ok_or("LocalInterruptController was not yet initialized")?;
        int_ctrl.enable_fast_local_interrupt(TLB_SHOOTDOWN_IPI, true);
    }

    Ok(())
}

/// Enables the PL011 receive interrupt ("RX" SPI) and routes it to the current CPU.
pub fn init_pl011_rx_interrupt() -> Result<(), &'static str> {
    let int_ctrl = SystemInterruptController::get()
        .ok_or("SystemInterruptController was not yet initialized")?;
    int_ctrl.set_destination(PL011_RX_SPI, Some(current_cpu()), u8::MAX)
}

<<<<<<< HEAD
pub fn init_pci_interrupts(handler: InterruptHandler) -> Result<(), &'static str> {
    let int_ctrl = SystemInterruptController::get();
    let dst = Some(cpu::bootstrap_cpu().unwrap());

    for int_num in BOARD_CONFIG.pci_intx {
        if let Err(existing_handler) = register_interrupt(int_num, handler) {
            if handler as *const InterruptHandler != existing_handler {
                return Err("A different interrupt handler has already been setup for that IPI");
            }
        }

        int_ctrl.set_destination(int_num, dst, u8::MAX)?;
    }

    Ok(())
}
=======
>>>>>>> 562a39cf

/// Registers an interrupt handler at the given IRQ interrupt number.
///
/// The function fails if the interrupt number is reserved or is already in use.
///
/// # Arguments 
/// * `int_num`: the interrupt number that is being requested.
/// * `func`: the handler to be registered, which will be invoked when the interrupt occurs.
///
/// # Return
/// * `Ok(())` if successfully registered, or
/// * `Err(existing_handler_address)` if the given `irq_num` was already in use.
pub fn register_interrupt(int_num: InterruptNumber, func: InterruptHandler) -> Result<(), InterruptHandler> {
    let mut handlers = IRQ_HANDLERS.write();
    let index = int_num as usize;

    if let Some(handler) = handlers[index] {
        error!("register_interrupt: the requested interrupt IRQ {} was already in use", index);
        Err(handler)
    } else {
        handlers[index] = Some(func);
        Ok(())
    }
}

/// Deregisters an interrupt handler, making it available to the rest of the system again.
///
/// As a sanity/safety check, the caller must provide the `interrupt_handler`
/// that is currently registered for the given IRQ `interrupt_num`.
/// This function returns an error if the currently-registered handler does not match 'func'.
///
/// # Arguments
/// * `int_num`: the interrupt number that needs to be deregistered
/// * `func`: the handler that should currently be stored for 'interrupt_num'
pub fn deregister_interrupt(int_num: InterruptNumber, func: InterruptHandler) -> Result<(), Option<InterruptHandler>> {
    let mut handlers = IRQ_HANDLERS.write();
    let index = int_num as usize;

    let func = func as InterruptHandler;
    let handler = handlers[index].map(|h| h as InterruptHandler);

    if handler != Some(func) {
        error!("deregister_interrupt: Cannot free interrupt due to incorrect handler function");
        Err(handler)
    } else {
        handlers[index] = None;
        Ok(())
    }
}

/// Broadcast an Inter-Processor Interrupt to all other CPU cores in the system
pub fn broadcast_ipi(ipi_num: InterruptNumber) {
    let int_ctrl = LocalInterruptController::get()
        .expect("LocalInterruptController was not yet initialized");
    int_ctrl.send_ipi(ipi_num, InterruptDestination::AllOtherCpus);
}

/// Broadcast the TLB Shootdown Inter-Processor Interrupt to all other
/// CPU cores in the system
///
/// This IPI uses fast interrupts (FIQs) as an NMI alternative.
pub fn broadcast_tlb_shootdown_ipi() {
    let int_ctrl = LocalInterruptController::get()
        .expect("LocalInterruptController was not yet initialized");
    int_ctrl.send_fast_ipi(TLB_SHOOTDOWN_IPI, InterruptDestination::AllOtherCpus);
}

/// Send an "end of interrupt" signal, notifying the interrupt chip that
/// the given interrupt request `irq` has been serviced.
pub fn eoi(irq_num: InterruptNumber) {
    let int_ctrl = LocalInterruptController::get()
        .expect("LocalInterruptController was not yet initialized");
    int_ctrl.end_of_interrupt(irq_num);
}


#[rustfmt::skip]
impl fmt::Debug for SpsrEL1 {
    fn fmt(&self, f: &mut fmt::Formatter) -> fmt::Result {
        // Raw value.
        writeln!(f, "\rSPSR_EL1: {:#010x}", self.0.get())?;

        let to_flag_str = |x| -> _ { if x { "Set" } else { "Not set" } };

        writeln!(f, "\r      Flags:")?;
        writeln!(f, "\r            Negative (N): {}", to_flag_str(self.0.is_set(SPSR_EL1::N)))?;
        writeln!(f, "\r            Zero     (Z): {}", to_flag_str(self.0.is_set(SPSR_EL1::Z)))?;
        writeln!(f, "\r            Carry    (C): {}", to_flag_str(self.0.is_set(SPSR_EL1::C)))?;
        writeln!(f, "\r            Overflow (V): {}", to_flag_str(self.0.is_set(SPSR_EL1::V)))?;

        let to_mask_str = |x| -> _ { if x { "Masked" } else { "Unmasked" } };

        writeln!(f, "\r      Exception handling state:")?;
        writeln!(f, "\r            Debug  (D): {}", to_mask_str(self.0.is_set(SPSR_EL1::D)))?;
        writeln!(f, "\r            SError (A): {}", to_mask_str(self.0.is_set(SPSR_EL1::A)))?;
        writeln!(f, "\r            IRQ    (I): {}", to_mask_str(self.0.is_set(SPSR_EL1::I)))?;
        writeln!(f, "\r            FIQ    (F): {}", to_mask_str(self.0.is_set(SPSR_EL1::F)))?;

        write!(f, "\r      Illegal Execution State (IL): {}",
            to_flag_str(self.0.is_set(SPSR_EL1::IL))
        )
    }
}

#[rustfmt::skip]
impl fmt::Debug for EsrEL1 {
    fn fmt(&self, f: &mut fmt::Formatter) -> fmt::Result {
        // Raw print of whole register.
        writeln!(f, "\nESR_EL1: {:#010x}", self.0.get())?;

        // Raw print of exception class.
        writeln!(f, "\r      Exception Class         (EC) : {:#x}", self.0.read(ESR_EL1::EC))?;

        // Exception class.
        let ec_translation = match self.exception_class() {
            Some(ESR_EL1::EC::Value::DataAbortCurrentEL) => "Data Abort, current EL",
            _ => "N/A",
        };
        writeln!(f, "\r - {ec_translation}")?;

        // Raw print of instruction specific syndrome.
        write!(f, "\r      Instr Specific Syndrome (ISS): {:#x}", self.0.read(ESR_EL1::ISS))
    }
}

impl fmt::Debug for ExceptionContext {
    fn fmt(&self, f: &mut fmt::Formatter) -> fmt::Result {
        writeln!(f, "\r{:?}", self.esr_el1)?;

        if self.fault_address_valid() {
            writeln!(f, "\rFAR_EL1: {:#018x}", FAR_EL1.get() as usize)?;
        }

        writeln!(f, "\r{:?}", self.spsr_el1)?;
        writeln!(f, "\rELR_EL1: {:#018x}", self.elr_el1)?;
        writeln!(f)?;
        writeln!(f, "\rGeneral purpose register:")?;

        let alternating = |x| -> _ {
            if x % 2 == 0 { "   " } else { "\r" }
        };

        // Print two registers per line.
        for (i, reg) in self.gpr.iter().enumerate() {
            writeln!(f, "\r      x{: <2}: {: >#018x}{}", i, reg, alternating(i))?;
        }
        write!(f, "\r      lr : {:#018x}", self.lr)
    }
}

#[no_mangle]
extern "C" fn current_el0_synchronous(_e: &mut ExceptionContext) {
    panic!("BUG: Use of SP_EL0 in EL1 is not supported.")
}

#[no_mangle]
extern "C" fn current_el0_irq(_e: &mut ExceptionContext) {
    panic!("BUG: Use of SP_EL0 in EL1 is not supported.")
}

#[no_mangle]
extern "C" fn current_el0_serror(_e: &mut ExceptionContext) {
    panic!("BUG: Use of SP_EL0 in EL1 is not supported.")
}

#[no_mangle]
extern "C" fn current_elx_synchronous(e: &mut ExceptionContext) {
    default_exception_handler(e, "current_elx_synchronous");
}

// When this is entered, FIQs are enabled / unmasked, because we use
// them as an NMI alternative, so they must be allowed at all times.
//
// Spurious interrupts are often the result of an FIQ being handled
// after we started handling an IRQ but before we acknowledged it.
#[no_mangle]
extern "C" fn current_elx_irq(exc: &mut ExceptionContext) {
    let (irq_num, _priority) = {
        let int_ctrl = LocalInterruptController::get()
            .expect("LocalInterruptController was not yet initialized");
        match int_ctrl.acknowledge_interrupt() {
            Some(irq_prio_tuple) => irq_prio_tuple,
            None /* spurious interrupt */ => return,
        }
    };

    let index = irq_num as usize;
    let handler = IRQ_HANDLERS.read().get(index).copied().flatten();
    let result = handler.map(|handler| handler(exc));

    if let Some(result) = result {
        if result == EoiBehaviour::HandlerDidNotSendEoi {
            // will use LocalInterruptController
            eoi(irq_num);
        }
    } else {
        log::error!("Unhandled IRQ: {}\r\n{:?}\r\n[looping forever now]", irq_num, exc);
        loop { core::hint::spin_loop() }
    }
}

// When this is entered, FIQs are disabled / masked: there must be
// only one FIQ (that we use as an NMI alternative) at a time.
//
// Currently, FIQs are only used for TLB shootdown.
#[no_mangle]
extern "C" fn current_elx_fiq(exc: &mut ExceptionContext) {
    let (irq_num, _priority) = {
        let int_ctrl = LocalInterruptController::get()
            .expect("LocalInterruptController was not yet initialized");
        let ack = unsafe { int_ctrl.acknowledge_fast_interrupt() };
        match ack {
            Some(irq_prio_tuple) => irq_prio_tuple,
            None /* spurious interrupt */ => return,
        }
    };

    let handler = IRQ_HANDLERS.read().get(irq_num as usize).copied().flatten();
    let result = handler.map(|handler| handler(exc));

    if let Some(result) = result {
        if result == EoiBehaviour::HandlerDidNotSendEoi {
            let int_ctrl = LocalInterruptController::get()
                .expect("LocalInterruptController was not yet initialized");
            unsafe { int_ctrl.end_of_fast_interrupt(irq_num) };
        }
    } else {
        log::error!("Unhandled FIQ: {}\r\n{:?}\r\n[looping forever now]", irq_num, exc);
        loop { core::hint::spin_loop() }
    }
}

#[no_mangle]
extern "C" fn current_elx_serror(e: &mut ExceptionContext) {
    default_exception_handler(e, "current_elx_serror");
}

#[no_mangle]
extern "C" fn lower_aarch64_synchronous(e: &mut ExceptionContext) {
    default_exception_handler(e, "lower_aarch64_synchronous");
}

#[no_mangle]
extern "C" fn lower_aarch64_irq(e: &mut ExceptionContext) {
    default_exception_handler(e, "lower_aarch64_irq");
}

#[no_mangle]
extern "C" fn lower_aarch64_serror(e: &mut ExceptionContext) {
    default_exception_handler(e, "lower_aarch64_serror");
}

#[no_mangle]
extern "C" fn lower_aarch32_synchronous(e: &mut ExceptionContext) {
    default_exception_handler(e, "lower_aarch32_synchronous");
}

#[no_mangle]
extern "C" fn lower_aarch32_irq(e: &mut ExceptionContext) {
    default_exception_handler(e, "lower_aarch32_irq");
}

#[no_mangle]
extern "C" fn lower_aarch32_serror(e: &mut ExceptionContext) {
    default_exception_handler(e, "lower_aarch32_serror");
}

impl EsrEL1 {
    #[inline(always)]
    fn exception_class(&self) -> Option<ESR_EL1::EC::Value> {
        self.0.read_as_enum(ESR_EL1::EC)
    }
}

impl ExceptionContext {
    #[inline(always)]
    fn exception_class(&self) -> Option<ESR_EL1::EC::Value> {
        self.esr_el1.exception_class()
    }

    #[inline(always)]
    fn fault_address_valid(&self) -> bool {
        use ESR_EL1::EC::Value::*;

        match self.exception_class() {
            None => false,
            Some(ec) => matches!(
                ec,
                InstrAbortLowerEL
                    | InstrAbortCurrentEL
                    | PCAlignmentFault
                    | DataAbortLowerEL
                    | DataAbortCurrentEL
                    | WatchpointLowerEL
                    | WatchpointCurrentEL
            ),
        }
    }
}<|MERGE_RESOLUTION|>--- conflicted
+++ resolved
@@ -217,7 +217,6 @@
     int_ctrl.set_destination(PL011_RX_SPI, Some(current_cpu()), u8::MAX)
 }
 
-<<<<<<< HEAD
 pub fn init_pci_interrupts(handler: InterruptHandler) -> Result<(), &'static str> {
     let int_ctrl = SystemInterruptController::get();
     let dst = Some(cpu::bootstrap_cpu().unwrap());
@@ -234,8 +233,6 @@
 
     Ok(())
 }
-=======
->>>>>>> 562a39cf
 
 /// Registers an interrupt handler at the given IRQ interrupt number.
 ///

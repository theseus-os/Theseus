--- conflicted
+++ resolved
@@ -6,15 +6,11 @@
 build = "../../build.rs"
 
 [dependencies]
-<<<<<<< HEAD
 cfg-if = "1.0.0"
 
 [target.'cfg(target_arch = "x86_64")'.dependencies]
-spin = "0.4.10"
 # x86_64 = { git = "https://github.com/kevinaboos/x86_64" }
-=======
 spin = "0.9.0"
->>>>>>> 204397b3
 x86_64 = { path = "../../libs/x86_64" } # currently using our local copy, forked from Phil Opp's crate
 
 
@@ -25,13 +21,8 @@
 features = ["spin_no_std", "nightly"]
 version = "1.2.0"
 
-<<<<<<< HEAD
 [target.'cfg(target_arch = "x86_64")'.dependencies.irq_safety]
 git = "https://github.com/kevinaboos/irq_safety"
-=======
-[dependencies.irq_safety]
-git = "https://github.com/theseus-os/irq_safety"
->>>>>>> 204397b3
 
 [target.'cfg(target_arch = "x86_64")'.dependencies.port_io]
 path = "../../libs/port_io"
@@ -42,15 +33,11 @@
 [target.'cfg(target_arch = "x86_64")'.dependencies.kernel_config]
 path = "../kernel_config"
 
-<<<<<<< HEAD
 [target.'cfg(target_arch = "x86_64")'.dependencies.apic]
-=======
-[dependencies.serial_port]
+path = "../apic"
+
+[target.'cfg(target_arch = "x86_64")'.dependencies.serial_port]
 path = "../serial_port"
-
-[dependencies.apic]
->>>>>>> 204397b3
-path = "../apic"
 
 [target.'cfg(target_arch = "x86_64")'.dependencies.tlb_shootdown]
 path = "../tlb_shootdown"

--- conflicted
+++ resolved
@@ -1,12 +1,8 @@
 use memory::{MappedPages, PAGE_SIZE, map_frame_range, MMIO_FLAGS};
 use super::{TriState, SerialPortInterruptEvent};
 use arm_boards::BOARD_CONFIG;
-<<<<<<< HEAD
-use pl011_qemu::PL011;
+use pl011::PL011;
 use core::fmt;
-=======
-use pl011::PL011;
->>>>>>> acb3295c
 
 /// The base port I/O addresses for COM serial ports.
 #[derive(Copy, Clone, Debug, PartialEq, Eq)]

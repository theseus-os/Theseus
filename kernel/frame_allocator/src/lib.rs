//! Provides an allocator for physical memory frames.
//! The minimum unit of allocation is a single frame. 
//!
//! This is currently a modified and more complex version of the `page_allocator` crate.
//! TODO: extract the common code and create a generic allocator that can be specialized to allocate pages or frames.
//! 
//! This also supports early allocation of frames before heap allocation is available, 
//! and does so behind the scenes using the same single interface. 
//! Early pre-heap allocations are limited to tracking a small number of available chunks (currently 32).
//! 
//! Once heap allocation is available, it uses a dynamically-allocated list of frame chunks to track allocations.
//! 
//! The core allocation function is [`allocate_frames_deferred()`](fn.allocate_frames_deferred.html), 
//! but there are several convenience functions that offer simpler interfaces for general usage. 
//!
//! # Notes and Missing Features
//! This allocator currently does **not** merge freed chunks (de-fragmentation). 
//! We don't need to do so until we actually run out of address space or until 
//! a requested address is in a chunk that needs to be merged.

#![no_std]
#![feature(const_fn_trait_bound)]

extern crate alloc;
#[macro_use] extern crate log;
extern crate kernel_config;
extern crate memory_structs;
extern crate spin;
extern crate page_table_entry;
#[macro_use] extern crate static_assertions;
extern crate intrusive_collections;


mod static_array_rb_tree;
// mod static_array_linked_list;


use core::{borrow::Borrow, cmp::{Ordering, min, max}, fmt, ops::{Deref, DerefMut}};
use kernel_config::memory::*;
use memory_structs::{PhysicalAddress, Frame, FrameRange};
use spin::Mutex;
use intrusive_collections::Bound;
use page_table_entry::UnmappedFrames;
use static_array_rb_tree::*;

const FRAME_SIZE: usize = PAGE_SIZE;
const MIN_FRAME: Frame = Frame::containing_address(PhysicalAddress::zero());
const MAX_FRAME: Frame = Frame::containing_address(PhysicalAddress::new_canonical(usize::MAX));

// Note: we keep separate lists for "free, general-purpose" areas and "reserved" areas, as it's much faster. 

/// The single, system-wide list of free physical memory frames available for general usage. 
static FREE_GENERAL_FRAMES_LIST: Mutex<StaticArrayRBTree<Chunk>> = Mutex::new(StaticArrayRBTree::empty()); 
/// The single, system-wide list of free physical memory frames reserved for specific usage. 
static FREE_RESERVED_FRAMES_LIST: Mutex<StaticArrayRBTree<Chunk>> = Mutex::new(StaticArrayRBTree::empty()); 

/// The fixed list of all known regions that are available for general use.
/// This does not indicate whether these regions are currently allocated, 
/// rather just where they exist and which regions are known to this allocator.
static GENERAL_REGIONS: Mutex<StaticArrayRBTree<Chunk>> = Mutex::new(StaticArrayRBTree::empty());
/// The fixed list of all known regions that are reserved for specific purposes. 
/// This does not indicate whether these regions are currently allocated, 
/// rather just where they exist and which regions are known to this allocator.
static RESERVED_REGIONS: Mutex<StaticArrayRBTree<Chunk>> = Mutex::new(StaticArrayRBTree::empty());


/// Initialize the frame allocator with the given list of available and reserved physical memory regions.
///
/// Any regions in either of the lists may overlap, this is checked for and handled properly.
/// Reserved regions take priority -- if a reserved region partially or fully overlaps any part of a free region,
/// that portion will be considered reserved, not free. 
/// 
/// The iterator (`R`) over reserved physical memory regions must be cloneable, 
/// as this runs before heap allocation is available, and we may need to iterate over it multiple times. 
pub fn init<F, R, P>(
    free_physical_memory_areas: F,
    reserved_physical_memory_areas: R,
) -> Result<(), &'static str> 
    where P: Borrow<PhysicalMemoryRegion>,
          F: IntoIterator<Item = P>,
          R: IntoIterator<Item = P> + Clone,
{
    if  FREE_GENERAL_FRAMES_LIST .lock().len() != 0 ||
        FREE_RESERVED_FRAMES_LIST.lock().len() != 0 ||
        GENERAL_REGIONS          .lock().len() != 0 ||
        RESERVED_REGIONS         .lock().len() != 0 
    {
        return Err("BUG: Frame allocator was already initialized, cannot be initialized twice.");
    }

    let mut free_list: [Option<Chunk>; 32] = Default::default();
    let mut free_list_idx = 0;
    let mut reserved_list: [Option<Chunk>; 32] = Default::default();
    let mut reserved_list_idx = 0;

    // Populate the list of free regions for general-purpose usage.
    for area in free_physical_memory_areas.into_iter() {
        let area = area.borrow();
        // debug!("Frame Allocator: looking to add free physical memory area: {:?}", area);
        check_and_add_free_region(
            &area,
            &mut free_list,
            &mut free_list_idx,
            reserved_physical_memory_areas.clone(),
        );
    }

    // Insert all of the reserved memory areas into the list of free reserved regions,
    // while de-duplicating overlapping areas by merging them.
    for reserved in reserved_physical_memory_areas.clone().into_iter() {
        let reserved = reserved.borrow();
        let mut reserved_was_merged = false;
        for existing in reserved_list[..reserved_list_idx].iter_mut().flatten() {
            if let Some(_overlap) = existing.overlap(reserved) {
                // merge the `reserved` range into the `existing` range
                existing.frames = FrameRange::new(
                    min(*existing.start(), *reserved.start()),
                    max(*existing.end(),   *reserved.end()),
                );
                reserved_was_merged = true;
                break;
            }
        }
        if !reserved_was_merged {
            reserved_list[reserved_list_idx] = Some(Chunk {
                typ:  MemoryRegionType::Reserved,
                frames: reserved.frames.clone(),
            });
            reserved_list_idx += 1;
        }
    }


    // Finally, one last sanity check -- ensure no two regions overlap. 
    let all_areas = free_list[..free_list_idx].iter().flatten()
        .chain(reserved_list[..reserved_list_idx].iter().flatten());
    for (i, elem) in all_areas.clone().enumerate() {
        let next_idx = i + 1;
        for other in all_areas.clone().skip(next_idx) {
            if let Some(overlap) = elem.overlap(other) {
                panic!("BUG: frame allocator free list had overlapping ranges: \n \t {:?} and {:?} overlap at {:?}",
                    elem, other, overlap,
                );
            }
        }
    }

    *FREE_GENERAL_FRAMES_LIST.lock()  = StaticArrayRBTree::new(free_list.clone());
    *FREE_RESERVED_FRAMES_LIST.lock() = StaticArrayRBTree::new(reserved_list.clone());
    *GENERAL_REGIONS.lock()           = StaticArrayRBTree::new(free_list);
    *RESERVED_REGIONS.lock()          = StaticArrayRBTree::new(reserved_list);
    Ok(())
}


/// The main logic of the initialization routine 
/// used to populate the list of free frame chunks.
///
/// This function recursively iterates over the given `area` of frames
/// and adds any ranges of frames within that `area` that are not covered by
/// the given list of `reserved_physical_memory_areas`.
fn check_and_add_free_region<P, R>(
    area: &FrameRange,
    free_list: &mut [Option<Chunk>; 32],
    free_list_idx: &mut usize,
    reserved_physical_memory_areas: R,
)
    where P: Borrow<PhysicalMemoryRegion>,
          R: IntoIterator<Item = P> + Clone,
{
    // This will be set to the frame that is the start of the current free region. 
    let mut current_start = *area.start();
    // This will be set to the frame that is the end of the current free region. 
    let mut current_end = *area.end();
    // trace!("looking at sub-area {:X?} to {:X?}", current_start, current_end);

    for reserved in reserved_physical_memory_areas.clone().into_iter() {
        let reserved = &reserved.borrow().frames;
        // trace!("\t Comparing with reserved area {:X?}", reserved);
        if reserved.contains(&current_start) {
            // info!("\t\t moving current_start from {:X?} to {:X?}", current_start, *reserved.end() + 1);
            current_start = *reserved.end() + 1;
        }
        if &current_start <= reserved.start() && reserved.start() <= &current_end {
            // Advance up to the frame right before this reserved region started.
            // info!("\t\t moving current_end from {:X?} to {:X?}", current_end, min(current_end, *reserved.start() - 1));
            current_end = min(current_end, *reserved.start() - 1);
            if area.end() <= reserved.end() {
                // Optimization here: the rest of the current area is reserved,
                // so there's no need to keep iterating over the reserved areas.
                // info!("\t !!! skipping the rest of the area");
                break;
            } else {
                let after = FrameRange::new(*reserved.end() + 1, *area.end());
                // warn!("moving on to after {:X?}", after);
                // Here: the current area extends past this current reserved area,
                // so there might be another free area that starts after this reserved area.
                check_and_add_free_region(
                    &after,
                    free_list,
                    free_list_idx,
                    reserved_physical_memory_areas.clone(),
                );
            }
        }
    }

    let new_area = FrameRange::new(current_start, current_end);
    if new_area.size_in_frames() > 0 {
        free_list[*free_list_idx] = Some(Chunk {
            typ:  MemoryRegionType::Free,
            frames: new_area,
        });
        *free_list_idx += 1;
    }
}


/// A region of physical memory.
#[derive(Clone, Debug)]
pub struct PhysicalMemoryRegion {
    pub frames: FrameRange,
    pub typ: MemoryRegionType,
}
impl PhysicalMemoryRegion {
    pub fn new(frames: FrameRange, typ: MemoryRegionType) -> PhysicalMemoryRegion {
        PhysicalMemoryRegion { frames, typ }
    }
}
impl Deref for PhysicalMemoryRegion {
    type Target = FrameRange;
    fn deref(&self) -> &FrameRange {
        &self.frames
    }
}

/// Types of physical memory. See each variant's documentation.
#[derive(Copy, Clone, Debug, PartialEq, Eq)]
pub enum MemoryRegionType {
    /// Memory that is available for any general purpose.
    Free,
    /// Memory that is reserved for special use and is only ever allocated from if specifically requested. 
    /// This includes custom memory regions added by third parties, e.g., 
    /// device memory discovered and added by device drivers later during runtime.
    Reserved,
    /// Memory of an unknown type.
    /// This is a default value that acts as a sanity check, because it is invalid
    /// to do any real work (e.g., allocation, access) with an unknown memory region.
    Unknown,
}

/// A range of contiguous frames.
///
/// # Ordering and Equality
///
/// `Chunk` implements the `Ord` trait, and its total ordering is ONLY based on
/// its **starting** `Frame`. This is useful so we can store `Chunk`s in a sorted collection.
///
/// Similarly, `Chunk` implements equality traits, `Eq` and `PartialEq`,
/// both of which are also based ONLY on the **starting** `Frame` of the `Chunk`.
/// Thus, comparing two `Chunk`s with the `==` or `!=` operators may not work as expected.
/// since it ignores their actual range of frames.
#[derive(Debug, Clone, Eq)]
struct Chunk {
    /// The type of this memory chunk, e.g., whether it's in a free or reserved region.
    typ: MemoryRegionType,
    /// The Frames covered by this chunk, an inclusive range. 
    frames: FrameRange,
}
impl Chunk {
    fn as_allocated_frames(&self) -> AllocatedFrames {
        AllocatedFrames {
            frames: self.frames.clone(),
        }
    }

    /// Returns a new `Chunk` with an empty range of frames. 
    fn empty() -> Chunk {
        Chunk {
            typ: MemoryRegionType::Unknown,
            frames: FrameRange::empty(),
        }
    }
}
impl Deref for Chunk {
    type Target = FrameRange;
    fn deref(&self) -> &FrameRange {
        &self.frames
    }
}
impl Ord for Chunk {
    fn cmp(&self, other: &Self) -> Ordering {
        self.frames.start().cmp(other.frames.start())
    }
}
impl PartialOrd for Chunk {
    fn partial_cmp(&self, other: &Self) -> Option<Ordering> {
        Some(self.cmp(other))
    }
}
impl PartialEq for Chunk {
    fn eq(&self, other: &Self) -> bool {
        self.frames.start() == other.frames.start()
    }
}
impl Borrow<Frame> for &'_ Chunk {
    fn borrow(&self) -> &Frame {
        self.frames.start()
    }
}


/// Represents a range of allocated `PhysicalAddress`es, specified in `Frame`s. 
/// 
/// These frames are not initially mapped to any physical memory frames, you must do that separately
/// in order to actually use their memory; see the `MappedFrames` type for more. 
/// 
/// This object represents ownership of the allocated physical frames;
/// if this object falls out of scope, its allocated frames will be auto-deallocated upon drop. 
pub struct AllocatedFrames {
    frames: FrameRange,
}

// AllocatedFrames must not be Cloneable, and it must not expose its inner frames as mutable.
assert_not_impl_any!(AllocatedFrames: DerefMut, Clone);

impl Deref for AllocatedFrames {
    type Target = FrameRange;
    fn deref(&self) -> &FrameRange {
        &self.frames
    }
}
impl fmt::Debug for AllocatedFrames {
    fn fmt(&self, f: &mut fmt::Formatter) -> fmt::Result {
        write!(f, "AllocatedFrames({:?})", self.frames)
    }
}

impl AllocatedFrames {
    /// Returns an empty AllocatedFrames object that performs no frame allocation. 
    /// Can be used as a placeholder, but will not permit any real usage. 
    pub const fn empty() -> AllocatedFrames {
        AllocatedFrames {
            frames: FrameRange::empty()
        }
    }

    /// Merges the given `AllocatedFrames` object `other` into this `AllocatedFrames` object (`self`).
    /// This is just for convenience and usability purposes, it performs no allocation or remapping.
    ///
    /// The given `other` must be physically contiguous with `self`, i.e., come immediately before or after `self`.
    /// That is, either `self.start == other.end + 1` or `self.end + 1 == other.start` must be true. 
    ///
    /// If either of those conditions are met, `self` is modified and `Ok(())` is returned,
    /// otherwise `Err(other)` is returned.
    pub fn merge(&mut self, other: AllocatedFrames) -> Result<(), AllocatedFrames> {
        if *self.start() == *other.end() + 1 {
            // `other` comes contiguously before `self`
            self.frames = FrameRange::new(*other.start(), *self.end());
        } 
        else if *self.end() + 1 == *other.start() {
            // `self` comes contiguously before `other`
            self.frames = FrameRange::new(*self.start(), *other.end());
        }
        else {
            // non-contiguous
            return Err(other);
        }

        // ensure the now-merged AllocatedFrames doesn't run its drop handler and free its frames.
        core::mem::forget(other); 
        Ok(())
    }

    /// Splits this `AllocatedFrames` into two separate `AllocatedFrames` objects:
    /// * `[beginning : at_frame - 1]`
    /// * `[at_frame : end]`
    /// 
    /// Depending on the size of this `AllocatedFrames`, either one of the 
    /// returned `AllocatedFrames` objects may be empty. 
    /// 
    /// Returns an `Err` containing this `AllocatedFrames` if `at_frame` is not within its bounds.
    pub fn split(self, at_frame: Frame) -> Result<(AllocatedFrames, AllocatedFrames), AllocatedFrames> {
        let end_of_first = at_frame - 1;
        if at_frame > *self.start() && end_of_first <= *self.end() {
            let first  = FrameRange::new(*self.start(), end_of_first);
            let second = FrameRange::new(at_frame, *self.end());
            // ensure the original AllocatedFrames doesn't run its drop handler and free its frames.
            core::mem::forget(self); 
            Ok((
                AllocatedFrames { frames: first }, 
                AllocatedFrames { frames: second },
            ))
        } else {
            Err(self)
        }
    }
}

// The `UnmappedFrames` type represents frames that have been unmapped
// from a page that had exclusively mapped them,
// meaning that no other pages have been mapped to those same frames.
//
// Therefore, they can be safely converted into `AllocatedFrames`
// which can then be dropped and subsequently deallocated.
impl Into<AllocatedFrames> for UnmappedFrames {
    fn into(self) -> AllocatedFrames {
        AllocatedFrames {
            frames: self.deref().clone(),
        }
    }
}

impl Drop for AllocatedFrames {
    fn drop(&mut self) {
        if self.size_in_frames() == 0 { return; }

        let (list, typ) = if frame_is_in_list(&RESERVED_REGIONS.lock(), self.start()) {
            (&FREE_RESERVED_FRAMES_LIST, MemoryRegionType::Reserved)
        } else {
            (&FREE_GENERAL_FRAMES_LIST, MemoryRegionType::Free)
        };
        // trace!("frame_allocator: deallocating {:?}, typ {:?}", self, typ);

        // Simply add the newly-deallocated chunk to the free frames list.
        let mut locked_list = list.lock();
        let res = locked_list.insert(Chunk {
            typ,
            frames: self.frames.clone(),
        });
        match res {
            Ok(_inserted_free_chunk) => return,
            Err(c) => error!("BUG: couldn't insert deallocated chunk {:?} into free frame list", c),
        }
        
        // Here, we could optionally use above `_inserted_free_chunk` to merge the adjacent (contiguous) chunks
        // before or after the newly-inserted free chunk. 
        // However, there's no *need* to do so until we actually run out of address space or until 
        // a requested address is in a chunk that needs to be merged.
        // Thus, for performance, we save that for those future situations.
    }
}



/// A series of pending actions related to frame allocator bookkeeping,
/// which may result in heap allocation. 
/// 
/// The actions are triggered upon dropping this struct. 
/// This struct can be returned from the `allocate_frames()` family of functions 
/// in order to allow the caller to precisely control when those actions 
/// that may result in heap allocation should occur. 
/// Such actions include adding chunks to lists of free frames or frames in use. 
/// 
/// The vast majority of use cases don't care about such precise control, 
/// so you can simply drop this struct at any time or ignore it
/// with a `let _ = ...` binding to instantly drop it. 
pub struct DeferredAllocAction<'list> {
    /// A reference to the list into which we will insert the free general-purpose `Chunk`s.
    free_list: &'list Mutex<StaticArrayRBTree<Chunk>>,
    /// A reference to the list into which we will insert the free "reserved" `Chunk`s.
    reserved_list: &'list Mutex<StaticArrayRBTree<Chunk>>,
    /// A free chunk that needs to be added back to the free list.
    free1: Chunk,
    /// Another free chunk that needs to be added back to the free list.
    free2: Chunk,
}
impl<'list> DeferredAllocAction<'list> {
    fn new<F1, F2>(free1: F1, free2: F2) -> DeferredAllocAction<'list> 
        where F1: Into<Option<Chunk>>,
              F2: Into<Option<Chunk>>,
    {
        let free1 = free1.into().unwrap_or(Chunk::empty());
        let free2 = free2.into().unwrap_or(Chunk::empty());
        DeferredAllocAction {
            free_list: &FREE_GENERAL_FRAMES_LIST,
            reserved_list: &FREE_RESERVED_FRAMES_LIST,
            free1,
            free2
        }
    }
}
impl<'list> Drop for DeferredAllocAction<'list> {
    fn drop(&mut self) {
        // Insert all of the chunks, both allocated and free ones, into the list. 
        if self.free1.size_in_frames() > 0 {
            match self.free1.typ {
                MemoryRegionType::Free     => { self.free_list.lock().insert(self.free1.clone()).unwrap(); }
                MemoryRegionType::Reserved => { self.reserved_list.lock().insert(self.free1.clone()).unwrap(); }
                _ => error!("BUG likely: DeferredAllocAction encountered free1 chunk {:?} of a type Unknown", self.free1),
            }
        }
        if self.free2.size_in_frames() > 0 {
            match self.free2.typ {
                MemoryRegionType::Free     => { self.free_list.lock().insert(self.free2.clone()).unwrap(); }
                MemoryRegionType::Reserved => { self.reserved_list.lock().insert(self.free2.clone()).unwrap(); }
                _ => error!("BUG likely: DeferredAllocAction encountered free2 chunk {:?} of a type Unknown", self.free2),
            };
        }
    }
}


/// Possible allocation errors.
enum AllocationError {
    /// The requested address was not free: it was already allocated, or is outside the range of this allocator.
    AddressNotFree(Frame, usize),
    /// The address space was full, or there was not a large-enough chunk 
    /// or enough remaining chunks that could satisfy the requested allocation size.
    OutOfAddressSpace(usize),
}
impl From<AllocationError> for &'static str {
    fn from(alloc_err: AllocationError) -> &'static str {
        match alloc_err {
            AllocationError::AddressNotFree(..) => "address was in use or outside of this allocator's range",
            AllocationError::OutOfAddressSpace(..) => "out of address space",
        }
    }
}


/// Searches the given `list` for the chunk that contains the range of frames from
/// `requested_frame` to `requested_frame + num_frames`.
fn find_specific_chunk(
    list: &mut StaticArrayRBTree<Chunk>,
    requested_frame: Frame,
    num_frames: usize
) -> Result<(AllocatedFrames, DeferredAllocAction<'static>), AllocationError> {

    // The end frame is an inclusive bound, hence the -1. Parentheses are needed to avoid overflow.
    let requested_end_frame = requested_frame + (num_frames - 1);

    match &mut list.0 {
        Inner::Array(ref mut arr) => {
            for elem in arr.iter_mut() {
                if let Some(chunk) = elem {
                    if requested_frame >= *chunk.start() && requested_end_frame <= *chunk.end() {
                        // Here: `chunk` was big enough and did contain the requested address.
                        return allocate_from_chosen_chunk(requested_frame, num_frames, &chunk.clone(), ValueRefMut::Array(elem));
                    }
                }
            }
        }
        Inner::RBTree(ref mut tree) => {
            let mut cursor_mut = tree.upper_bound_mut(Bound::Included(&requested_frame));
            if let Some(chunk) = cursor_mut.get().map(|w| w.deref().clone()) {
                if chunk.contains(&requested_frame) {
                    if requested_end_frame <= *chunk.end() {
                        return allocate_from_chosen_chunk(requested_frame, num_frames, &chunk.clone(), ValueRefMut::RBTree(cursor_mut));
                    } else {
                        // We found the chunk containing the requested address, but it was too small to cover all of the requested frames.
                        // Let's try to merge the next-highest contiguous chunk to see if those two chunks together 
                        // cover enough frames to fulfill the allocation request.
                        //
                        // trace!("Frame allocator: found chunk containing requested address, but it was too small. \
                        //     Attempting to merge multiple chunks during an allocation. \
                        //     Requested address: {:?}, num_frames: {}, chunk: {:?}",
                        //     requested_frame, num_frames, chunk,
                        // );
                        let next_contiguous_chunk: Option<Chunk> = {
                            let next_cursor = cursor_mut.peek_next();
                            if let Some(next_chunk) = next_cursor.get().map(|w| w.deref()) {
                                if *chunk.end() + 1 == *next_chunk.start() {
                                    // Here: next chunk was contiguous with the original chunk. 
                                    if requested_end_frame <= *next_chunk.end() {
                                        // trace!("Frame allocator: found suitably-large contiguous next {:?} after initial too-small {:?}", next_chunk, chunk);
                                        Some(next_chunk.clone())
                                    } else {
                                        todo!("Frame allocator: found chunk containing requested address, but it was too small. \
                                            Theseus does not yet support merging more than two chunks during an allocation request. \
                                            Requested address: {:?}, num_frames: {}, chunk: {:?}, next_chunk {:?}",
                                            requested_frame, num_frames, chunk, next_chunk
                                        );
                                        // None
                                    }
                                } else {
                                    trace!("Frame allocator: next {:?} was not contiguously above initial too-small {:?}", next_chunk, chunk);
                                    None
                                }
                            } else {
                                trace!("Frame allocator: couldn't get next chunk above initial too-small {:?}", chunk);
                                None
                            }
                        };
                        if let Some(mut next_chunk) = next_contiguous_chunk {
                            // We found a suitable chunk that came contiguously after the initial too-small chunk. 
                            // Remove the initial chunk (since we have a cursor pointing to it already) 
                            // and "merge" it into this `next_chunk`.
                            let _removed_initial_chunk = cursor_mut.remove();
                            // trace!("Frame allocator: removed suitably-large contiguous next {:?} after initial too-small {:?}", _removed_initial_chunk, chunk);
                            // Here, `cursor_mut` has been moved forward to point to the `next_chunk` now. 
                            next_chunk.frames = FrameRange::new(*chunk.start(), *next_chunk.end());
                            return allocate_from_chosen_chunk(requested_frame, num_frames, &next_chunk, ValueRefMut::RBTree(cursor_mut));
                        }
                    }
                }
            }
        }
    }

    Err(AllocationError::AddressNotFree(requested_frame, num_frames))
}


/// Searches the given `list` for any chunk large enough to hold at least `num_frames`.
fn find_any_chunk<'list>(
    list: &'list mut StaticArrayRBTree<Chunk>,
    num_frames: usize
) -> Result<(AllocatedFrames, DeferredAllocAction<'static>), AllocationError> {
    // During the first pass, we ignore designated regions.
    match list.0 {
        Inner::Array(ref mut arr) => {
            for elem in arr.iter_mut() {
                if let Some(chunk) = elem {
                    // Skip chunks that are too-small or in the designated regions.
                    if  chunk.size_in_frames() < num_frames || chunk.typ != MemoryRegionType::Free {
                        continue;
                    } 
                    else {
                        return allocate_from_chosen_chunk(*chunk.start(), num_frames, &chunk.clone(), ValueRefMut::Array(elem));
                    }
                }
            }
        }
        Inner::RBTree(ref mut tree) => {
            // Because we allocate new frames by peeling them off from the beginning part of a chunk, 
            // it's MUCH faster to start the search for free frames from higher addresses moving down. 
            // This results in an O(1) allocation time in the general case, until all address ranges are already in use.
            let mut cursor = tree.upper_bound_mut(Bound::<&Chunk>::Unbounded);
            while let Some(chunk) = cursor.get().map(|w| w.deref()) {
                if num_frames <= chunk.size_in_frames() && chunk.typ == MemoryRegionType::Free {
                    return allocate_from_chosen_chunk(*chunk.start(), num_frames, &chunk.clone(), ValueRefMut::RBTree(cursor));
                }
                warn!("Frame allocator: inefficient scenario: had to search multiple chunks \
                    (skipping {:?}) while trying to allocate {} frames at any address.",
                    chunk, num_frames
                );
                cursor.move_prev();
            }
        }
    }

    error!("frame_allocator: non-reserved chunks are all allocated (requested {} frames). \
        TODO: we could attempt to merge free chunks here.", num_frames
    );

    Err(AllocationError::OutOfAddressSpace(num_frames))
}



/// The final part of the main allocation routine that splits the given chosen chunk
/// into multiple smaller chunks, thereby "allocating" frames from it.
///
/// This function breaks up that chunk into multiple ones and returns an `AllocatedFrames` 
/// from (part of) that chunk, ranging from `start_frame` to `start_frame + num_frames`.
fn allocate_from_chosen_chunk(
    start_frame: Frame,
    num_frames: usize,
    chosen_chunk: &Chunk,
    mut chosen_chunk_ref: ValueRefMut<Chunk>,
) -> Result<(AllocatedFrames, DeferredAllocAction<'static>), AllocationError> {
    let (new_allocation, before, after) = split_chosen_chunk(start_frame, num_frames, chosen_chunk);

    // Remove the chosen chunk from the free frame list.
    let _removed_chunk = chosen_chunk_ref.remove();

    // TODO: Re-use the allocated wrapper if possible, rather than allocate a new one entirely.
    // if let RemovedValue::RBTree(Some(wrapper_adapter)) = _removed_chunk { ... }

    Ok((
        new_allocation.as_allocated_frames(),
        DeferredAllocAction::new(before, after),
    ))

}

/// An inner function that breaks up the given chunk into multiple smaller chunks.
/// 
/// Returns a tuple of three chunks:
<<<<<<< HEAD
/// 1. The `Chunk` containing the requested range of frames, from `start_frame` to `start_frame + num_frames`.
/// 2. The `Chunk` of frames that may come before the beginning of the requested frame range.
/// 3. The `Chunk` of frames that may come after the end of the requested frame range.
=======
/// 1. The `Chunk` containing the requested range of frames starting at `start_frame`.
/// 2. The range of frames in the `chosen_chunk` that came before the beginning of the requested frame range.
/// 3. The range of frames in the `chosen_chunk` that came after the end of the requested frame range.
>>>>>>> 26e34e74
fn split_chosen_chunk(
    start_frame: Frame,
    num_frames: usize,
    chosen_chunk: &Chunk,
) -> (Chunk, Option<Chunk>, Option<Chunk>) {
    // The new allocated chunk might start in the middle of an existing chunk,
    // so we need to break up that existing chunk into 3 possible chunks: before, newly-allocated, and after.
    //
    // Because Frames and PhysicalAddresses use saturating add/subtract, we need to double-check that 
    // we don't create overlapping duplicate Chunks at either the very minimum or the very maximum of the address space.
    let new_allocation = Chunk {
        typ: chosen_chunk.typ,
        // The end frame is an inclusive bound, hence the -1. Parentheses are needed to avoid overflow.
        frames: FrameRange::new(start_frame, start_frame + (num_frames - 1)),
    };
    let before = if start_frame == MIN_FRAME {
        None
    } else {
        Some(Chunk {
            typ: chosen_chunk.typ,
            frames: FrameRange::new(*chosen_chunk.start(), *new_allocation.start() - 1),
        })
    };
    let after = if new_allocation.end() == &MAX_FRAME { 
        None
    } else {
        Some(Chunk {
            typ: chosen_chunk.typ,
            frames: FrameRange::new(*new_allocation.end() + 1, *chosen_chunk.end()),
        })
    };

    // some sanity checks -- these can be removed or disabled for better performance
    if let Some(ref b) = before {
        assert!(!new_allocation.contains(b.end()));
        assert!(!b.contains(new_allocation.start()));
    }
    if let Some(ref a) = after {
        assert!(!new_allocation.contains(a.start()));
        assert!(!a.contains(new_allocation.end()));
    }

    (new_allocation, before, after)
}


/// Returns whether the given `Frame` is contained within the given `list`.
fn frame_is_in_list(
    list: &StaticArrayRBTree<Chunk>,
    frame: &Frame,
) -> bool {
    match &list.0 {
        Inner::Array(ref arr) => {
            for elem in arr.iter() {
                if let Some(chunk) = elem {
                    if chunk.contains(frame) { 
                        return true;
                    }
                }
            }
        }
        Inner::RBTree(ref tree) => {     
            let cursor = tree.upper_bound(Bound::Included(frame));
            if let Some(chunk) = cursor.get().map(|w| w.deref()) {
                if chunk.contains(frame) {
                    return true;
                }
            }
        }
    }

    false
}


/// Adds the given `frames` to the given `list` as a Chunk of reserved frames. 
/// 
/// Returns the range of **new** frames that were added to the list, 
/// which will be a subset of the given input `frames`.
///
/// Currently, this function adds no new frames at all if any frames within the given `frames` list
/// overlap any existing regions at all. 
/// TODO: handle partially-overlapping regions by extending existing regions on either end.
fn add_reserved_region(
    list: &mut StaticArrayRBTree<Chunk>,
    frames: FrameRange,
) -> Result<FrameRange, &'static str> {

    // Check whether the reserved region overlaps any existing regions.
    match &mut list.0 {
        Inner::Array(ref mut arr) => {
            for elem in arr.iter() {
                if let Some(chunk) = elem {
                    if let Some(_overlap) = chunk.overlap(&frames) {
                        // trace!("Failed to add reserved region {:?} due to overlap {:?} with existing chunk {:?}",
                        //     frames, _overlap, chunk
                        // );
                        return Err("Failed to add reserved region that overlapped with existing reserved regions (array).");
                    }
                }
            }
        }
        Inner::RBTree(ref mut tree) => {
            let mut cursor_mut = tree.upper_bound_mut(Bound::Included(frames.start()));
            while let Some(chunk) = cursor_mut.get().map(|w| w.deref()) {
                if chunk.start() > frames.end() {
                    // We're iterating in ascending order over a sorted tree,
                    // so we can stop looking for overlapping regions once we pass the end of the new frames to add.
                    break;
                }
                if let Some(_overlap) = chunk.overlap(&frames) {
                    // trace!("Failed to add reserved region {:?} due to overlap {:?} with existing chunk {:?}",
                    //     frames, _overlap, chunk
                    // );
                    return Err("Failed to add reserved region that overlapped with existing reserved regions (RBTree).");
                }
                cursor_mut.move_next();
            }
        }
    }

    list.insert(Chunk {
        typ: MemoryRegionType::Reserved,
        frames: frames.clone(),
    }).map_err(|_c| "BUG: Failed to insert non-overlapping frames into list.")?;

    Ok(frames)
}


/// Removes the given `frames_to_remove` from the given list of free (general purpose) frames.
///
/// This is primarily useful to remove a range of newly-reserved frames from 
/// the list of free frames to ensure there's no overlap between the reserved and free lists.
fn remove_free_frames(
    free_list: &mut StaticArrayRBTree<Chunk>,
    frames_to_remove: FrameRange,
) -> Result<(), &'static str> {
    match &mut free_list.0 {
        Inner::Array(ref mut _arr) => {
            todo!("remove_frames() is not supported for early array-based frame allocation");
        }
        Inner::RBTree(ref mut tree) => {
            let mut cursor_mut = tree.upper_bound_mut(Bound::Included(frames_to_remove.start()));
            while let Some(chunk) = cursor_mut.get().map(|w| w.deref()) {
                if chunk.start() > frames_to_remove.end() {
                    // We're iterating in ascending order over a sorted tree,
                    // so we can stop looking for overlapping regions once we pass the end of frames_to_remove.
                    break;  
                }
                if let Some(overlap) = chunk.overlap(&frames_to_remove) {
                    let (_removed, before, after) = split_chosen_chunk(*overlap.start(), overlap.size_in_frames(), chunk);
                    // Add the `before` and `after` chunks back to the `free_list`, if they exist.
                    match (before, after) {
                        (Some(b), Some(a)) => {
                            cursor_mut.replace_with(Wrapper::new_link(b)).unwrap();
                            cursor_mut.insert_after(Wrapper::new_link(a));
                        }
                        (Some(x), None) | (None, Some(x)) => {
                            cursor_mut.replace_with(Wrapper::new_link(x)).unwrap();
                        }
                        (None, None) => {
                            cursor_mut.remove();
                        }
                    }
                }
                cursor_mut.move_next();
            }
        }
    }

    Ok(())
}



/// The core frame allocation routine that allocates the given number of physical frames,
/// optionally at the requested starting `PhysicalAddress`.
/// 
/// This simply reserves a range of frames; it does not perform any memory mapping. 
/// Thus, the memory represented by the returned `AllocatedFrames` isn't directly accessible
/// until you map virtual pages to them.
/// 
/// Allocation is based on a red-black tree and is thus `O(log(n))`.
/// Fragmentation isn't cleaned up until we're out of address space, but that's not really a big deal.
/// 
/// # Arguments
/// * `requested_paddr`: if `Some`, the returned `AllocatedFrames` will start at the `Frame`
///   containing this `PhysicalAddress`. 
///   If `None`, the first available `Frame` range will be used, starting at any random physical address.
/// * `num_frames`: the number of `Frame`s to be allocated. 
/// 
/// # Return
/// If successful, returns a tuple of two items:
/// * the frames that were allocated, and
/// * an opaque struct representing details of bookkeeping-related actions that may cause heap allocation. 
///   Those actions are deferred until this returned `DeferredAllocAction` struct object is dropped, 
///   allowing the caller (such as the heap implementation itself) to control when heap allocation may occur.
pub fn allocate_frames_deferred(
    requested_paddr: Option<PhysicalAddress>,
    num_frames: usize,
) -> Result<(AllocatedFrames, DeferredAllocAction<'static>), &'static str> {
    if num_frames == 0 {
        warn!("frame_allocator: requested an allocation of 0 frames... stupid!");
        return Err("cannot allocate zero frames");
    }
    
    if let Some(paddr) = requested_paddr {
        let start_frame = Frame::containing_address(paddr);
        let end_frame = start_frame + (num_frames - 1);
        // Try to allocate the frames at the specific address.
        let mut free_reserved_frames_list = FREE_RESERVED_FRAMES_LIST.lock();
        if let Ok(success) = find_specific_chunk(&mut free_reserved_frames_list, start_frame, num_frames) {
            Ok(success)
        } else {
            // If allocation failed, then the requested `start_frame` may be found in the general-purpose list
            // or may represent a new, previously-unknown reserved region that we must add.
            // We first attempt to allocate it from the general-purpose free regions.
            if let Ok(result) = find_specific_chunk(&mut FREE_GENERAL_FRAMES_LIST.lock(), start_frame, num_frames) {
                Ok(result)
            } 
            // If we failed to allocate the requested frames from the general list,
            // we can add a new reserved region containing them,
            // but ONLY if those frames are *NOT* in the general-purpose region.
            else if {
                let g = GENERAL_REGIONS.lock();  
                !frame_is_in_list(&g, &start_frame) && !frame_is_in_list(&g, &end_frame)
            } {
                let frames = FrameRange::new(start_frame, end_frame);
                let new_reserved_frames = add_reserved_region(&mut RESERVED_REGIONS.lock(), frames.clone())?;
                // If we successfully added a new reserved region,
                // then add those frames to the actual list of *available* reserved regions.
                let _new_free_reserved_frames = add_reserved_region(&mut free_reserved_frames_list, new_reserved_frames.clone())?;
                assert_eq!(new_reserved_frames, _new_free_reserved_frames);
                // Now that we added new frames to the reserved lists, we need to ensure those frames don't also exist
                // in the list of free general-use frames.
                // This prevents the logical error of allocating the same frame multiple times, 
                // once from the reserved list and once from the free list.
                remove_free_frames(&mut FREE_FRAMES_LIST.lock(), frames.clone())?;
                trace!("Removed now-reserved frames from the free frames list: {:X?}", frames);
                find_specific_chunk(&mut free_reserved_frames_list, start_frame, num_frames)
            } 
            else {
                Err(AllocationError::AddressNotFree(start_frame, num_frames))
            }
        }
    } else {
        find_any_chunk(&mut FREE_GENERAL_FRAMES_LIST.lock(), num_frames)
    }.map_err(From::from) // convert from AllocationError to &str
}


/// Similar to [`allocated_frames_deferred()`](fn.allocate_frames_deferred.html),
/// but accepts a size value for the allocated frames in number of bytes instead of number of frames. 
/// 
/// This function still allocates whole frames by rounding up the number of bytes. 
pub fn allocate_frames_by_bytes_deferred(
    requested_paddr: Option<PhysicalAddress>,
    num_bytes: usize,
) -> Result<(AllocatedFrames, DeferredAllocAction<'static>), &'static str> {
    let actual_num_bytes = if let Some(paddr) = requested_paddr {
        num_bytes + (paddr.value() % FRAME_SIZE)
    } else {
        num_bytes
    };
    let num_frames = (actual_num_bytes + FRAME_SIZE - 1) / FRAME_SIZE; // round up
    allocate_frames_deferred(requested_paddr, num_frames)
}


/// Allocates the given number of frames with no constraints on the starting physical address.
/// 
/// See [`allocate_frames_deferred()`](fn.allocate_frames_deferred.html) for more details. 
pub fn allocate_frames(num_frames: usize) -> Option<AllocatedFrames> {
    allocate_frames_deferred(None, num_frames)
        .map(|(af, _action)| af)
        .ok()
}


/// Allocates frames with no constraints on the starting physical address, 
/// with a size given by the number of bytes. 
/// 
/// This function still allocates whole frames by rounding up the number of bytes. 
/// See [`allocate_frames_deferred()`](fn.allocate_frames_deferred.html) for more details. 
pub fn allocate_frames_by_bytes(num_bytes: usize) -> Option<AllocatedFrames> {
    allocate_frames_by_bytes_deferred(None, num_bytes)
        .map(|(af, _action)| af)
        .ok()
}


/// Allocates frames starting at the given `PhysicalAddress` with a size given in number of bytes. 
/// 
/// This function still allocates whole frames by rounding up the number of bytes. 
/// See [`allocate_frames_deferred()`](fn.allocate_frames_deferred.html) for more details. 
pub fn allocate_frames_by_bytes_at(paddr: PhysicalAddress, num_bytes: usize) -> Result<AllocatedFrames, &'static str> {
    allocate_frames_by_bytes_deferred(Some(paddr), num_bytes)
        .map(|(af, _action)| af)
}


/// Allocates the given number of frames starting at (inclusive of) the frame containing the given `PhysicalAddress`.
/// 
/// See [`allocate_frames_deferred()`](fn.allocate_frames_deferred.html) for more details. 
pub fn allocate_frames_at(paddr: PhysicalAddress, num_frames: usize) -> Result<AllocatedFrames, &'static str> {
    allocate_frames_deferred(Some(paddr), num_frames)
        .map(|(af, _action)| af)
}


/// Converts the frame allocator from using static memory (a primitive array) to dynamically-allocated memory.
/// 
/// Call this function once heap allocation is available. 
/// Calling this multiple times is unnecessary but harmless, as it will do nothing after the first invocation.
#[doc(hidden)] 
pub fn convert_to_heap_allocated() {
    FREE_GENERAL_FRAMES_LIST.lock().convert_to_heap_allocated();
    FREE_RESERVED_FRAMES_LIST.lock().convert_to_heap_allocated();
    GENERAL_REGIONS.lock().convert_to_heap_allocated();
    RESERVED_REGIONS.lock().convert_to_heap_allocated();
}

/// A debugging function used to dump the full internal state of the frame allocator. 
#[doc(hidden)] 
pub fn dump_frame_allocator_state() {
    debug!("----------------- FREE GENERAL FRAMES ---------------");
    FREE_GENERAL_FRAMES_LIST.lock().iter().for_each(|e| debug!("\t {:?}", e) );
    debug!("-----------------------------------------------------");
    debug!("----------------- FREE RESERVED FRAMES --------------");
    FREE_RESERVED_FRAMES_LIST.lock().iter().for_each(|e| debug!("\t {:?}", e) );
    debug!("-----------------------------------------------------");
    debug!("------------------ GENERAL REGIONS -----------------");
    GENERAL_REGIONS.lock().iter().for_each(|e| debug!("\t {:?}", e) );
    debug!("-----------------------------------------------------");
    debug!("------------------ RESERVED REGIONS -----------------");
    RESERVED_REGIONS.lock().iter().for_each(|e| debug!("\t {:?}", e) );
    debug!("-----------------------------------------------------");
}<|MERGE_RESOLUTION|>--- conflicted
+++ resolved
@@ -678,15 +678,9 @@
 /// An inner function that breaks up the given chunk into multiple smaller chunks.
 /// 
 /// Returns a tuple of three chunks:
-<<<<<<< HEAD
-/// 1. The `Chunk` containing the requested range of frames, from `start_frame` to `start_frame + num_frames`.
-/// 2. The `Chunk` of frames that may come before the beginning of the requested frame range.
-/// 3. The `Chunk` of frames that may come after the end of the requested frame range.
-=======
 /// 1. The `Chunk` containing the requested range of frames starting at `start_frame`.
 /// 2. The range of frames in the `chosen_chunk` that came before the beginning of the requested frame range.
 /// 3. The range of frames in the `chosen_chunk` that came after the end of the requested frame range.
->>>>>>> 26e34e74
 fn split_chosen_chunk(
     start_frame: Frame,
     num_frames: usize,

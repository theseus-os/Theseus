--- conflicted
+++ resolved
@@ -55,12 +55,7 @@
 //! * `tsc`: TSC (TimeStamp Counter) support for performance counters on x86. Basically a wrapper around rdtsc.
 //! * `tss`: TSS (Task State Segment support (x86 only) for Theseus.
 //! * `vga_buffer`: Simple routines for printing to the screen using the x86 VGA buffer text mode.
-<<<<<<< HEAD
-//! * `window_manager` : Support for running and managing multiple windows
-//! 
-=======
 //!
->>>>>>> edfae3c6
 
 
 

#![feature(proc_macro_diagnostic, proc_macro_span, let_chains)]

mod int;
mod user;

use convert_case::{Case, Casing};
use proc_macro::{Diagnostic, Level, Span, TokenStream};
use quote::quote;
use syn::{
    parse::{Parse, ParseStream},
    parse_macro_input, Attribute, Expr, Ident, LitInt, Token, Type, Visibility,
};

struct CpuLocal {
    attributes: Vec<Attribute>,
    visibility: Visibility,
    name: Ident,
    ty: Type,
    init: Expr,
}

impl Parse for CpuLocal {
    fn parse(input: ParseStream) -> syn::Result<Self> {
        let attributes = input.call(Attribute::parse_outer)?;
        let visibility: Visibility = input.parse()?;
        input.parse::<Token![static]>()?;
        let name: Ident = input.parse()?;
        input.parse::<Token![:]>()?;
        let ty: Type = input.parse()?;
        input.parse::<Token![=]>()?;
        let init: Expr = input.parse()?;
        input.parse::<Token![;]>()?;
        Ok(CpuLocal {
            attributes,
            visibility,
            name,
            ty,
            init,
        })
    }
}

/// A macro for declaring CPU-local variables.
///
<<<<<<< HEAD
/// Variables can either be an unsigned integer, or `cls::CpuLocalCell<T>`.
/// Unsigned integers can be accessed without disabling preemption and should
/// therefore be preferred.
///
/// In order to avoid circular dependencies, crates defining only integer
/// CPU-locals can depend directly on `cls_macros`, avoiding `cls`'s dependency
/// on `preemption`.
=======
/// Variables must be an unsigned integer, bar `u128`.
///
/// The initialisation expression has no effect; to set the initial value,
/// `per_cpu::PerCpuData::new` must be modified.
>>>>>>> c2b2940c
#[proc_macro_attribute]
pub fn cpu_local(args: TokenStream, input: TokenStream) -> TokenStream {
    // if !args.is_empty() {
    //     Diagnostic::spanned(
    //         Span::call_site(),
    //         Level::Error,
    //         "malformed `cpu_local` attribute input",
    //     )
    //     .help("must be of the form `#[cpu_local]`")
    //     .emit();
    //     return TokenStream::new();
    // }

    let offset = if let Ok(i) = syn::parse::<LitInt>(args.clone()) {
        i
    } else {
        let span = args
            .into_iter()
            .map(|tt| tt.span())
            .reduce(|a, b| a.join(b).unwrap())
            .unwrap_or_else(Span::call_site);
        Diagnostic::spanned(span, Level::Error, "invalid offset").emit();
        return TokenStream::new();
    };

    let CpuLocal {
        attributes,
        visibility,
        name,
        ty,
        init,
    } = parse_macro_input!(input as CpuLocal);

    let attributes = attributes.iter().map(|attribute| quote! { #attribute });

    let struct_name = Ident::new(
        &format!("CPU_LOCAL_{name}").to_case(Case::Pascal),
        Span::call_site().into(),
    );

    let methods = int::methods(&ty, &offset).unwrap_or_else(|| user::methods(&ty, &offset));

    quote! {
        #(#attributes)*
        #[thread_local]
        // #[link_section = ".cls"]
        #visibility static #name: #struct_name = #struct_name {
            _inner: ::core::cell::UnsafeCell::new(#init),
        };

        #[repr(transparent)]
        #[non_exhaustive]
        #visibility struct #struct_name {
            _inner: ::core::cell::UnsafeCell<#ty>,
        }

        impl #struct_name {
            #methods
        }
    }
    .into()
}<|MERGE_RESOLUTION|>--- conflicted
+++ resolved
@@ -42,20 +42,11 @@
 
 /// A macro for declaring CPU-local variables.
 ///
-<<<<<<< HEAD
-/// Variables can either be an unsigned integer, or `cls::CpuLocalCell<T>`.
-/// Unsigned integers can be accessed without disabling preemption and should
-/// therefore be preferred.
-///
-/// In order to avoid circular dependencies, crates defining only integer
-/// CPU-locals can depend directly on `cls_macros`, avoiding `cls`'s dependency
-/// on `preemption`.
-=======
-/// Variables must be an unsigned integer, bar `u128`.
+/// Variables can either be an unsigned integer, or a custom type implementing
+/// `cls::RawRepresentation`.
 ///
 /// The initialisation expression has no effect; to set the initial value,
 /// `per_cpu::PerCpuData::new` must be modified.
->>>>>>> c2b2940c
 #[proc_macro_attribute]
 pub fn cpu_local(args: TokenStream, input: TokenStream) -> TokenStream {
     // if !args.is_empty() {

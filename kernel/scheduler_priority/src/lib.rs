//! This scheduler implements a priority algorithm.

#![no_std]
#![feature(core_intrinsics)]

extern crate alloc;

use alloc::{boxed::Box, collections::BinaryHeap, vec::Vec};
<<<<<<< HEAD
use core::{cmp, intrinsics::unlikely, sync::atomic};
=======
use core::cmp::Ordering;
>>>>>>> e9416d62

use task::TaskRef;
use time::Instant;

const DEFAULT_PRIORITY: u8 = 0;

pub struct Scheduler {
    idle_task: TaskRef,
    queue: BinaryHeap<PriorityTaskRef>,
}

impl Scheduler {
    pub fn new(idle_task: TaskRef) -> Self {
        Self {
            idle_task,
            queue: BinaryHeap::new(),
        }
    }
<<<<<<< HEAD

    fn add_priority_task(&mut self, task: PriorityTaskRef) {
        task.task
            .expose_is_on_run_queue()
            .store(true, atomic::Ordering::Release);
        self.queue.push(task);
    }
=======
>>>>>>> e9416d62
}

impl task::scheduler::Scheduler for Scheduler {
    fn next(&mut self) -> TaskRef {
<<<<<<< HEAD
        while let Some(task) = self.queue.pop() {
            if task.task.is_runnable() {
                self.add_priority_task(task.clone());
                return task.task;
            } else {
                task.task
                    .expose_is_on_run_queue()
                    .store(false, atomic::Ordering::Release);
                // This check prevents an interleaving where `TaskRef::unblock` wouldn't add
                // the task back onto the run queue. `TaskRef::unblock` sets the run state and
                // then checks `is_on_run_queue` so we have to do the inverse.
                if unlikely(task.task.is_runnable()) {
                    self.add_priority_task(task.clone());
                    return task.task;
                }
            }
        }
=======
        // This is a temporary solution before the PR to only store runnable tasks in
        // the run queue is merged.
        let mut blocked_tasks = Vec::with_capacity(2);
        while let Some(mut task) = self.queue.pop() {
            if task.task.is_runnable() {
                for t in blocked_tasks {
                    self.queue.push(t)
                }
                task.last_ran = time::now::<time::Monotonic>();
                self.queue.push(task.clone());
                return task.task;
            } else {
                blocked_tasks.push(task);
            }
        }
        for task in blocked_tasks {
            self.queue.push(task);
        }
>>>>>>> e9416d62
        self.idle_task.clone()
    }

    fn add(&mut self, task: TaskRef) {
<<<<<<< HEAD
        self.add_priority_task(PriorityTaskRef::new(task, DEFAULT_PRIORITY));
=======
        self.queue
            .push(PriorityTaskRef::new(task, DEFAULT_PRIORITY));
>>>>>>> e9416d62
    }

    fn busyness(&self) -> usize {
        self.queue.len()
    }

    fn remove(&mut self, task: &TaskRef) -> bool {
        let old_len = self.queue.len();
        self.queue
            .retain(|priority_task| priority_task.task != *task);
        let new_len = self.queue.len();
        // We should have removed at most one task from the run queue.
        debug_assert!(
            old_len - new_len < 2,
            "difference between run queue lengths was: {}",
            old_len - new_len
        );
        new_len != old_len
    }

    fn as_priority_scheduler(&mut self) -> Option<&mut dyn task::scheduler::PriorityScheduler> {
        Some(self)
    }

    fn drain(&mut self) -> alloc::boxed::Box<dyn Iterator<Item = TaskRef> + '_> {
        Box::new(self.queue.drain().map(|priority_task| priority_task.task))
    }

<<<<<<< HEAD
    fn dump(&self) -> Vec<TaskRef> {
=======
    fn tasks(&self) -> Vec<TaskRef> {
>>>>>>> e9416d62
        self.queue
            .clone()
            .into_iter()
            .map(|priority_task| priority_task.task)
            .collect()
    }
}

impl task::scheduler::PriorityScheduler for Scheduler {
    fn set_priority(&mut self, task: &TaskRef, priority: u8) -> bool {
        let previous_len = self.queue.len();
        self.queue.retain(|t| t.task != *task);

        if previous_len != self.queue.len() {
            // We should have at most removed one task from the run queue.
            debug_assert_eq!(self.queue.len() + 1, previous_len);
            self.queue.push(PriorityTaskRef {
<<<<<<< HEAD
                // TODO: Don't take reference?
=======
>>>>>>> e9416d62
                task: task.clone(),
                priority,
                // Not technically correct, but this will be reset next time it is run.
                last_ran: Instant::ZERO,
            });
            true
        } else {
            false
        }
    }

    fn priority(&mut self, task: &TaskRef) -> Option<u8> {
        for priority_task in self.queue.iter() {
            if priority_task.task == *task {
                return Some(priority_task.priority);
            }
        }
        None
    }
}

#[derive(Clone, Debug, Eq)]
struct PriorityTaskRef {
    task: TaskRef,
    priority: u8,
    last_ran: Instant,
}

impl PriorityTaskRef {
    pub const fn new(task: TaskRef, priority: u8) -> Self {
        Self {
            task,
            priority,
            last_ran: Instant::ZERO,
        }
    }
}

impl PartialEq for PriorityTaskRef {
    fn eq(&self, other: &Self) -> bool {
        self.priority.eq(&other.priority) && self.last_ran.eq(&other.last_ran)
    }
}

impl PartialOrd for PriorityTaskRef {
<<<<<<< HEAD
    fn partial_cmp(&self, other: &Self) -> Option<cmp::Ordering> {
        match self.priority.cmp(&other.priority) {
            // Tasks that were ran longer ago should be prioritised.
            cmp::Ordering::Equal => Some(self.last_ran.cmp(&other.last_ran).reverse()),
=======
    fn partial_cmp(&self, other: &Self) -> Option<Ordering> {
        match self.priority.cmp(&other.priority) {
            // Tasks that were ran longer ago should be prioritised.
            Ordering::Equal => Some(self.last_ran.cmp(&other.last_ran).reverse()),
>>>>>>> e9416d62
            ordering => Some(ordering),
        }
    }
}

impl Ord for PriorityTaskRef {
    fn cmp(&self, other: &Self) -> core::cmp::Ordering {
        self.priority.cmp(&other.priority)
    }
}<|MERGE_RESOLUTION|>--- conflicted
+++ resolved
@@ -6,11 +6,7 @@
 extern crate alloc;
 
 use alloc::{boxed::Box, collections::BinaryHeap, vec::Vec};
-<<<<<<< HEAD
 use core::{cmp, intrinsics::unlikely, sync::atomic};
-=======
-use core::cmp::Ordering;
->>>>>>> e9416d62
 
 use task::TaskRef;
 use time::Instant;
@@ -29,7 +25,6 @@
             queue: BinaryHeap::new(),
         }
     }
-<<<<<<< HEAD
 
     fn add_priority_task(&mut self, task: PriorityTaskRef) {
         task.task
@@ -37,13 +32,10 @@
             .store(true, atomic::Ordering::Release);
         self.queue.push(task);
     }
-=======
->>>>>>> e9416d62
 }
 
 impl task::scheduler::Scheduler for Scheduler {
     fn next(&mut self) -> TaskRef {
-<<<<<<< HEAD
         while let Some(task) = self.queue.pop() {
             if task.task.is_runnable() {
                 self.add_priority_task(task.clone());
@@ -61,36 +53,11 @@
                 }
             }
         }
-=======
-        // This is a temporary solution before the PR to only store runnable tasks in
-        // the run queue is merged.
-        let mut blocked_tasks = Vec::with_capacity(2);
-        while let Some(mut task) = self.queue.pop() {
-            if task.task.is_runnable() {
-                for t in blocked_tasks {
-                    self.queue.push(t)
-                }
-                task.last_ran = time::now::<time::Monotonic>();
-                self.queue.push(task.clone());
-                return task.task;
-            } else {
-                blocked_tasks.push(task);
-            }
-        }
-        for task in blocked_tasks {
-            self.queue.push(task);
-        }
->>>>>>> e9416d62
         self.idle_task.clone()
     }
 
     fn add(&mut self, task: TaskRef) {
-<<<<<<< HEAD
         self.add_priority_task(PriorityTaskRef::new(task, DEFAULT_PRIORITY));
-=======
-        self.queue
-            .push(PriorityTaskRef::new(task, DEFAULT_PRIORITY));
->>>>>>> e9416d62
     }
 
     fn busyness(&self) -> usize {
@@ -119,11 +86,7 @@
         Box::new(self.queue.drain().map(|priority_task| priority_task.task))
     }
 
-<<<<<<< HEAD
-    fn dump(&self) -> Vec<TaskRef> {
-=======
     fn tasks(&self) -> Vec<TaskRef> {
->>>>>>> e9416d62
         self.queue
             .clone()
             .into_iter()
@@ -141,10 +104,6 @@
             // We should have at most removed one task from the run queue.
             debug_assert_eq!(self.queue.len() + 1, previous_len);
             self.queue.push(PriorityTaskRef {
-<<<<<<< HEAD
-                // TODO: Don't take reference?
-=======
->>>>>>> e9416d62
                 task: task.clone(),
                 priority,
                 // Not technically correct, but this will be reset next time it is run.
@@ -190,17 +149,10 @@
 }
 
 impl PartialOrd for PriorityTaskRef {
-<<<<<<< HEAD
     fn partial_cmp(&self, other: &Self) -> Option<cmp::Ordering> {
         match self.priority.cmp(&other.priority) {
             // Tasks that were ran longer ago should be prioritised.
             cmp::Ordering::Equal => Some(self.last_ran.cmp(&other.last_ran).reverse()),
-=======
-    fn partial_cmp(&self, other: &Self) -> Option<Ordering> {
-        match self.priority.cmp(&other.priority) {
-            // Tasks that were ran longer ago should be prioritised.
-            Ordering::Equal => Some(self.last_ran.cmp(&other.last_ran).reverse()),
->>>>>>> e9416d62
             ordering => Some(ordering),
         }
     }

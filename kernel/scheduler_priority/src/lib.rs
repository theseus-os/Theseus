//! This scheduler implements a priority algorithm.
//!
//! Because the [`runqueue_priority::RunQueue`] internally sorts the tasks
//! in increasing order of periodicity, it's trivially easy to choose the next
//! task.

#![no_std]

extern crate alloc;

use log::error;
use runqueue_priority::RunQueue;
use task::TaskRef;

/// Set the periodicity of a given `Task` in all `RunQueue` structures.
/// A reexport of the set_periodicity function from runqueue_priority
pub use runqueue_priority::{get_priority, set_priority};

/// This defines the priority scheduler policy.
/// Returns None if there is no schedule-able task
pub fn select_next_task(apic_id: u8) -> Option<TaskRef> {
    let mut runqueue_locked = match RunQueue::get_runqueue(apic_id) {
        Some(rq) => rq.write(),
        _ => {
<<<<<<< HEAD
            error!("BUG: select_next_task_round_robin(): couldn't get runqueue for core {apic_id}");
=======
            error!("BUG: select_next_task_priority(): couldn't get runqueue for core {apic_id}",);
>>>>>>> 181b884a
            return None;
        }
    };

<<<<<<< HEAD
    let mut idle_task_index: Option<usize> = None;
    let mut chosen_task_index: Option<usize> = None;

    for (i, task) in runqueue_locked
        .iter()
        .filter(|task| task.is_runnable())
        .enumerate()
    {
        // we skip the idle task, and only choose it if no other tasks are runnable
        if task.is_an_idle_task {
            idle_task_index = Some(i);
            continue;
        }

        // found a runnable task
        chosen_task_index = Some(i);
        break;
=======
    if let Some((task_index, _)) = runqueue_locked
        .iter()
        .enumerate()
        .find(|(_, task)| task.is_runnable())
    {
        runqueue_locked.update_and_reinsert(task_index)
    } else {
        Some(runqueue_locked.idle_task().clone())
>>>>>>> 181b884a
    }
}<|MERGE_RESOLUTION|>--- conflicted
+++ resolved
@@ -22,42 +22,15 @@
     let mut runqueue_locked = match RunQueue::get_runqueue(apic_id) {
         Some(rq) => rq.write(),
         _ => {
-<<<<<<< HEAD
-            error!("BUG: select_next_task_round_robin(): couldn't get runqueue for core {apic_id}");
-=======
             error!("BUG: select_next_task_priority(): couldn't get runqueue for core {apic_id}",);
->>>>>>> 181b884a
             return None;
         }
     };
 
-<<<<<<< HEAD
-    let mut idle_task_index: Option<usize> = None;
-    let mut chosen_task_index: Option<usize> = None;
-
-    for (i, task) in runqueue_locked
-        .iter()
-        .filter(|task| task.is_runnable())
-        .enumerate()
-    {
-        // we skip the idle task, and only choose it if no other tasks are runnable
-        if task.is_an_idle_task {
-            idle_task_index = Some(i);
-            continue;
-        }
-
-        // found a runnable task
-        chosen_task_index = Some(i);
-        break;
-=======
-    if let Some((task_index, _)) = runqueue_locked
-        .iter()
-        .enumerate()
-        .find(|(_, task)| task.is_runnable())
-    {
-        runqueue_locked.update_and_reinsert(task_index)
+    if let Some(task) = runqueue_locked.iter().find(|task| task.is_runnable()) {
+        // Not complete (first need to remove unrunabble tasks from run queue)
+        runqueue_locked.push(task.clone())
     } else {
         Some(runqueue_locked.idle_task().clone())
->>>>>>> 181b884a
     }
 }
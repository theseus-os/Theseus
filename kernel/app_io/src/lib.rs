--- conflicted
+++ resolved
@@ -75,7 +75,6 @@
     }
 }
 
-<<<<<<< HEAD
 /// Stores the stdio queues, key event queue and the pointer to the terminal
 /// for applications. This structure is provided for application's use and only
 /// contains necessary one-end readers/writers to queues. On the shell side, we
@@ -89,14 +88,6 @@
     /// The writer to stderr.
     pub stderr: Arc<dyn ImmutableWrite>,
     pub discipline: Option<Arc<LineDiscipline>>,
-=======
-
-/// An application can call this function to get the terminal to which it should print.
-pub fn get_my_terminal() -> Option<Arc<Mutex<Terminal>>> {
-    shared_maps::lock_stream_map()
-        .get(&task::get_my_current_task_id())
-        .map(|property| property.terminal.clone())
->>>>>>> b096c485
 }
 
 mod shared_maps {
@@ -121,10 +112,9 @@
     }
 }
 
-/// Shells call this function to store queue readers/writers and the pointer to
-/// terminal for applications. If there is any existing readers/writers for the
-/// task (which should not happen in normal practice), it returns the old one,
-/// otherwise returns None.
+/// Shells call this function to store queue stdio streams for applications. If
+/// there are any existing readers/writers for the task (which should not
+/// happen in normal practice), it returns the old one, otherwise returns None.
 pub fn insert_child_streams(task_id: usize, streams: IoStreams) -> Option<IoStreams> {
     shared_maps::lock_stream_map().insert(task_id, streams)
 }
@@ -137,7 +127,7 @@
 }
 
 pub fn streams() -> Result<IoStreams, &'static str> {
-    let task_id = task::get_my_current_task_id().ok_or("failed to get task_id to get stdin")?;
+    let task_id = task::get_my_current_task_id();
     let locked_streams = shared_maps::lock_stream_map();
     match locked_streams.get(&task_id) {
         Some(streams) => Ok(streams.clone()),
@@ -146,23 +136,13 @@
 }
 
 /// Applications call this function to acquire a reader to its stdin queue.
-<<<<<<< HEAD
 ///
 /// Errors can occur in two cases. One is when it fails to get the task_id of
 /// the calling task, and the second is that there's no stdin reader stored in
 /// the map. Shells should make sure to store IoStreams for the newly spawned
 /// app first, and then unblocks the app to let it run.
 pub fn stdin() -> Result<Arc<dyn ImmutableRead>, &'static str> {
-    let task_id = task::get_my_current_task_id().ok_or("failed to get task_id to get stdin")?;
-=======
-/// 
-/// Errors can occur in two cases. One is when it fails to get the task_id of the calling
-/// task, and the second is that there's no stdin reader stored in the map. Shells should
-/// make sure to store IoStreams for the newly spawned app first, and then unblocks the app
-/// to let it run.
-pub fn stdin() -> Result<StdioReader, &'static str> {
-    let task_id = task::get_my_current_task_id();
->>>>>>> b096c485
+    let task_id = task::get_my_current_task_id();
     let locked_streams = shared_maps::lock_stream_map();
     match locked_streams.get(&task_id) {
         Some(queues) => Ok(queues.stdin.clone()),
@@ -171,23 +151,13 @@
 }
 
 /// Applications call this function to acquire a writer to its stdout queue.
-<<<<<<< HEAD
 ///
 /// Errors can occur in two cases. One is when it fails to get the task_id of
 /// the calling task, and the second is that there's no stdout writer stored in
 /// the map. Shells should make sure to store IoStreams for the newly spawned
 /// app first, and then unblocks the app to let it run.
 pub fn stdout() -> Result<Arc<dyn ImmutableWrite>, &'static str> {
-    let task_id = task::get_my_current_task_id().ok_or("failed to get task_id to get stdout")?;
-=======
-/// 
-/// Errors can occur in two cases. One is when it fails to get the task_id of the calling
-/// task, and the second is that there's no stdout writer stored in the map. Shells should
-/// make sure to store IoStreams for the newly spawned app first, and then unblocks the app
-/// to let it run.
-pub fn stdout() -> Result<StdioWriter, &'static str> {
-    let task_id = task::get_my_current_task_id();
->>>>>>> b096c485
+    let task_id = task::get_my_current_task_id();
     let locked_streams = shared_maps::lock_stream_map();
     match locked_streams.get(&task_id) {
         Some(queues) => Ok(queues.stdout.clone()),
@@ -196,23 +166,13 @@
 }
 
 /// Applications call this function to acquire a writer to its stderr queue.
-<<<<<<< HEAD
 ///
 /// Errors can occur in two cases. One is when it fails to get the task_id of
 /// the calling task, and the second is that there's no stderr writer stored in
 /// the map. Shells should make sure to store IoStreams for the newly spawned
 /// app first, and then unblocks the app to let it run.
 pub fn stderr() -> Result<Arc<dyn ImmutableWrite>, &'static str> {
-    let task_id = task::get_my_current_task_id().ok_or("failed to get task_id to get stderr")?;
-=======
-/// 
-/// Errors can occur in two cases. One is when it fails to get the task_id of the calling
-/// task, and the second is that there's no stderr writer stored in the map. Shells should
-/// make sure to store IoStreams for the newly spawned app first, and then unblocks the app
-/// to let it run.
-pub fn stderr() -> Result<StdioWriter, &'static str> {
-    let task_id = task::get_my_current_task_id();
->>>>>>> b096c485
+    let task_id = task::get_my_current_task_id();
     let locked_streams = shared_maps::lock_stream_map();
     match locked_streams.get(&task_id) {
         Some(queues) => Ok(queues.stderr.clone()),
@@ -220,22 +180,8 @@
     }
 }
 
-<<<<<<< HEAD
 pub fn line_discipline() -> Result<Arc<LineDiscipline>, &'static str> {
-    let task_id = task::get_my_current_task_id().ok_or("failed to get task_id to get stderr")?;
-=======
-/// Applications call this function to take reader to the key event queue to directly
-/// access keyboard events.
-/// 
-/// Errors can occur in three cases. One is when it fails to get the task_id of the calling
-/// task, and the second is that there's no key event reader stored in the map. Shells should
-/// make sure to store IoStreams for the newly spawned app first, and then unblocks the app
-/// to let it run. The third case happens when the reader of the key event queue has
-/// already been taken by some other task, which may be running simultaneously, or be killed
-/// prematurely so that it cannot return the key event reader on exit.
-pub fn take_key_event_queue() -> Result<KeyEventReadGuard, &'static str> {
-    let task_id = task::get_my_current_task_id();
->>>>>>> b096c485
+    let task_id = task::get_my_current_task_id();
     let locked_streams = shared_maps::lock_stream_map();
     match locked_streams.get(&task_id) {
         Some(IoStreams {
@@ -246,71 +192,7 @@
     }
 }
 
-<<<<<<< HEAD
 /// Calls `print!()` with an extra newline ('\n') appended to the end.
-=======
-/// This function is automatically invoked upon dropping of `KeyEventReadGuard`.
-/// It returns the reader of key event queue back to the shell.
-fn return_event_queue(reader: &mut Option<KeyEventQueueReader>) {
-    let task_id = task::get_my_current_task_id();
-    let locked_streams = shared_maps::lock_stream_map();
-    match locked_streams.get(&task_id) {
-        Some(queues) => {
-            core::mem::swap(&mut *queues.key_event_reader.lock(), reader);
-        },
-        None => { error!("no stderr for this task"); }
-    };
-}
-
-/// Applications call this function to set the flag which requests the parent shell to
-/// flush stdin immediately upon character input, rather than waiting for enter key strike.
-/// 
-/// Errors can occur in two cases, when it fails to get the `task_id` of the calling task,
-/// or it finds no IoControlFlags structure for that task.
-pub fn request_stdin_instant_flush() -> Result<(), &'static str> {
-    let task_id = task::get_my_current_task_id();
-    let mut locked_flags = shared_maps::lock_flag_map();
-    match locked_flags.get_mut(&task_id) {
-        Some(flags) => {
-            flags.stdin_instant_flush = true;
-            Ok(())
-        },
-        None => Err("no io control flags for this task")
-    }
-}
-
-/// Applications call this function to reset the flag which requests the parent shell to
-/// flush stdin immediately upon character input, but to wait for enter key strike.
-/// 
-/// Errors can occur in two cases, when it fails to get the `task_id` of the calling task,
-/// or it finds no IoControlFlags structure for that task.
-pub fn cancel_stdin_instant_flush() -> Result<(), &'static str> {
-    let task_id = task::get_my_current_task_id();
-    let mut locked_flags = shared_maps::lock_flag_map();
-    match locked_flags.get_mut(&task_id) {
-        Some(flags) => {
-            flags.stdin_instant_flush = false;
-            Ok(())
-        },
-        None => Err("no io control flags for this task")
-    }
-}
-
-/// Shell call this function to check whether a task is requesting instant stdin flush.
-/// 
-/// Error can occur when there is no IoControlFlags structure for that task.
-pub fn is_requesting_instant_flush(task_id: &usize) -> Result<bool, &'static str> {
-    let locked_flags = shared_maps::lock_flag_map();
-    match locked_flags.get(task_id) {
-        Some(flags) => {
-            Ok(flags.stdin_instant_flush)
-        },
-        None => Err("no io control flags for this task")
-    }
-}
-
-/// Calls `print!()` with an extra newline ('\n') appended to the end. 
->>>>>>> b096c485
 #[macro_export]
 macro_rules! println {
     ($fmt:expr) => ($crate::print!(concat!($fmt, "\n")));
@@ -327,32 +209,12 @@
     });
 }
 
-<<<<<<< HEAD
 /// Converts the given `core::fmt::Arguments` to a `String` and enqueues the
 /// string into the correct terminal print-producer
-#[allow(clippy::needless_return)]
 pub fn print_to_stdout_args(fmt_args: core::fmt::Arguments) {
-    let task_id = match task::get_my_current_task_id() {
-        Some(task_id) => task_id,
-        None => {
-            // We cannot use log macros here, because when they're mirrored to the vga, they
-            // will cause infinite loops on an error. Instead, we write directly
-            // to the logger's output streams.
-            let _ = logger::write_str("\x1b[31m [E] error in print!/println! macro: failed to get current task id \x1b[0m\n");
-            return;
-        }
-    };
+    let task_id = task::get_my_current_task_id();
 
     // Obtains the correct stdout stream and push the output bytes.
-=======
-use core::fmt;
-use core2::io::Write;
-/// Converts the given `core::fmt::Arguments` to a `String` and enqueues the string into the correct
-/// terminal print-producer
-pub fn print_to_stdout_args(fmt_args: fmt::Arguments) {
-    let task_id = task::get_my_current_task_id();
-    // Obtain the correct stdout stream and push the output bytes.
->>>>>>> b096c485
     let locked_streams = shared_maps::lock_stream_map();
     match locked_streams.get(&task_id) {
         Some(queues) => {
@@ -367,7 +229,6 @@
         }
         None => {
             let _ = logger::write_str("\x1b[31m [E] error in print!/println! macro: no stdout queue for current task \x1b[0m\n");
-            return;
         }
     };
 }
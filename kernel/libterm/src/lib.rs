--- conflicted
+++ resolved
@@ -13,37 +13,31 @@
 extern crate print;
 extern crate event_types;
 extern crate spin;
-<<<<<<< HEAD
 extern crate frame_buffer_alpha;
 extern crate window_manager_alpha;
+extern crate window_manager;
 extern crate window_components;
 extern crate tsc;
-=======
 extern crate text_display;
 extern crate displayable;
 extern crate frame_buffer_rgb;
 extern crate frame_buffer;
 extern crate font;
-extern crate tsc;
 extern crate frame_buffer_drawer;
 extern crate frame_buffer_printer;
->>>>>>> 9c5dc1b7
 
 use alloc::string::{String, ToString};
 use alloc::vec::Vec;
 use alloc::boxed::Box;
 use event_types::Event;
-<<<<<<< HEAD
 use alloc::sync::Arc;
 use spin::Mutex;
-=======
 use text_display::{TextDisplay};
 use displayable::Displayable;
 use frame_buffer_rgb::FrameBufferRGB;
 use frame_buffer::{Coord, FrameBuffer};
 use window_manager::WindowGeneric;
 use font::{CHARACTER_HEIGHT, CHARACTER_WIDTH};
->>>>>>> 9c5dc1b7
 use tsc::{tsc_ticks, TscTicks};
 
 pub const FONT_COLOR: u32 = 0x93ee90;
@@ -68,44 +62,37 @@
 ///     - Consumer is the main terminal loop
 ///     - Producer is the window manager. Window manager is responsible for enqueuing keyevents into the active application
 pub struct Terminal {
-<<<<<<< HEAD
     /// The terminal's own window, this is a WindowComponents object which handles the events of user input properly like moving window and close window
     window: Arc<Mutex<window_components::WindowComponents>>,
     // textarea object of the terminal, it has a weak reference to the window object so that calling function of this object will draw on the screen
     textarea: Arc<Mutex<window_components::TextArea>>,
-=======
     /// The terminal's own window
-    window: WindowGeneric<FrameBufferRGB>,
+    // Wenqiu:
+    // window: WindowGeneric<FrameBufferRGB>,
     // Name of the displayable object of the terminal
-    display_name: String,
->>>>>>> 9c5dc1b7
+    // display_name: String,
     /// The terminal's scrollback buffer which stores a string to be displayed by the text display
     scrollback_buffer: String,
     /// Indicates whether the text display is displaying the last part of the scrollback buffer slice
     is_scroll_end: bool,
     /// The starting index of the scrollback buffer string slice that is currently being displayed on the text display
     scroll_start_idx: usize,
-<<<<<<< HEAD
     /// Indicates the rightmost position of the cursor ON THE text display, NOT IN THE SCROLLBACK BUFFER (i.e. one more than the position of the last non_whitespace character
     /// being displayed on the text display)
     absolute_cursor_pos: usize,
     /// The cursor object owned by the terminal. It contains the current blinking states of the cursor
-    cursor: Cursor
-=======
-    /// The cursor of the terminal.
     pub cursor: Cursor
->>>>>>> 9c5dc1b7
 }
 
 /// Privite methods of `Terminal`.
 impl Terminal {
     /// Get the width and height of the text display.
-<<<<<<< HEAD
     fn get_displayable_dimensions(&self) -> (usize, usize){
         let textarea = self.textarea.lock();
         (textarea.get_x_cnt(), textarea.get_y_cnt())
-=======
-    fn get_displayable_dimensions(&self, name:&str) -> (usize, usize){        
+    }
+    //Wenqiu:
+    /*fn get_displayable_dimensions(&self, name:&str) -> (usize, usize){        
         match self.window.get_concrete_display::<TextDisplay>(&name) {
             Ok(text_display) => {
                 return text_display.get_dimensions();
@@ -115,8 +102,7 @@
                 return (0, 0);
             }
         }
->>>>>>> 9c5dc1b7
-    }
+    }*/
 
     /// This function takes in the end index of some index in the scrollback buffer and calculates the starting index of the
     /// scrollback buffer so that a slice containing the starting and ending index would perfectly fit inside the dimensions of 
@@ -426,15 +412,13 @@
         };
         let result  = self.scrollback_buffer.get(start_idx..=end_idx); // =end_idx includes the end index in the slice
         if let Some(slice) = result {
-<<<<<<< HEAD
             self.textarea.lock().display_string_basic(slice)?;
-=======
-            {
+        //Wenqiu
+        /*    {
                 let text_display = self.window.get_concrete_display_mut::<TextDisplay>(&self.display_name)?;
                 text_display.set_text(slice);
             }
-            self.window.display(&self.display_name)?;
->>>>>>> 9c5dc1b7
+            self.window.display(&self.display_name)?;*/
         } else {
             return Err("could not get slice of scrollback buffer string");
         }
@@ -443,32 +427,27 @@
 
     /// Updates the text display by taking a string index and displaying as much as it can going backwards from the passed string index (i.e. starts from the bottom of the display and goes up)
     fn update_display_backwards(&mut self, end_idx: usize) -> Result<(), &'static str> {
-<<<<<<< HEAD
         let (start_idx, cursor_pos) = self.calc_start_idx(end_idx);
-=======
-        let (start_idx, _cursor_pos) = self.calc_start_idx(end_idx, &self.display_name);
->>>>>>> 9c5dc1b7
+        //Wenqiu
+        /*let (start_idx, _cursor_pos) = self.calc_start_idx(end_idx, &self.display_name);*/
         self.scroll_start_idx = start_idx;
 
         let result = self.scrollback_buffer.get(start_idx..end_idx);
 
         if let Some(slice) = result {
-<<<<<<< HEAD
             self.textarea.lock().display_string_basic(slice)?;
             self.absolute_cursor_pos = cursor_pos;
-=======
-            {
+            //Wenqiu
+            /*{
                 let text_display = self.window.get_concrete_display_mut::<TextDisplay>(&self.display_name)?;
                 text_display.set_text(slice);
             }
-            self.window.display(&self.display_name)?;        
->>>>>>> 9c5dc1b7
+            self.window.display(&self.display_name)?;        */
         } else {
             return Err("could not get slice of scrollback buffer string");
         }
         Ok(())
     }
-<<<<<<< HEAD
 
     /// Updates the cursor to a new position and refreshes display
     fn cursor_handler(&mut self, left_shift: usize) -> Result<(), &'static str> { 
@@ -495,8 +474,6 @@
         }
         Ok(())
     }
-=======
->>>>>>> 9c5dc1b7
 }
 
 /// Public methods of `Terminal`.
@@ -535,12 +512,10 @@
             scrollback_buffer: String::new(),
             scroll_start_idx: 0,
             is_scroll_end: true,
-<<<<<<< HEAD
             absolute_cursor_pos: 0,
             cursor: Cursor::new()
-=======
-            cursor: Cursor::new(FONT_COLOR),
->>>>>>> 9c5dc1b7
+            //Wenqiu
+            //cursor: Cursor::new(FONT_COLOR),
         };
 
         // Inserts a producer for the print queue into global list of terminal print producers
@@ -572,14 +547,6 @@
         }
     }
 
-<<<<<<< HEAD
-    /// Insert a character to the screen. The position is specified by parameter `left_shift`,
-    /// that is the relative distance to the end of the whole output on the screen.
-    /// left_shift == 0 means to append characters onto the screen, while left_shift == 1 means to
-    /// insert a character right before the exsiting last character.
-    /// One must call `refresh_display` to get things actually showed.
-    pub fn insert_char_to_screen(&mut self, c: char, left_shift: usize) -> Result<(), &'static str> {
-=======
     /// Insert a character to the terminal.
     ///
     /// # Arguments
@@ -594,7 +561,6 @@
     ///
     /// After invoke this function, one must call `refresh_display` to get the updates actually showed on the screen.
     pub fn insert_char(&mut self, c: char, offset_from_end: usize) -> Result<(), &'static str> {
->>>>>>> 9c5dc1b7
         let buflen = self.scrollback_buffer.len();
         if buflen < offset_from_end { return Err("offset_from_end is larger than length of scrollback buffer"); }
         let insert_idx = buflen - offset_from_end;
@@ -628,11 +594,9 @@
         if self.scroll_start_idx != 0 {
             self.is_scroll_end = false;
             self.scroll_start_idx = 0; // takes us up to the start of the page
-<<<<<<< HEAD
             self.cursor.disable();
-=======
-            self.display_cursor()?;
->>>>>>> 9c5dc1b7
+            //Wenqiu
+            //self.display_cursor()?;
         }
         
         Ok(())
@@ -645,12 +609,10 @@
             self.display_cursor()?;
             self.is_scroll_end = true;
             let buffer_len = self.scrollback_buffer.len();
-<<<<<<< HEAD
             self.scroll_start_idx = self.calc_start_idx(buffer_len).0;
-=======
-            self.scroll_start_idx = self.calc_start_idx(buffer_len, &self.display_name).0;
-            self.cursor.enable();
->>>>>>> 9c5dc1b7
+            //Wenqiu
+            /*self.scroll_start_idx = self.calc_start_idx(buffer_len, &self.display_name).0;
+            self.cursor.enable();*/
         }
         Ok(())
     }
@@ -659,11 +621,9 @@
     pub fn move_screen_line_up(&mut self) -> Result<(), &'static str> {
         if self.scroll_start_idx != 0 {
             self.scroll_up_one_line();
-<<<<<<< HEAD
             self.cursor.disable();
-=======
-            self.display_cursor()?;
->>>>>>> 9c5dc1b7
+            //Wenqiu
+            //self.display_cursor()?;
         }
         Ok(())
     }
@@ -686,11 +646,10 @@
         }
         self.page_up();
         self.is_scroll_end = false;
-<<<<<<< HEAD
         self.cursor.disable();
-=======
-        self.display_cursor()
->>>>>>> 9c5dc1b7
+        Ok(())
+        //Wenqiu
+        //self.display_cursor()
     }
 
     /// Scroll the screen a page down.
@@ -698,10 +657,11 @@
         if self.is_scroll_end {
             return Ok(());
         }
-        self.cursor.disable();
-        self.display_cursor()?;
+        // Wenqiu
+        // self.cursor.disable();
+        // self.display_cursor()?;
         self.page_down();
-        self.cursor.enable();
+        //self.cursor.enable();
         Ok(())
     }
 
@@ -712,7 +672,11 @@
         self.is_scroll_end = true;
     }
 
-<<<<<<< HEAD
+    /// Wenqiu
+    pub fn display_cursor(&self) -> Result<(), &'static str> {
+        Ok(())
+    }
+
     pub fn blink_cursor(&mut self, left_shift: usize) -> Result<(), &'static str> {
         let buffer_width = self.get_displayable_dimensions().0;
         let mut new_x = self.absolute_cursor_pos % buffer_width;
@@ -723,8 +687,21 @@
         } else {
             new_x = buffer_width + new_x - left_shift;
             new_y -= 1;
-=======
-    pub fn initialize_screen(&mut self) -> Result<(), &'static str> {
+        }
+
+        self.cursor.check_time();
+        // debug!("absolute_cursor_pos: {}", self.absolute_cursor_pos);
+        if self.cursor.enabled {
+            if self.cursor.show {
+                self.textarea.lock().set_char(new_x, new_y, 221)?;
+            } else {
+                self.textarea.lock().set_char(new_x, new_y, ' ' as u8)?;
+            }
+        }
+        Ok(())
+    }
+
+    /*pub fn initialize_screen(&mut self) -> Result<(), &'static str> {
         let display_name = self.display_name.clone();
         { 
             let (width, height) = self.window.dimensions();
@@ -733,22 +710,10 @@
             let text_display = TextDisplay::new(width, height, FONT_COLOR, BACKGROUND_COLOR)?;
             let displayable: Box<dyn Displayable> = Box::new(text_display);
             self.window.add_displayable(&display_name, Coord::new(0, 0),displayable)?;
->>>>>>> 9c5dc1b7
-        }
-
-<<<<<<< HEAD
-        self.cursor.check_time();
-        // debug!("absolute_cursor_pos: {}", self.absolute_cursor_pos);
-        if self.cursor.enabled {
-            if self.cursor.show {
-                self.textarea.lock().set_char(new_x, new_y, 221)?;
-            } else {
-                self.textarea.lock().set_char(new_x, new_y, ' ' as u8)?;
-            }
-        }
-        Ok(())
-    }
-
+        }
+        Ok(())
+    }*/
+    
     /// Get a key event from the underlying window.
     pub fn get_key_event(&self) -> Option<Event> {
         let mut wincomps = self.window.lock();
@@ -763,19 +728,21 @@
         let event = _event.clone();
         _event.mark_completed();
         Some(event)
-=======
-    /// Get a key event from the underlying window.
+    }
+
+    /*/// Get a key event from the underlying window.
+    // Wenqiu
     pub fn get_event(&self) -> Option<Event> {
         self.window.get_event()
->>>>>>> 9c5dc1b7
-    }
+    }*/
 
     pub fn get_width_height(&self) -> (usize, usize) {
         self.get_displayable_dimensions()
     }
 
-    /// Display the cursor of the terminal.
-    pub fn display_cursor(
+    // Display the cursor of the terminal.
+    //Wenqiu
+    /*pub fn display_cursor(
         &mut self
     ) -> Result<(), &'static str> {
         let coordinate = self.window.get_displayable_position(&self.display_name)?;
@@ -814,13 +781,15 @@
 
         let block = vec![(cursor_line, text_width)];
         self.window.render(Some(block.into_iter()))
-    }
+    }*/
 
     /// Gets the position of the cursor relative to the end of text in units of characters.
+    // Wenqiu
     pub fn get_cursor_offset_from_end(&self) -> usize {
         self.cursor.offset_from_end
     }
 
+    /*/// WEnqiu
     /// Updates the position of a cursor.
     /// # Arguments
     /// * `offset_from_end`: the position of the cursor relative to the end of text in units of characters.
@@ -828,11 +797,12 @@
     pub fn update_cursor_pos(&mut self, offset_from_end: usize, underlying_char: u8) {
         self.cursor.offset_from_end = offset_from_end;
         self.cursor.underlying_char = underlying_char;
-    }
-
+    } */
+
+    pub fn update_cursor_pos(&mut self, offset_from_end: usize, underlying_char: u8) {
+    }
 }
 
-<<<<<<< HEAD
 /// The cursor structure is mainly a timer for cursor to blink properly, which also has multiple status recorded. 
 /// When `enabled` is false, it should remain the original word. When `enabled` is true and `show` is false, it should display blank character, only when `enabled` is true, and `show` is true, it should display cursor character.
 pub struct Cursor {
@@ -844,6 +814,7 @@
     time: TscTicks,
     /// If function `blink` returns true, then this variable indicates whether display the cursor or not. To fully determine whether to display the cursor, user should call `is_show` function
     show: bool,
+    offset_from_end: usize,
 }
 
 const DEFAULT_CURSOR_BLINK_INTERVAL: u64 = 400000000;
@@ -855,11 +826,47 @@
             blink_interval: DEFAULT_CURSOR_BLINK_INTERVAL,
             time: tsc_ticks(),
             show: true,
+            offset_from_end: 0,
         }
     }
 
     /// Reset the cursor by setting `show` to true and `time` to current time. This doesn't effect `enabled` variable. This will not effect the display unless terminal application refresh the textarea by using the status of `Cursor` object
-=======
+    pub fn reset(&mut self) {
+        self.show = true;
+        self.time = tsc_ticks();
+    }
+
+    /// Enable a cursor and call `reset` internally to make sure the behavior is the same after enable it (same initial state and same interval to change)
+    pub fn enable(&mut self) {
+        self.enabled = true;
+        self.reset();
+    }
+
+    /// Disable a cursor by setting `enabled` to false
+    pub fn disable(&mut self) {
+        self.enabled = false;
+    }
+
+    /// Change the blink state shown/hidden of a cursor. The terminal calls this function in a loop. It does not effect the cursor directly, see doc of `Cursor` about how to use this.
+    pub fn check_time(&mut self) -> bool {
+        if self.enabled {
+            let time = tsc_ticks();
+            if let Some(duration) = time.sub(&(self.time)) {
+                if let Some(ns) = duration.to_ns() {
+                    if ns >= self.blink_interval {
+                        self.time = time;
+                        self.show = !self.show;
+                        return true;
+                    }
+                }
+            }
+        }
+        false
+    }
+
+}
+
+/*
 /// The cursor structure.
 /// A cursor is a special symbol shown in the text box of a terminal. It indicates the position of character where the next input would be put or the delete operation works on.
 /// Terminal invokes its `display` method in a loop to let a cursor blink.
@@ -896,48 +903,30 @@
     }
 
     /// Resets the blink state of the cursor.
->>>>>>> 9c5dc1b7
     pub fn reset(&mut self) {
         self.show = true;
         self.time = tsc_ticks();
     }
 
-<<<<<<< HEAD
-    /// Enable a cursor and call `reset` internally to make sure the behavior is the same after enable it (same initial state and same interval to change)
-=======
     /// Enables a cursor.
->>>>>>> 9c5dc1b7
     pub fn enable(&mut self) {
         self.enabled = true;
         self.reset();
     }
 
-<<<<<<< HEAD
-    /// Disable a cursor by setting `enabled` to false
-=======
     /// Disables a cursor.
->>>>>>> 9c5dc1b7
     pub fn disable(&mut self) {
         self.enabled = false;
     }
 
-<<<<<<< HEAD
-    /// Change the blink state shown/hidden of a cursor. The terminal calls this function in a loop. It does not effect the cursor directly, see doc of `Cursor` about how to use this.
-    pub fn check_time(&mut self) -> bool {
-=======
     /// Changes the blink state show/hidden of a cursor based on its frequency.
     /// It returns whether the cursor should be re-display. If the cursor is enabled, it returns whether the show/hidden state has been changed. Otherwise it returns true because the cursor is disabled and should refresh.
     pub fn blink(&mut self) -> bool {
->>>>>>> 9c5dc1b7
         if self.enabled {
             let time = tsc_ticks();
             if let Some(duration) = time.sub(&(self.time)) {
                 if let Some(ns) = duration.to_ns() {
-<<<<<<< HEAD
-                    if ns >= self.blink_interval {
-=======
                     if ns >= self.freq {
->>>>>>> 9c5dc1b7
                         self.time = time;
                         self.show = !self.show;
                         return true;
@@ -945,9 +934,6 @@
                 }
             }
         }
-<<<<<<< HEAD
-        false
-=======
         true
     }
 
@@ -983,6 +969,5 @@
                 )
             }
         }
->>>>>>> 9c5dc1b7
-    }
-}+    }
+}*/
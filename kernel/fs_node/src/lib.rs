--- conflicted
+++ resolved
@@ -44,11 +44,7 @@
     }
     /// Returns the string name of the node
     fn get_name(&self) -> String;
-<<<<<<< HEAD
     /// Gets a pointer to the parent directory of the current node
-=======
-    /// Returns the strong reference to the parent directory of the File or Directory 
->>>>>>> 59701b93
     fn get_parent_dir(&self) -> Result<StrongDirRef, &'static str>;
 } 
 

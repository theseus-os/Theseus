--- conflicted
+++ resolved
@@ -100,29 +100,17 @@
     #[cfg(target_arch = "aarch64")] {
         interrupts::init_ap();
 
-<<<<<<< HEAD
-    // Initialize this CPU's Local APIC such that we can use everything that depends on APIC IDs.
-    // This must be done before initializing per-CPU storage, task spawning, and more,
-    // as those rely on enable/disable preemption, which itself depends on the Local APIC.
-    #[cfg(target_arch = "x86_64")]
-    LocalApic::init(
-        &mut kernel_mmi_ref.lock().page_table,
-        processor_id,
-        Some(cpu_id.value()),
-        false,
-        nmi_lint,
-        nmi_flags,
-    ).unwrap();
-=======
         // Register this CPU as online in the system
         // This is the equivalent of `LocalApic::init` on aarch64
         cpu::register_cpu(false).unwrap();
     }
->>>>>>> d2ed7ac1
 
     // Now that the Local APIC has been initialized for this CPU, we can initialize the
     // per-CPU storage, tasking, and create the idle task for this CPU.
+
+    #[cfg(target_arch = "x86_64")] // not yet supported on aarch64
     per_cpu::init(cpu_id).unwrap();
+
     let bootstrap_task = spawn::init(kernel_mmi_ref.clone(), cpu_id, this_ap_stack).unwrap();
     spawn::create_idle_task().unwrap();
 

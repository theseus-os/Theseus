--- conflicted
+++ resolved
@@ -684,24 +684,13 @@
     // initialize static window manager
     let delay_refresh_first_time = true;
     let window_manager = WindowManagerAlpha {
-<<<<<<< HEAD
         hide_list: VecDeque::new(),
         show_list: VecDeque::new(),
         active: Weak::new(),
         mouse: Point { x: 0, y: 0 },
-        is_show_border: false,
-        border_position: RectRegion { x_start: 0, x_end: 0, y_start: 0, y_end: 0 },
+        repositioned_border: Some(RectRegion { x_start: 0, x_end: 0, y_start: 0, y_end: 0 }),
         final_fb: final_fb,
         delay_refresh_first_time: delay_refresh_first_time,
-=======
-            hide_list: VecDeque::new(),
-            show_list: VecDeque::new(),
-            active: Weak::new(),
-            mouse: Point { x: 0, y: 0 },
-            repositioned_border: Some(RectRegion { x_start: 0, x_end: 0, y_start: 0, y_end: 0 }),
-            final_fb: final_fb,
-            delay_refresh_first_time: delay_refresh_first_time,
->>>>>>> e0b2edb6
     };
     WINDOW_MANAGER.call_once(|| Mutex::new(window_manager));
 

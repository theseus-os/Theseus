--- conflicted
+++ resolved
@@ -18,12 +18,5 @@
 [dependencies.lockable]
 path = "../../libs/lockable"
 
-<<<<<<< HEAD
-[dependencies.sync_spin]
-path = "../../libs/sync_spin"
-
-
-=======
->>>>>>> 8e9638dc
 [lib]
 crate-type = ["rlib"]
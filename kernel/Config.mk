--- conflicted
+++ resolved
@@ -18,19 +18,14 @@
 ## specifies where the configuration files are kept, like target json files
 # CFG_DIR ?= ${PWD}/../../cfg
 CFG_DIR ?= ${PWD}/../cfg
-<<<<<<< HEAD
-BUILD_MODE := debug
-#BUILD_MODE := release
-=======
 
 
 ## Build modes:  debug is default (dev mode), release is release with full optimizations.
 ## You can set these on the command line like so: "make run BUILD_MODE=release"
 BUILD_MODE ?= debug
 # BUILD_MODE ?= release
->>>>>>> d3b46140
 ifeq ($(BUILD_MODE), release)
-	XARGO_RELEASE_ARG := --release
+	XARGO_RELEASE_ARG := --releasegit 
 endif  ## otherwise, nothing, which means "debug" by default
 
 

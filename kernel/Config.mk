--- conflicted
+++ resolved
@@ -19,16 +19,11 @@
 # CFG_DIR ?= ${PWD}/../../cfg
 CFG_DIR ?= ${PWD}/../cfg
 
-<<<<<<< HEAD
-# BUILD_MODE := debug
-BUILD_MODE := release
-=======
 
 ## Build modes:  debug is default (dev mode), release is release with full optimizations.
 ## You can set these on the command line like so: "make run BUILD_MODE=release"
-BUILD_MODE ?= debug
-# BUILD_MODE ?= release
->>>>>>> d3b46140
+# BUILD_MODE ?= debug
+BUILD_MODE ?= release
 ifeq ($(BUILD_MODE), release)
 	XARGO_RELEASE_ARG := --release
 endif  ## otherwise, nothing, which means "debug" by default

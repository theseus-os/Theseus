--- conflicted
+++ resolved
@@ -8,7 +8,8 @@
 //! ```
 //! * Each time a task is picked, its token count is decremented by 1.
 //! * A task can only be selected for next execution if it has tokens remaining.
-//! * When all tokens of all runnable task are exhausted, a new scheduling epoch begins.
+//! * When all tokens of all runnable task are exhausted, a new scheduling epoch
+//!   begins.
 //!
 //! This epoch scheduler is also a priority-based scheduler, so it allows
 //! getting and setting the priorities of each task.
@@ -19,7 +20,6 @@
 extern crate alloc;
 
 use alloc::{boxed::Box, collections::VecDeque, vec::Vec};
-<<<<<<< HEAD
 use core::{
     cmp::max,
     intrinsics::unlikely,
@@ -27,16 +27,13 @@
     sync::atomic::Ordering,
 };
 
-=======
-use core::ops::{Deref, DerefMut};
->>>>>>> e9416d62
 use task::TaskRef;
 
 const MAX_PRIORITY: u8 = 40;
 const DEFAULT_PRIORITY: u8 = 20;
 const INITIAL_TOKENS: usize = 10;
 
-<<<<<<< HEAD
+/// An instance of an epoch scheduler, typically one per CPU.
 pub struct Scheduler {
     idle_task: TaskRef,
     have_tokens: VecDeque<EpochTaskRef>,
@@ -44,6 +41,7 @@
 }
 
 impl Scheduler {
+    /// Creates a new epoch scheduler instance with the given idle task.
     pub const fn new(idle_task: TaskRef) -> Self {
         Self {
             idle_task,
@@ -90,58 +88,10 @@
                 self.out_of_tokens.push(task);
                 None
             }
-=======
-/// An instance of an epoch scheduler, typically one per CPU.
-pub struct Scheduler {
-    idle_task: TaskRef,
-    queue: VecDeque<EpochTaskRef>,
-}
-
-impl Scheduler {
-    /// Creates a new epoch scheduler instance with the given idle task.
-    pub const fn new(idle_task: TaskRef) -> Self {
-        Self {
-            idle_task,
-            queue: VecDeque::new(),
-        }
-    }
-
-    /// Moves the `TaskRef` at the given `index` in this scheduler's runqueue
-    /// to the end (back) of the runqueue.
-    ///
-    /// Sets the number of tokens for that task to the given `tokens`
-    /// and increments that task's number of context switches.
-    ///
-    /// Returns a cloned reference to the `TaskRef` at the given `index`.
-    fn update_and_move_to_end(&mut self, index: usize, tokens: usize) -> Option<TaskRef> {
-        if let Some(mut priority_task_ref) = self.queue.remove(index) {
-            priority_task_ref.tokens_remaining = tokens;
-            let task_ref = priority_task_ref.task.clone();
-            self.queue.push_back(priority_task_ref);
-            Some(task_ref)
-        } else {
-            None
-        }
-    }
-
-    fn try_next(&mut self) -> Option<TaskRef> {
-        if let Some((task_index, _)) = self
-            .queue
-            .iter()
-            .enumerate()
-            .find(|(_, task)| task.is_runnable() && task.tokens_remaining > 0)
-        {
-            let chosen_task = self.queue.get(task_index).unwrap();
-            let modified_tokens = chosen_task.tokens_remaining.saturating_sub(1);
-            self.update_and_move_to_end(task_index, modified_tokens)
-        } else {
-            None
->>>>>>> e9416d62
         }
     }
 
     fn assign_tokens(&mut self) {
-<<<<<<< HEAD
         while let Some(task) = self.out_of_tokens.pop() {
             self.have_tokens.push_back(task);
         }
@@ -151,6 +101,9 @@
             total_priorities += 1 + task.priority as usize;
         }
 
+        // Each epoch lasts for a total of 100 tokens by default. However, as this
+        // granularity could skip over low priority tasks when many concurrent tasks are
+        // running, we increase the epoch in such cases.
         let epoch = max(total_priorities, 100);
 
         for task in self.have_tokens.iter_mut() {
@@ -172,7 +125,7 @@
                 self.assign_tokens();
                 self.try_next()
             })
-            .unwrap_or(self.idle_task.clone())
+            .unwrap_or_else(|| self.idle_task.clone())
     }
 
     fn add(&mut self, task: TaskRef) {
@@ -212,7 +165,7 @@
         )
     }
 
-    fn dump(&self) -> Vec<TaskRef> {
+    fn tasks(&self) -> Vec<TaskRef> {
         self.have_tokens
             .clone()
             .into_iter()
@@ -223,115 +176,14 @@
 }
 
 impl task::scheduler::PriorityScheduler for Scheduler {
-    fn set_priority(&mut self, task: &TaskRef, mut priority: u8) -> bool {
-        priority = core::cmp::min(priority, MAX_PRIORITY);
+    fn set_priority(&mut self, task: &TaskRef, priority: u8) -> bool {
+        let priority = core::cmp::min(priority, MAX_PRIORITY);
 
         for epoch_task in self
             .have_tokens
             .iter_mut()
             .chain(self.out_of_tokens.iter_mut())
         {
-=======
-        // We begin with total priorities = 1 to avoid division by zero
-        let mut total_priorities: usize = 1;
-
-        // This loop calculates the total priorities of the runqueue
-        for (_i, t) in self.queue.iter().enumerate() {
-            // we assign tokens only to runnable tasks
-            if !t.is_runnable() {
-                continue;
-            }
-
-            total_priorities = total_priorities
-                .saturating_add(1)
-                .saturating_add(t.priority as usize);
-        }
-
-        // Each epoch lasts for a total of 100 tokens by default.
-        // However, as this granularity could skip over low priority tasks
-        // when many concurrent tasks are running, we increase the epoch in such cases.
-        let epoch: usize = core::cmp::max(total_priorities, 100);
-
-        for (_i, t) in self.queue.iter_mut().enumerate() {
-            // we give zero tokens to the idle tasks
-            if t.is_an_idle_task {
-                continue;
-            }
-
-            // we give zero tokens to non-runnable tasks
-            if !t.is_runnable() {
-                continue;
-            }
-
-            // task_tokens = epoch * (taskref + 1) / total_priorities;
-            let task_tokens = epoch
-                .saturating_mul((t.priority as usize).saturating_add(1))
-                .wrapping_div(total_priorities);
-
-            t.tokens_remaining = task_tokens;
-            // debug!("assign_tokens(): CPU {} chose Task {:?}", cpu_id, &*t);
-        }
-    }
-}
-
-impl task::scheduler::Scheduler for Scheduler {
-    fn next(&mut self) -> TaskRef {
-        self.try_next()
-            .or_else(|| {
-                self.assign_tokens();
-                self.try_next()
-            })
-            .unwrap_or_else(|| self.idle_task.clone())
-    }
-
-    fn add(&mut self, task: TaskRef) {
-        let priority_task_ref = EpochTaskRef::new(task);
-        self.queue.push_back(priority_task_ref);
-    }
-
-    fn busyness(&self) -> usize {
-        self.queue.len()
-    }
-
-    fn remove(&mut self, task: &TaskRef) -> bool {
-        let mut task_index = None;
-        for (i, t) in self.queue.iter().enumerate() {
-            if **t == *task {
-                task_index = Some(i);
-                break;
-            }
-        }
-
-        if let Some(task_index) = task_index {
-            self.queue.remove(task_index);
-            true
-        } else {
-            false
-        }
-    }
-
-    fn as_priority_scheduler(&mut self) -> Option<&mut dyn task::scheduler::PriorityScheduler> {
-        Some(self)
-    }
-
-    fn drain(&mut self) -> Box<dyn Iterator<Item = TaskRef> + '_> {
-        Box::new(self.queue.drain(..).map(|epoch_task| epoch_task.task))
-    }
-
-    fn tasks(&self) -> Vec<TaskRef> {
-        self.queue
-            .clone()
-            .into_iter()
-            .map(|epoch_task| epoch_task.task)
-            .collect()
-    }
-}
-
-impl task::scheduler::PriorityScheduler for Scheduler {
-    fn set_priority(&mut self, task: &TaskRef, priority: u8) -> bool {
-        let priority = core::cmp::min(priority, MAX_PRIORITY);
-        for epoch_task in self.queue.iter_mut() {
->>>>>>> e9416d62
             if epoch_task.task == *task {
                 epoch_task.priority = priority;
                 return true;
@@ -341,11 +193,7 @@
     }
 
     fn priority(&mut self, task: &TaskRef) -> Option<u8> {
-<<<<<<< HEAD
         for epoch_task in self.have_tokens.iter().chain(self.out_of_tokens.iter()) {
-=======
-        for epoch_task in self.queue.iter() {
->>>>>>> e9416d62
             if epoch_task.task == *task {
                 return Some(epoch_task.priority);
             }
@@ -363,7 +211,6 @@
 
 impl Deref for EpochTaskRef {
     type Target = TaskRef;
-<<<<<<< HEAD
 
     fn deref(&self) -> &TaskRef {
         &self.task
@@ -376,20 +223,6 @@
     }
 }
 
-=======
-
-    fn deref(&self) -> &TaskRef {
-        &self.task
-    }
-}
-
-impl DerefMut for EpochTaskRef {
-    fn deref_mut(&mut self) -> &mut TaskRef {
-        &mut self.task
-    }
-}
-
->>>>>>> e9416d62
 impl EpochTaskRef {
     fn new(task: TaskRef) -> EpochTaskRef {
         EpochTaskRef {

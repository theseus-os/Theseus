#![no_std]
#![feature(alloc)]
//! This crate contains the implementation of the special root directory. The only way that this 
//! directory implementation differs from VFSDirectory is that there is no parent field (becuase the 
//! root has no parent directory), and that internal calls to parent will return some type of error value

#[macro_use] extern crate log;
#[macro_use] extern crate alloc;
#[macro_use] extern crate lazy_static;
extern crate spin;
extern crate fs_node;

use alloc::string::{String, ToString};
use alloc::vec::Vec;
use spin::Mutex;
use alloc::sync::{Arc, Weak};
use alloc::collections::BTreeMap;
use fs_node::{DirRef, Directory, FileOrDir, FsNode, WeakDirRef};


pub const ROOT_DIRECTORY_NAME: &'static str = "";

lazy_static! {
    /// The root directory
    /// Returns a tuple for easy access to the name of the root so we don't have to lock it
    pub static ref ROOT: (String, DirRef) = {
        let root_dir = RootDirectory {
            children: BTreeMap::new() 
        };
<<<<<<< HEAD

        let strong_root = Arc::new(Mutex::new(root_dir)) as Arc<Mutex<Directory + Send>>;
    
=======
        let strong_root = Arc::new(Mutex::new(root_dir)) as Arc<Mutex<Directory + Send>>;
>>>>>>> 532eda82
        (ROOT_DIRECTORY_NAME.to_string(), strong_root)
    };
}

/// Returns a reference to the root directory.
pub fn get_root() -> &'static DirRef {
    &ROOT.1
}

/// A struct that represents a node in the VFS 
pub struct RootDirectory {
    /// A list of DirRefs or pointers to the child directories   
    children: BTreeMap<String, FileOrDir>,
}

impl Directory for RootDirectory {
    fn insert(&mut self, node: FileOrDir) -> Result<Option<FileOrDir>, &'static str> {
        let name = node.get_name();
        if let Some(mut old_node) = self.children.insert(name, node) {
            old_node.set_parent_dir(Weak::<Mutex<RootDirectory>>::new());
            Ok(Some(old_node))
        } else {
            Ok(None)
        }
    }

    fn get(&self, name: &str) -> Option<FileOrDir> {
        self.children.get(name).cloned()
    }

    fn list(&self) -> Vec<String> {
        self.children.keys().cloned().collect()
    }

    fn remove(&mut self, node: &FileOrDir) -> Option<FileOrDir> {
        // Prevents removal of root
        match node {
            &FileOrDir::Dir(ref dir) => {
                if Arc::ptr_eq(dir, get_root()) {
                    error!("Ignoring attempt to remove the root directory.");
                    return None;
                }
            },
            _ => {}
        }
        
        if let Some(mut old_node) = self.children.remove(&node.get_name()) {
            old_node.set_parent_dir(Weak::<Mutex<RootDirectory>>::new());
            Some(old_node)
        } else {
            None
        }
    }
}

impl FsNode for RootDirectory {
    /// Recursively gets the absolute pathname as a String
    fn get_absolute_path(&self) -> String {
        format!("{}/", ROOT_DIRECTORY_NAME.to_string()).to_string()
    }

    fn get_name(&self) -> String {
        ROOT_DIRECTORY_NAME.to_string()
    }

    /// we just return the root itself because it is the top of the filesystem
    fn get_parent_dir(&self) -> Option<DirRef> {
        Some(get_root().clone())
    }

    fn set_parent_dir(&mut self, _: WeakDirRef) {
        // do nothing
    }
}<|MERGE_RESOLUTION|>--- conflicted
+++ resolved
@@ -27,13 +27,7 @@
         let root_dir = RootDirectory {
             children: BTreeMap::new() 
         };
-<<<<<<< HEAD
-
         let strong_root = Arc::new(Mutex::new(root_dir)) as Arc<Mutex<Directory + Send>>;
-    
-=======
-        let strong_root = Arc::new(Mutex::new(root_dir)) as Arc<Mutex<Directory + Send>>;
->>>>>>> 532eda82
         (ROOT_DIRECTORY_NAME.to_string(), strong_root)
     };
 }

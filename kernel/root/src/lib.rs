--- conflicted
+++ resolved
@@ -93,11 +93,4 @@
     fn get_parent_dir(&self) -> Result<StrongDirRef, &'static str> {
         return Err("root does not have a parent");
     }
-<<<<<<< HEAD
-=======
-
-    fn get_self_pointer(&self) -> Result<StrongDirRef, &'static str> {
-        return Ok(get_root());
-    }
->>>>>>> 73737e7e
 }
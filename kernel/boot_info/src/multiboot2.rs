use crate::{ElfSectionFlags, ReservedMemoryRegion};
use core::{cmp, iter::Iterator};
use kernel_config::memory::KERNEL_OFFSET;
use memory_structs::{PhysicalAddress, VirtualAddress};

impl<'a> crate::MemoryRegion for &'a multiboot2::MemoryArea {
    fn start(&self) -> PhysicalAddress {
        PhysicalAddress::new_canonical(self.start_address() as usize)
    }

    fn len(&self) -> usize {
        multiboot2::MemoryArea::size(self) as usize
    }

    fn is_usable(&self) -> bool {
        matches!(self.typ(), multiboot2::MemoryAreaType::Available)
    }
}

type MemoryRegionIterator<'a> = impl Iterator<Item = &'a multiboot2::MemoryArea>;

pub struct MemoryRegions<'a> {
    inner: MemoryRegionIterator<'a>,
}

impl<'a> Iterator for MemoryRegions<'a> {
    type Item = &'a multiboot2::MemoryArea;

    fn next(&mut self) -> Option<Self::Item> {
        self.inner.next()
    }
}

impl crate::ElfSection for multiboot2::ElfSection {
    fn name(&self) -> &str {
        multiboot2::ElfSection::name(self)
    }

    fn start(&self) -> VirtualAddress {
        VirtualAddress::new_canonical(self.start_address() as usize)
    }

    fn len(&self) -> usize {
        multiboot2::ElfSection::size(self) as usize
    }

    fn flags(&self) -> ElfSectionFlags {
        let mut boot_info_flags = ElfSectionFlags::empty();
        let flags = multiboot2::ElfSection::flags(self);

        if flags.contains(multiboot2::ElfSectionFlags::WRITABLE) {
            boot_info_flags |= ElfSectionFlags::WRITABLE;
        }

        if flags.contains(multiboot2::ElfSectionFlags::ALLOCATED) {
            boot_info_flags |= ElfSectionFlags::ALLOCATED;
        }

        if flags.contains(multiboot2::ElfSectionFlags::EXECUTABLE) {
            boot_info_flags |= ElfSectionFlags::EXECUTABLE;
        }

        boot_info_flags
    }
}

impl<'a> crate::Module for &'a multiboot2::ModuleTag {
    fn name(&self) -> Result<&str, &'static str> {
        self.cmdline()
            .map_err(|_| "multiboot2 module cmdline was an invalid UTF-8 sequence")
    }

    fn start(&self) -> PhysicalAddress {
        PhysicalAddress::new_canonical(self.start_address() as usize)
    }

    fn len(&self) -> usize {
        (self.end_address() - self.start_address()) as usize
    }

    fn is_empty(&self) -> bool {
        self.len() == 0
    }
}

fn kernel_memory_region(
    boot_info: &multiboot2::BootInformation,
) -> Result<ReservedMemoryRegion, &'static str> {
    use crate::BootInformation;

    // Our linker script specifies that the kernel will have the .init section
    // starting at 1MB and ending at 1MB + .init size and all other kernel sections
    // will start at (KERNEL_OFFSET + 1MB) and end at (KERNEL_OFFSET + 1MB + size).
    // So, the start of the kernel is its physical address, but the end of it is its
    // virtual address... confusing, I know. Thus, kernel_phys_start is the same as
    // kernel_virt_start initially, but we remap them later in paging::init.
    let mut physical_start = usize::MAX;
    let mut virtual_end = 0;

    for section in boot_info
        .elf_sections()?
        .into_iter()
        .filter(|section| section.is_allocated())
    {
        physical_start = cmp::min(section.start_address() as usize, physical_start);
        virtual_end = cmp::max(section.end_address() as usize, virtual_end);
    }

    let physical_end = PhysicalAddress::new(virtual_end - KERNEL_OFFSET)
        .ok_or("kernel physical end address was invalid")?;

    Ok(ReservedMemoryRegion {
        start: PhysicalAddress::new(physical_start)
            .ok_or("kernel physical start address was invalid")?,
        len: (physical_end - physical_start).value(),
    })
}

fn bootloader_info_memory_region(
    boot_info: &multiboot2::BootInformation,
) -> Result<ReservedMemoryRegion, &'static str> {
    let start = PhysicalAddress::new(boot_info.start_address() - KERNEL_OFFSET)
        .ok_or("invalid bootloader info start address")?;
    let end = PhysicalAddress::new(boot_info.end_address() - KERNEL_OFFSET)
        .ok_or("invalid bootloader info end address")?;
    Ok(ReservedMemoryRegion {
        start,
        len: (end - start).value(),
    })
}

fn modules_memory_region(
    boot_info: &multiboot2::BootInformation,
) -> Result<ReservedMemoryRegion, &'static str> {
    let mut min = usize::MAX;
    let mut max = 0;

    for module in boot_info.module_tags() {
        min = cmp::min(min, module.start_address() as usize);
        max = cmp::max(max, module.end_address() as usize);
    }

    Ok(ReservedMemoryRegion {
        start: PhysicalAddress::new(min).ok_or("invalid modules start address")?,
        len: max - min,
    })
}

fn kernel_memory_region(
    boot_info: &multiboot2::BootInformation,
) -> Result<ReservedMemoryRegion, &'static str> {
    use crate::BootInformation;

    // Our linker script specifies that the kernel will have the .init section
    // starting at 1MB and ending at 1MB + .init size and all other kernel sections
    // will start at (KERNEL_OFFSET + 1MB) and end at (KERNEL_OFFSET + 1MB + size).
    // So, the start of the kernel is its physical address, but the end of it is its
    // virtual address... confusing, I know. Thus, kernel_phys_start is the same as
    // kernel_virt_start initially, but we remap them later in paging::init.
    let mut physical_start = usize::MAX;
    let mut virtual_end = 0;

    for section in boot_info
        .elf_sections()?
        .into_iter()
        .filter(|section| section.is_allocated())
    {
        physical_start = cmp::min(section.start_address() as usize, physical_start);
        virtual_end = cmp::max(section.end_address() as usize, virtual_end);
    }

    let physical_end = PhysicalAddress::new(virtual_end - KERNEL_OFFSET)
        .ok_or("kernel physical end address was invalid")?;

    Ok(ReservedMemoryRegion {
        start: PhysicalAddress::new(physical_start)
            .ok_or("kernel physical start address was invalid")?,
        len: (physical_end - physical_start).value(),
    })
}

fn bootloader_info_memory_region(
    boot_info: &multiboot2::BootInformation,
) -> Result<ReservedMemoryRegion, &'static str> {
    let start = PhysicalAddress::new(boot_info.start_address() - KERNEL_OFFSET)
        .ok_or("invalid bootloader info start address")?;
    let end = PhysicalAddress::new(boot_info.end_address() - KERNEL_OFFSET)
        .ok_or("invalid bootloader info end address")?;
    Ok(ReservedMemoryRegion {
        start,
        len: (end - start).value(),
    })
}

fn modules_memory_region(
    boot_info: &multiboot2::BootInformation,
) -> Result<ReservedMemoryRegion, &'static str> {
    let mut min = usize::MAX;
    let mut max = 0;

    for module in boot_info.module_tags() {
        min = cmp::min(min, module.start_address() as usize);
        max = cmp::max(max, module.end_address() as usize);
    }

    Ok(ReservedMemoryRegion {
        start: PhysicalAddress::new(min).ok_or("invalid modules start address")?,
        len: max - min,
    })
}

impl crate::BootInformation for multiboot2::BootInformation {
    type MemoryRegion<'a> = &'a multiboot2::MemoryArea;
    type MemoryRegions<'a> = MemoryRegions<'a>;

    type ElfSection<'a> = multiboot2::ElfSection;
    type ElfSections<'a> = multiboot2::ElfSectionIter;

    type Module<'a> = &'a multiboot2::ModuleTag;
    type Modules<'a> = multiboot2::ModuleIter<'a>;

    type AdditionalReservedMemoryRegions = core::array::IntoIter<ReservedMemoryRegion, 3>;

    fn start(&self) -> Option<VirtualAddress> {
        VirtualAddress::new(self.start_address())
    }

    fn len(&self) -> usize {
        self.total_size()
    }

    fn memory_regions(&self) -> Result<Self::MemoryRegions<'_>, &'static str> {
        Ok(MemoryRegions {
            inner: self
                .memory_map_tag()
                .ok_or("no memory map tag")?
                .memory_areas(),
        })
    }

    fn elf_sections(&self) -> Result<Self::ElfSections<'static>, &'static str> {
        Ok(self
            .elf_sections_tag()
            .ok_or("no elf sections tag")?
            .sections())
    }

    fn modules(&self) -> Self::Modules<'_> {
        self.module_tags()
    }

    fn additional_reserved_memory_regions(
        &self,
    ) -> Result<Self::AdditionalReservedMemoryRegions, &'static str> {
        Ok([
            kernel_memory_region(self)?,
            bootloader_info_memory_region(self)?,
            modules_memory_region(self)?,
        ]
        .into_iter())
    }

<<<<<<< HEAD
    fn kernel_end(&self) -> Result<VirtualAddress, &'static str> {
        use crate::ElfSection;

        Ok(self
            .elf_sections()?
            .map(|section| section.start() + section.len())
            .max()
            .ok_or("no elf sections")?)
=======
    fn kernel_end(&self) -> Result<PhysicalAddress, &'static str> {
        let reserved_region = kernel_memory_region(self)?;
        Ok(reserved_region.start + reserved_region.len)
>>>>>>> d9186fc3
    }

    fn rsdp(&self) -> Option<PhysicalAddress> {
        self.rsdp_v2_tag()
            .map(|tag| tag.signature())
            .or_else(|| self.rsdp_v1_tag().map(|tag| tag.signature()))
            .and_then(|utf8_result| utf8_result.ok())
            .map(|signature| signature as *const _ as *const () as usize)
            .and_then(PhysicalAddress::new)
    }

    fn stack_size(&self) -> Result<usize, &'static str> {
        use crate::ElfSection;

        self.elf_sections()?
            .filter(|section| section.name() == ".stack")
            .map(|section| {
                let start = section.start();
                let end = start + section.len();
                (end - start).value()
            })
            .next()
            .ok_or("no stack section")
    }
}<|MERGE_RESOLUTION|>--- conflicted
+++ resolved
@@ -146,69 +146,6 @@
     })
 }
 
-fn kernel_memory_region(
-    boot_info: &multiboot2::BootInformation,
-) -> Result<ReservedMemoryRegion, &'static str> {
-    use crate::BootInformation;
-
-    // Our linker script specifies that the kernel will have the .init section
-    // starting at 1MB and ending at 1MB + .init size and all other kernel sections
-    // will start at (KERNEL_OFFSET + 1MB) and end at (KERNEL_OFFSET + 1MB + size).
-    // So, the start of the kernel is its physical address, but the end of it is its
-    // virtual address... confusing, I know. Thus, kernel_phys_start is the same as
-    // kernel_virt_start initially, but we remap them later in paging::init.
-    let mut physical_start = usize::MAX;
-    let mut virtual_end = 0;
-
-    for section in boot_info
-        .elf_sections()?
-        .into_iter()
-        .filter(|section| section.is_allocated())
-    {
-        physical_start = cmp::min(section.start_address() as usize, physical_start);
-        virtual_end = cmp::max(section.end_address() as usize, virtual_end);
-    }
-
-    let physical_end = PhysicalAddress::new(virtual_end - KERNEL_OFFSET)
-        .ok_or("kernel physical end address was invalid")?;
-
-    Ok(ReservedMemoryRegion {
-        start: PhysicalAddress::new(physical_start)
-            .ok_or("kernel physical start address was invalid")?,
-        len: (physical_end - physical_start).value(),
-    })
-}
-
-fn bootloader_info_memory_region(
-    boot_info: &multiboot2::BootInformation,
-) -> Result<ReservedMemoryRegion, &'static str> {
-    let start = PhysicalAddress::new(boot_info.start_address() - KERNEL_OFFSET)
-        .ok_or("invalid bootloader info start address")?;
-    let end = PhysicalAddress::new(boot_info.end_address() - KERNEL_OFFSET)
-        .ok_or("invalid bootloader info end address")?;
-    Ok(ReservedMemoryRegion {
-        start,
-        len: (end - start).value(),
-    })
-}
-
-fn modules_memory_region(
-    boot_info: &multiboot2::BootInformation,
-) -> Result<ReservedMemoryRegion, &'static str> {
-    let mut min = usize::MAX;
-    let mut max = 0;
-
-    for module in boot_info.module_tags() {
-        min = cmp::min(min, module.start_address() as usize);
-        max = cmp::max(max, module.end_address() as usize);
-    }
-
-    Ok(ReservedMemoryRegion {
-        start: PhysicalAddress::new(min).ok_or("invalid modules start address")?,
-        len: max - min,
-    })
-}
-
 impl crate::BootInformation for multiboot2::BootInformation {
     type MemoryRegion<'a> = &'a multiboot2::MemoryArea;
     type MemoryRegions<'a> = MemoryRegions<'a>;
@@ -260,7 +197,6 @@
         .into_iter())
     }
 
-<<<<<<< HEAD
     fn kernel_end(&self) -> Result<VirtualAddress, &'static str> {
         use crate::ElfSection;
 
@@ -269,11 +205,6 @@
             .map(|section| section.start() + section.len())
             .max()
             .ok_or("no elf sections")?)
-=======
-    fn kernel_end(&self) -> Result<PhysicalAddress, &'static str> {
-        let reserved_region = kernel_memory_region(self)?;
-        Ok(reserved_region.start + reserved_region.len)
->>>>>>> d9186fc3
     }
 
     fn rsdp(&self) -> Option<PhysicalAddress> {

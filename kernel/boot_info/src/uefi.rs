use crate::ElfSectionFlags;
<<<<<<< HEAD
use core::{iter::Iterator, ops::Range};
use kernel_config::memory::{KERNEL_OFFSET, KERNEL_STACK_SIZE_IN_PAGES, PAGE_SIZE};
=======
use bootloader_api::info;
use core::iter::{Iterator, Peekable};
use kernel_config::memory::{KERNEL_STACK_SIZE_IN_PAGES, PAGE_SIZE};
>>>>>>> 13a91a5f
use memory_structs::{PhysicalAddress, VirtualAddress};
use uefi_bootloader_api;

// TODO: Ideally this would be defined in nano_core. However, that would
// introduce a circular dependency as the boot information needs the stack size.
/// The total stack size including the guard page, and additional page for the
/// double fault handler stack.
pub const STACK_SIZE: usize = (KERNEL_STACK_SIZE_IN_PAGES + 2) * PAGE_SIZE;

/// A custom memory region kind used by the bootloader for the modules.
const MODULES_MEMORY_KIND: uefi_bootloader_api::MemoryRegionKind =
    uefi_bootloader_api::MemoryRegionKind::UnknownUefi(0x80000000);

impl<'a> crate::MemoryRegion for &'a uefi_bootloader_api::MemoryRegion {
    fn start(&self) -> PhysicalAddress {
        PhysicalAddress::new_canonical(self.start)
    }

    fn len(&self) -> usize {
        self.len
    }

    fn is_usable(&self) -> bool {
        matches!(self.kind, uefi_bootloader_api::MemoryRegionKind::Usable)
    }
}

impl<'a> crate::ElfSection for &'a uefi_bootloader_api::ElfSection {
    fn name(&self) -> &str {
        uefi_bootloader_api::ElfSection::name(self)
    }

    fn start(&self) -> VirtualAddress {
        VirtualAddress::new_canonical(self.start)
    }

    fn len(&self) -> usize {
        self.size
    }

    fn flags(&self) -> ElfSectionFlags {
        ElfSectionFlags::from_bits_truncate(self.flags)
    }
}

#[derive(Debug)]
pub struct Module {
    inner: uefi_bootloader_api::Module,
    regions: &'static uefi_bootloader_api::MemoryRegions,
}

impl crate::Module for Module {
    fn name(&self) -> Result<&str, &'static str> {
        Ok(uefi_bootloader_api::Module::name(&self.inner))
    }

    fn start(&self) -> PhysicalAddress {
        PhysicalAddress::new_canonical(
            self.regions
                .iter()
                .find(|region| region.kind == MODULES_MEMORY_KIND)
                .expect("no modules region")
                .start as usize
                + self.inner.offset,
        )
    }

    fn len(&self) -> usize {
        self.inner.len
    }
}

pub struct Modules {
    inner: &'static uefi_bootloader_api::Modules,
    regions: &'static uefi_bootloader_api::MemoryRegions,
    index: usize,
}

impl Iterator for Modules {
    type Item = Module;

    fn next(&mut self) -> Option<Self::Item> {
        let module = self.inner.get(self.index)?;
        let module = Module {
            inner: *module,
            regions: self.regions,
        };
        self.index += 1;
        Some(module)
    }
}

impl crate::BootInformation for &'static uefi_bootloader_api::BootInformation {
    type MemoryRegion<'a> = &'a uefi_bootloader_api::MemoryRegion;
    type MemoryRegions<'a> = core::slice::Iter<'a, uefi_bootloader_api::MemoryRegion>;

    type ElfSection<'a> = &'a uefi_bootloader_api::ElfSection;
    type ElfSections<'a> = core::slice::Iter<'a, uefi_bootloader_api::ElfSection>;

    type Module<'a> = Module;
    type Modules<'a> = Modules;

    type AdditionalReservedMemoryRegions = core::iter::Empty<crate::ReservedMemoryRegion>;

    fn start(&self) -> Option<VirtualAddress> {
        VirtualAddress::new(*self as *const _ as usize)
    }

    fn len(&self) -> usize {
        self.size
    }

<<<<<<< HEAD
    // The bootloader creates two memory regions with the bootloader type. The first
    // one always starts at 0x1000 and contains the page table, boot info, etc. The
    // second one starts at some other address and contains the nano_core elf file.
    // It is the same size as the nano_core elf file.

    fn kernel_memory_range(&self) -> Result<Range<PhysicalAddress>, &'static str> {
        use crate::ElfSection;

        let start = PhysicalAddress::new(
            self.elf_sections()?
                .into_iter()
                .filter(|s| s.flags().contains(ElfSectionFlags::ALLOCATED))
                .map(|s| s.start())
                .min()
                .ok_or("couldn't find kernel start address")?
                .value(),
        )
        .ok_or("kernel physical start address was invalid")?;
        let virtual_end = self
            .elf_sections()?
            .into_iter()
            .filter(|s| s.flags().contains(ElfSectionFlags::ALLOCATED))
            .map(|s| s.start() + s.len())
            .max()
            .ok_or("couldn't find kernel end address")?;
        let physical_end = PhysicalAddress::new(virtual_end.value() - KERNEL_OFFSET)
            .ok_or("kernel physical end address was invalid")?;

        Ok(start..physical_end)
    }

    fn bootloader_info_memory_range(&self) -> Result<Range<PhysicalAddress>, &'static str> {
        // The bootloader already marked the info memory regions as reserved.
        // TODO: Improve function name.
        Ok(PhysicalAddress::zero()..PhysicalAddress::zero())
    }

    fn modules_memory_range(&self) -> Result<Range<PhysicalAddress>, &'static str> {
        let area = self
            .memory_regions
            .iter()
            .find(|region| region.kind == MODULES_MEMORY_KIND)
            .ok_or("no modules memory region")?;
        let start = PhysicalAddress::new_canonical(area.start as usize);
        let end = start + area.len;
        Ok(start..end)
    }

=======
>>>>>>> 13a91a5f
    fn memory_regions(&self) -> Result<Self::MemoryRegions<'_>, &'static str> {
        Ok(self.memory_regions.iter())
    }

    fn elf_sections(&self) -> Result<Self::ElfSections<'_>, &'static str> {
        Ok(self.elf_sections.iter())
    }

    fn modules(&self) -> Self::Modules<'_> {
        Modules {
            inner: &self.modules,
            regions: &self.memory_regions,
            index: 0,
        }
    }

    fn additional_reserved_memory_regions(
        &self,
    ) -> Result<Self::AdditionalReservedMemoryRegions, &'static str> {
        Ok(core::iter::empty())
    }

    fn kernel_end(&self) -> Result<VirtualAddress, &'static str> {
        use crate::ElfSection;

        VirtualAddress::new(
            self.elf_sections()?
                .filter(|section| section.flags().contains(ElfSectionFlags::ALLOCATED))
                .filter(|section| section.size > 0)
                .map(|section| section.start + section.size)
                .max()
                .ok_or("couldn't find kernel end address")? as usize,
        )
        .ok_or("kernel virtual end address was invalid")
    }

    fn rsdp(&self) -> Option<PhysicalAddress> {
        self.rsdp_address
            .map(|address| PhysicalAddress::new_canonical(address))
    }

    fn stack_size(&self) -> Result<usize, &'static str> {
        Ok(STACK_SIZE)
    }
}<|MERGE_RESOLUTION|>--- conflicted
+++ resolved
@@ -1,12 +1,6 @@
 use crate::ElfSectionFlags;
-<<<<<<< HEAD
 use core::{iter::Iterator, ops::Range};
-use kernel_config::memory::{KERNEL_OFFSET, KERNEL_STACK_SIZE_IN_PAGES, PAGE_SIZE};
-=======
-use bootloader_api::info;
-use core::iter::{Iterator, Peekable};
 use kernel_config::memory::{KERNEL_STACK_SIZE_IN_PAGES, PAGE_SIZE};
->>>>>>> 13a91a5f
 use memory_structs::{PhysicalAddress, VirtualAddress};
 use uefi_bootloader_api;
 
@@ -119,57 +113,6 @@
         self.size
     }
 
-<<<<<<< HEAD
-    // The bootloader creates two memory regions with the bootloader type. The first
-    // one always starts at 0x1000 and contains the page table, boot info, etc. The
-    // second one starts at some other address and contains the nano_core elf file.
-    // It is the same size as the nano_core elf file.
-
-    fn kernel_memory_range(&self) -> Result<Range<PhysicalAddress>, &'static str> {
-        use crate::ElfSection;
-
-        let start = PhysicalAddress::new(
-            self.elf_sections()?
-                .into_iter()
-                .filter(|s| s.flags().contains(ElfSectionFlags::ALLOCATED))
-                .map(|s| s.start())
-                .min()
-                .ok_or("couldn't find kernel start address")?
-                .value(),
-        )
-        .ok_or("kernel physical start address was invalid")?;
-        let virtual_end = self
-            .elf_sections()?
-            .into_iter()
-            .filter(|s| s.flags().contains(ElfSectionFlags::ALLOCATED))
-            .map(|s| s.start() + s.len())
-            .max()
-            .ok_or("couldn't find kernel end address")?;
-        let physical_end = PhysicalAddress::new(virtual_end.value() - KERNEL_OFFSET)
-            .ok_or("kernel physical end address was invalid")?;
-
-        Ok(start..physical_end)
-    }
-
-    fn bootloader_info_memory_range(&self) -> Result<Range<PhysicalAddress>, &'static str> {
-        // The bootloader already marked the info memory regions as reserved.
-        // TODO: Improve function name.
-        Ok(PhysicalAddress::zero()..PhysicalAddress::zero())
-    }
-
-    fn modules_memory_range(&self) -> Result<Range<PhysicalAddress>, &'static str> {
-        let area = self
-            .memory_regions
-            .iter()
-            .find(|region| region.kind == MODULES_MEMORY_KIND)
-            .ok_or("no modules memory region")?;
-        let start = PhysicalAddress::new_canonical(area.start as usize);
-        let end = start + area.len;
-        Ok(start..end)
-    }
-
-=======
->>>>>>> 13a91a5f
     fn memory_regions(&self) -> Result<Self::MemoryRegions<'_>, &'static str> {
         Ok(self.memory_regions.iter())
     }

//! This crate provides an abstraction over multiboot2 and UEFI boot
//! information.
//!
//! It allows the kernel's initialisation to be the same, regardless of whether
//! it was booted using BIOS or UEFI.

#![feature(type_alias_impl_trait)]
#![no_std]

#[cfg(feature = "multiboot2")]
pub mod multiboot2;
#[cfg(feature = "uefi")]
pub mod uefi;

use core::iter::Iterator;
use memory_structs::{PhysicalAddress, VirtualAddress};

pub trait MemoryRegion {
    /// Returns the region's starting physical address.
    fn start(&self) -> PhysicalAddress;

    /// Returns the region's length.
    fn len(&self) -> usize;

    /// Returns whether the region is empty.
    fn is_empty(&self) -> bool {
        self.len() == 0
    }

    /// Returns whether the region can be used by the frame allocator.
    fn is_usable(&self) -> bool;
}

pub trait ElfSection {
    /// Returns the section's name.
    fn name(&self) -> &str;

    /// Returns the section's starting virtual address.
    fn start(&self) -> VirtualAddress;

    /// Returns the section's length in memory.
    fn len(&self) -> usize;

    /// Returns whether the section is empty.
    fn is_empty(&self) -> bool {
        self.len() == 0
    }

    /// Returns the section's flags.
    fn flags(&self) -> ElfSectionFlags;
}

bitflags::bitflags! {
    /// ELF section flags.
    pub struct ElfSectionFlags: u64 {
        /// The section contains data that should be writable during program execution.
        const WRITABLE = 0x1;

        /// The section occupies memory during the process execution.
        const ALLOCATED = 0x2;

        /// The section contains executable machine instructions.
        const EXECUTABLE = 0x4;
    }
}

pub trait Module {
    /// Returns the module's name.
    fn name(&self) -> Result<&str, &'static str>;

    /// Returns the module's starting physical address.
    fn start(&self) -> PhysicalAddress;

    /// Returns the module's length.
    fn len(&self) -> usize;

    /// Returns whether the module is empty.
    fn is_empty(&self) -> bool {
        self.len() == 0
    }
}

#[derive(Debug)]
pub struct ReservedMemoryRegion {
    pub start: PhysicalAddress,
    pub len: usize,
}

#[derive(Debug)]
pub struct ReservedMemoryRegion {
    pub start: PhysicalAddress,
    pub len: usize,
}

pub trait BootInformation: 'static {
    type MemoryRegion<'a>: MemoryRegion;
    type MemoryRegions<'a>: Iterator<Item = Self::MemoryRegion<'a>>;

    type ElfSection<'a>: ElfSection;
    type ElfSections<'a>: Iterator<Item = Self::ElfSection<'a>>;

    type Module<'a>: Module;
    type Modules<'a>: Iterator<Item = Self::Module<'a>>;

    type AdditionalReservedMemoryRegions: Iterator<Item = ReservedMemoryRegion>;

    /// Returns the boot information's starting virtual address.
    fn start(&self) -> Option<VirtualAddress>;
    /// Returns the boot information's length.
    fn len(&self) -> usize;

<<<<<<< HEAD
=======
    /// Returns whether the boot information is empty.
    fn is_empty(&self) -> bool {
        self.len() == 0
    }

>>>>>>> d9186fc3
    /// Returns memory regions describing the physical memory.
    fn memory_regions(&self) -> Result<Self::MemoryRegions<'_>, &'static str>;
    /// Returns the kernel's ELF sections.
    fn elf_sections(&self) -> Result<Self::ElfSections<'_>, &'static str>;
    /// Returns the modules found in the kernel image.
    fn modules(&self) -> Self::Modules<'_>;

    /// Returns additional reserved memory regions that aren't included in
    /// the list of regions returned by [`memory_regions`].
    fn additional_reserved_memory_regions(
        &self,
    ) -> Result<Self::AdditionalReservedMemoryRegions, &'static str>;

    /// Returns the end of the kernel's image in physical memory.
<<<<<<< HEAD
    fn kernel_end(&self) -> Result<VirtualAddress, &'static str>;
=======
    fn kernel_end(&self) -> Result<PhysicalAddress, &'static str>;
>>>>>>> d9186fc3

    /// Returns the RSDP if it was provided by the bootloader.
    fn rsdp(&self) -> Option<PhysicalAddress>;

    /// Returns the stack size in bytes.
    fn stack_size(&self) -> Result<usize, &'static str>;
}<|MERGE_RESOLUTION|>--- conflicted
+++ resolved
@@ -86,12 +86,6 @@
     pub len: usize,
 }
 
-#[derive(Debug)]
-pub struct ReservedMemoryRegion {
-    pub start: PhysicalAddress,
-    pub len: usize,
-}
-
 pub trait BootInformation: 'static {
     type MemoryRegion<'a>: MemoryRegion;
     type MemoryRegions<'a>: Iterator<Item = Self::MemoryRegion<'a>>;
@@ -109,14 +103,11 @@
     /// Returns the boot information's length.
     fn len(&self) -> usize;
 
-<<<<<<< HEAD
-=======
     /// Returns whether the boot information is empty.
     fn is_empty(&self) -> bool {
         self.len() == 0
     }
 
->>>>>>> d9186fc3
     /// Returns memory regions describing the physical memory.
     fn memory_regions(&self) -> Result<Self::MemoryRegions<'_>, &'static str>;
     /// Returns the kernel's ELF sections.
@@ -131,11 +122,7 @@
     ) -> Result<Self::AdditionalReservedMemoryRegions, &'static str>;
 
     /// Returns the end of the kernel's image in physical memory.
-<<<<<<< HEAD
     fn kernel_end(&self) -> Result<VirtualAddress, &'static str>;
-=======
-    fn kernel_end(&self) -> Result<PhysicalAddress, &'static str>;
->>>>>>> d9186fc3
 
     /// Returns the RSDP if it was provided by the bootloader.
     fn rsdp(&self) -> Option<PhysicalAddress>;

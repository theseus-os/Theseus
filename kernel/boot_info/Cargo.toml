[package]
name = "boot_info"
version = "0.1.0"
authors = ["Klim Tsoutsman <klim@tsoutsman.com>"]
description = "Abstraction over multiboot2 and UEFI boot information"
edition = "2021"

[dependencies]
bitflags = "1.3"
kernel_config = { path = "../kernel_config" }
memory_structs = { path = "../memory_structs" }
multiboot2 = { version = "0.14", optional = true }

<<<<<<< HEAD
[dependencies.bootloader_api]
git = "https://github.com/theseus-os/bootloader"
branch = "theseus"
optional = true

[features]
uefi = ["dep:bootloader_api"]
=======
[features]
>>>>>>> 2982ee3e
multiboot2 = ["dep:multiboot2"]<|MERGE_RESOLUTION|>--- conflicted
+++ resolved
@@ -11,7 +11,6 @@
 memory_structs = { path = "../memory_structs" }
 multiboot2 = { version = "0.14", optional = true }
 
-<<<<<<< HEAD
 [dependencies.bootloader_api]
 git = "https://github.com/theseus-os/bootloader"
 branch = "theseus"
@@ -19,7 +18,4 @@
 
 [features]
 uefi = ["dep:bootloader_api"]
-=======
-[features]
->>>>>>> 2982ee3e
 multiboot2 = ["dep:multiboot2"]
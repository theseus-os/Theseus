//! The main initialization routine and setup logic of the OS. 
//!
//! The `captain` steers the ship of Theseus, meaning that it contains basic logic 
//! for initializing all of the other crates in the proper order and with
//! the proper flow of data between them.
//!
//! Currently, this is the default `captain` in Theseus, which does the following:
//!
//! * Initializes ACPI and APIC to discover multicore and other hardware configuration,
//! * Sets up interrupt and exception handlers,
//! * Sets up basic device drivers,
//! * Spawns event handling threads,
//! * Initializes the window manager and graphics subsystem,
//! * etc. 
//!
//! At the end, the `captain` enables interrupts to allow the system to schedule in other tasks.

#![no_std]

extern crate alloc;

use log::{error, info};
use memory::{EarlyIdentityMappedPages, MmiRef, PhysicalAddress};
use irq_safety::enable_interrupts;
use stack::Stack;
use no_drop::NoDrop;

#[cfg(target_arch = "x86_64")]
use {
    core::ops::DerefMut,
    kernel_config::memory::KERNEL_STACK_SIZE_IN_PAGES,
};

#[cfg(all(mirror_log_to_vga, target_arch = "x86_64"))]
mod mirror_log_callbacks {
    /// The callback for use in the logger crate to mirror log functions to the early VGA screen.
    pub(crate) fn mirror_to_early_vga(args: core::fmt::Arguments) {
        early_printer::println!("{}", args);
    }

    /// The callback for use in the logger crate to mirror log functions to the
    /// fully-featured terminal-based display.
    pub(crate) fn mirror_to_terminal(args: core::fmt::Arguments) {
        app_io::println!("{}", args);
    }
}

/// Items that must be held until the end of [`init()`] and should be dropped after.
pub struct DropAfterInit {
    pub identity_mappings: NoDrop<EarlyIdentityMappedPages>,
}
impl DropAfterInit {
    fn drop_all(self) {
        drop(self.identity_mappings.into_inner());
    }
}

pub use multicore_bringup::MulticoreBringupInfo;

/// Initialize the Captain, which is the main crate that "steers the ship" of Theseus. 
///
/// This does the rest of the initialization procedures so that the OS 
/// can continue running and do actual useful work.
///
/// # Arguments
/// * `kernel_mmi_ref`: a reference to the kernel's memory management info.
/// * `identity_mapped_pages`: the memory containing the identity-mapped content,
///    which must not be dropped until all APs are finished booting.
/// * `bsp_initial_stack`: the stack currently in use for running this code,
///    which must not be dropped for the entire execution of the initial bootstrap task.
/// * `multicore_info`: information needed to bring up secondary CPUs.
/// * `rsdp_address`: the physical address of the RSDP (an ACPI table pointer),
///    if available and provided by the bootloader.
#[cfg_attr(target_arch = "aarch64", allow(unreachable_code, unused_variables))]
pub fn init(
    kernel_mmi_ref: MmiRef,
    bsp_initial_stack: NoDrop<Stack>,
    drop_after_init: DropAfterInit,
    multicore_info: MulticoreBringupInfo,
    rsdp_address: Option<PhysicalAddress>,
) -> Result<(), &'static str> {
    #[cfg(all(mirror_log_to_vga, target_arch = "x86_64"))] {
        // Enable early mirroring of logger output to VGA buffer (for real hardware)
        logger::set_log_mirror_function(mirror_log_callbacks::mirror_to_early_vga);
    }

    // calculate TSC period and initialize it
    // not strictly necessary, but more accurate if we do it early on before interrupts, multicore, and multitasking
    #[cfg(target_arch = "x86_64")]
    let _tsc_freq = tsc::get_tsc_frequency()?;
    // info!("TSC frequency calculated: {}", _tsc_freq);

    // now we initialize early driver stuff, like APIC/ACPI
    // arch-gate: device_manager currently detects PCI & PS2 devices,
    // which are unsupported on aarch64 at this point
    #[cfg(target_arch = "x86_64")]
    device_manager::early_init(rsdp_address, kernel_mmi_ref.lock().deref_mut())?;

    // initialize the rest of the BSP's interrupt stuff, including TSS & GDT
    // arch-gate: the IDT & special stacks are x86_64 specific
    #[cfg(target_arch = "x86_64")]
    let idt = {
        let (double_fault_stack, privilege_stack) = {
            let mut kernel_mmi = kernel_mmi_ref.lock();
            (
                stack::alloc_stack(KERNEL_STACK_SIZE_IN_PAGES, &mut kernel_mmi.page_table)
                    .ok_or("could not allocate double fault stack")?,
                stack::alloc_stack(1, &mut kernel_mmi.page_table)
                    .ok_or("could not allocate privilege stack")?,
            )
        };
        interrupts::init(double_fault_stack.top_unusable(), privilege_stack.top_unusable())?
    };

    #[cfg(target_arch = "aarch64")] {
        interrupts::init()?;

        // register BSP CpuId
        cpu::register_cpu(true)?;
    }
    
    // get BSP's CPU ID
    let bsp_id = cpu::bootstrap_cpu().ok_or("captain::init(): couldn't get ID of bootstrap CPU!")?;
    per_cpu::init(bsp_id)?;

    // Initialize the scheduler and create the initial `Task`,
    // which is bootstrapped from this current execution context.
    scheduler::init()?;
    let bootstrap_task = spawn::init(kernel_mmi_ref.clone(), bsp_id, bsp_initial_stack)?;
    info!("Created initial bootstrap task: {:?}", bootstrap_task);

    // after we've initialized the task subsystem, we can use better exception handlers
    // arch-gate: aarch64 simply logs exceptions and crash; porting exceptions_full
    // hasn't been done yet
    #[cfg(target_arch = "x86_64")]
    exceptions_full::init(idt);
    
    // boot up the other cores (APs)
    let ap_count = multicore_bringup::handle_ap_cores(
        &kernel_mmi_ref,
        multicore_info,
    )?;

    let cpu_count = ap_count + 1;
    info!("Finished booting all {} AP cores; {} total CPUs are running.", ap_count, cpu_count);
    info!("Proceeding with system initialization, please wait...");

    // arch-gate: no framebuffer support on aarch64 at the moment
    #[cfg(all(mirror_log_to_vga, target_arch = "x86_64"))] {
        // Currently, handling the AP cores also siwtches the graphics mode
        // (from text mode VGA to a graphical framebuffer).
        // Thus, we can now use enable the function that mirrors logger output to the terminal.
        logger::set_log_mirror_function(mirror_log_callbacks::mirror_to_terminal);
    }

    // Now that other CPUs are fully booted, init TLB shootdowns,
    // which rely on Local APICs to broadcast an IPI to all running CPUs.
    tlb_shootdown::init();
    
    // Initialize the per-core heaps.
    // arch-gate: no multicore support on aarch64 at the moment
    #[cfg(target_arch = "x86_64")] {
        multiple_heaps::switch_to_multiple_heaps()?;
        info!("Initialized per-core heaps");
    }

    // Initialize the window manager, and also the PAT, if available.
    // The PAT supports write-combining caching of graphics video memory for better performance
    // and must be initialized explicitly on every CPU, 
    // but it is not a fatal error if it doesn't exist.
    #[cfg(target_arch = "x86_64")]
    if page_attribute_table::init().is_err() {
        error!("This CPU does not support the Page Attribute Table");
    }

    // arch-gate: no windowing/input support on aarch64 at the moment
    #[cfg(target_arch = "x86_64")]
    let (key_producer, mouse_producer) = window_manager::init()?;

    device_manager::init(
        #[cfg(target_arch = "x86_64")]
        key_producer,
        #[cfg(target_arch = "x86_64")]
        mouse_producer,
    )?;

    task_fs::init()?;

    // create a SIMD personality
    #[cfg(simd_personality)] {
        #[cfg(simd_personality_sse)]
        let simd_ext = task::SimdExt::SSE;
        #[cfg(simd_personality_avx)]
        let simd_ext = task::SimdExt::AVX;
        log::warn!("SIMD_PERSONALITY FEATURE ENABLED, creating a new personality with {:?}!", simd_ext);
        spawn::new_task_builder(simd_personality::setup_simd_personality, simd_ext)
            .name(alloc::format!("setup_simd_personality_{:?}", simd_ext))
            .spawn()?;
    }

    // Now that key subsystems are initialized, we can:
    // 1. Drop the items that needed to be held through initialization,
    drop_after_init.drop_all();

    // 2. Spawn various system tasks/daemons,
    console::start_connection_detection()?;

    // 3. Start the first application(s).
    first_application::start()?;

    info!("captain::init(): initialization done! Spawning an idle task on BSP core {} and enabling interrupts...", bsp_id);
    // The following final initialization steps are important, and order matters:
    // 1. Drop any other local stack variables that still exist.
    drop(kernel_mmi_ref);
<<<<<<< HEAD
    // 3. Cleanup bootstrap tasks, which handles this one and all other APs' bootstrap tasks.
=======
    // 2. Cleanup bootstrap tasks, which handles this one and all other APs' bootstrap tasks.
>>>>>>> 70bafb55
    spawn::cleanup_bootstrap_tasks(cpu_count)?;
    // 3. "Finish" this bootstrap task, indicating it has exited and no longer needs to run.
    bootstrap_task.finish();
    // 4. Enable interrupts such that other tasks can be scheduled in.
    enable_interrupts();
    // ****************************************************
    // NOTE: nothing below here is guaranteed to run again!
    // ****************************************************

    scheduler::schedule();
    loop { 
        error!("BUG: captain::init(): captain's bootstrap task was rescheduled after being dead!");
    }
}<|MERGE_RESOLUTION|>--- conflicted
+++ resolved
@@ -212,11 +212,7 @@
     // The following final initialization steps are important, and order matters:
     // 1. Drop any other local stack variables that still exist.
     drop(kernel_mmi_ref);
-<<<<<<< HEAD
-    // 3. Cleanup bootstrap tasks, which handles this one and all other APs' bootstrap tasks.
-=======
     // 2. Cleanup bootstrap tasks, which handles this one and all other APs' bootstrap tasks.
->>>>>>> 70bafb55
     spawn::cleanup_bootstrap_tasks(cpu_count)?;
     // 3. "Finish" this bootstrap task, indicating it has exited and no longer needs to run.
     bootstrap_task.finish();

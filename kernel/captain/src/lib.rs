//! The main initialization routine and setup logic of the OS. 
//!
//! The `captain` steers the ship of Theseus, meaning that it contains basic logic 
//! for initializing all of the other crates in the proper order and with
//! the proper flow of data between them.
//!
//! Currently, this is the default `captain` in Theseus, which does the following:
//!
//! * Initializes ACPI and APIC to discover multicore and other hardware configuration,
//! * Sets up interrupt and exception handlers,
//! * Sets up basic device drivers,
//! * Spawns event handling threads,
//! * Initializes the window manager and graphics subsystem,
//! * etc. 
//!
//! At the end, the `captain` enables interrupts to allow the system to schedule in other tasks.

#![no_std]

extern crate alloc;

use log::{error, info};
use memory::{EarlyIdentityMappedPages, MmiRef, PhysicalAddress};
use irq_safety::enable_interrupts;
use stack::Stack;
use no_drop::NoDrop;

#[cfg(target_arch = "x86_64")]
use {
    core::ops::DerefMut,
    kernel_config::memory::KERNEL_STACK_SIZE_IN_PAGES,
};

#[cfg(all(mirror_log_to_vga, target_arch = "x86_64"))]
mod mirror_log_callbacks {
    /// The callback for use in the logger crate to mirror log functions to the early VGA screen.
    pub(crate) fn mirror_to_early_vga(args: core::fmt::Arguments) {
        early_printer::println!("{}", args);
    }

    /// The callback for use in the logger crate to mirror log functions to the
    /// fully-featured terminal-based display.
    pub(crate) fn mirror_to_terminal(args: core::fmt::Arguments) {
        app_io::println!("{}", args);
    }
}

/// Items that must be held until the end of [`init()`] and should be dropped after.
pub struct DropAfterInit {
    pub identity_mappings: NoDrop<EarlyIdentityMappedPages>,
}
impl DropAfterInit {
    fn drop_all(self) {
        drop(self.identity_mappings.into_inner());
    }
}

pub use multicore_bringup::MulticoreBringupInfo;

/// Initialize the Captain, which is the main crate that "steers the ship" of Theseus. 
///
/// This does the rest of the initialization procedures so that the OS 
/// can continue running and do actual useful work.
///
/// # Arguments
/// * `kernel_mmi_ref`: a reference to the kernel's memory management info.
/// * `identity_mapped_pages`: the memory containing the identity-mapped content,
///    which must not be dropped until all APs are finished booting.
/// * `bsp_initial_stack`: the stack currently in use for running this code,
///    which must not be dropped for the entire execution of the initial bootstrap task.
/// * `multicore_info`: information needed to bring up secondary CPUs.
/// * `rsdp_address`: the physical address of the RSDP (an ACPI table pointer),
///    if available and provided by the bootloader.
#[cfg_attr(target_arch = "aarch64", allow(unreachable_code, unused_variables))]
pub fn init(
    kernel_mmi_ref: MmiRef,
    bsp_initial_stack: NoDrop<Stack>,
    drop_after_init: DropAfterInit,
    multicore_info: MulticoreBringupInfo,
    rsdp_address: Option<PhysicalAddress>,
) -> Result<(), &'static str> {
    #[cfg(all(mirror_log_to_vga, target_arch = "x86_64"))] {
        // Enable early mirroring of logger output to VGA buffer (for real hardware)
        logger::set_log_mirror_function(mirror_log_callbacks::mirror_to_early_vga);
    }

    // calculate TSC period and initialize it
    // not strictly necessary, but more accurate if we do it early on before interrupts, multicore, and multitasking
    #[cfg(target_arch = "x86_64")]
    let _tsc_freq = tsc::get_tsc_frequency()?;
    // info!("TSC frequency calculated: {}", _tsc_freq);

    // now we initialize early driver stuff, like APIC/ACPI
    // arch-gate: device_manager currently detects PCI & PS2 devices,
    // which are unsupported on aarch64 at this point
    #[cfg(target_arch = "x86_64")]
    device_manager::early_init(rsdp_address, kernel_mmi_ref.lock().deref_mut())?;

    // initialize the rest of the BSP's interrupt stuff, including TSS & GDT
    // arch-gate: the IDT & special stacks are x86_64 specific
    #[cfg(target_arch = "x86_64")]
    let idt = {
        let (double_fault_stack, privilege_stack) = {
            let mut kernel_mmi = kernel_mmi_ref.lock();
            (
                stack::alloc_stack(KERNEL_STACK_SIZE_IN_PAGES, &mut kernel_mmi.page_table)
                    .ok_or("could not allocate double fault stack")?,
                stack::alloc_stack(1, &mut kernel_mmi.page_table)
                    .ok_or("could not allocate privilege stack")?,
            )
        };
        interrupts::init(double_fault_stack.top_unusable(), privilege_stack.top_unusable())?
    };

    #[cfg(target_arch = "aarch64")] {
        interrupts::init()?;

        // register BSP CpuId
        cpu::register_cpu(true)?;
    }
    
    // get BSP's CPU ID
    let bsp_id = cpu::bootstrap_cpu().ok_or("captain::init(): couldn't get ID of bootstrap CPU!")?;
    per_cpu::init(bsp_id)?;

    // Initialize the scheduler and create the initial `Task`,
    // which is bootstrapped from this current execution context.
    scheduler::init()?;
    let bootstrap_task = spawn::init(kernel_mmi_ref.clone(), bsp_id, bsp_initial_stack)?;
    info!("Created initial bootstrap task: {:?}", bootstrap_task);

    // after we've initialized the task subsystem, we can use better exception handlers
    // arch-gate: aarch64 simply logs exceptions and crash; porting exceptions_full
    // hasn't been done yet
    #[cfg(target_arch = "x86_64")]
    exceptions_full::init(idt);
    
    // boot up the other cores (APs)
    let ap_count = multicore_bringup::handle_ap_cores(
        &kernel_mmi_ref,
        multicore_info,
    )?;

    let cpu_count = ap_count + 1;
    info!("Finished booting all {} AP cores; {} total CPUs are running.", ap_count, cpu_count);
    info!("Proceeding with system initialization, please wait...");

    // arch-gate: no framebuffer support on aarch64 at the moment
    #[cfg(all(mirror_log_to_vga, target_arch = "x86_64"))] {
        // Currently, handling the AP cores also siwtches the graphics mode
        // (from text mode VGA to a graphical framebuffer).
        // Thus, we can now use enable the function that mirrors logger output to the terminal.
        logger::set_log_mirror_function(mirror_log_callbacks::mirror_to_terminal);
    }

    // Now that other CPUs are fully booted, init TLB shootdowns,
    // which rely on Local APICs to broadcast an IPI to all running CPUs.
    tlb_shootdown::init();
    
    // Initialize the per-core heaps.
    // arch-gate: no multicore support on aarch64 at the moment
    #[cfg(target_arch = "x86_64")] {
        multiple_heaps::switch_to_multiple_heaps()?;
        info!("Initialized per-core heaps");
    }

    // Initialize the window manager, and also the PAT, if available.
    // The PAT supports write-combining caching of graphics video memory for better performance
    // and must be initialized explicitly on every CPU, 
    // but it is not a fatal error if it doesn't exist.
    #[cfg(target_arch = "x86_64")]
    if page_attribute_table::init().is_err() {
        error!("This CPU does not support the Page Attribute Table");
    }

    // arch-gate: no windowing/input support on aarch64 at the moment
    #[cfg(target_arch = "x86_64")]
    match window_manager::init() {
        Ok((key_producer, mouse_producer)) => {
            device_manager::init(key_producer, mouse_producer)?;
        },
<<<<<<< HEAD
        Err(error) => info!("Window manager initialisation failure: {error}"),
    }

    #[cfg(not(target_arch = "x86_64"))]
=======
        Err(error) => {
            error!("Failed to init window manager (expected if using nographic): {error}");
        }
    }

    #[cfg(target_arch = "aarch64")]
>>>>>>> bc94d281
    device_manager::init()?;

    task_fs::init()?;

    // create a SIMD personality
    #[cfg(simd_personality)] {
        #[cfg(simd_personality_sse)]
        let simd_ext = task::SimdExt::SSE;
        #[cfg(simd_personality_avx)]
        let simd_ext = task::SimdExt::AVX;
        log::warn!("SIMD_PERSONALITY FEATURE ENABLED, creating a new personality with {:?}!", simd_ext);
        spawn::new_task_builder(simd_personality::setup_simd_personality, simd_ext)
            .name(alloc::format!("setup_simd_personality_{:?}", simd_ext))
            .spawn()?;
    }

    // Now that key subsystems are initialized, we can:
    // 1. Drop the items that needed to be held through initialization,
    drop_after_init.drop_all();

    // 2. Spawn various system tasks/daemons,
    console::start_connection_detection()?;

    // 3. Start the first application(s).
    first_application::start()?;

    info!("captain::init(): initialization done! Spawning an idle task on BSP core {} and enabling interrupts...", bsp_id);
    // The following final initialization steps are important, and order matters:
    // 1. Drop any other local stack variables that still exist.
    drop(kernel_mmi_ref);
    // 2. Cleanup bootstrap tasks, which handles this one and all other APs' bootstrap tasks.
    spawn::cleanup_bootstrap_tasks(cpu_count)?;
    // 3. "Finish" this bootstrap task, indicating it has exited and no longer needs to run.
    bootstrap_task.finish();
    // 4. Enable interrupts such that other tasks can be scheduled in.
    enable_interrupts();
    // ****************************************************
    // NOTE: nothing below here is guaranteed to run again!
    // ****************************************************

    scheduler::schedule();
    loop { 
        error!("BUG: captain::init(): captain's bootstrap task was rescheduled after being dead!");
    }
}<|MERGE_RESOLUTION|>--- conflicted
+++ resolved
@@ -179,19 +179,12 @@
         Ok((key_producer, mouse_producer)) => {
             device_manager::init(key_producer, mouse_producer)?;
         },
-<<<<<<< HEAD
-        Err(error) => info!("Window manager initialisation failure: {error}"),
-    }
-
-    #[cfg(not(target_arch = "x86_64"))]
-=======
         Err(error) => {
             error!("Failed to init window manager (expected if using nographic): {error}");
         }
     }
 
     #[cfg(target_arch = "aarch64")]
->>>>>>> bc94d281
     device_manager::init()?;
 
     task_fs::init()?;

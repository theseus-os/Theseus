--- conflicted
+++ resolved
@@ -167,34 +167,26 @@
 
     // testing nic
     // TODO: remove this (@Ramla)
-    if false {
-<<<<<<< HEAD
-        #[cfg(not(feature = "loadable"))]
-        {
-            use e1000::test_e1000_driver::test_nic_driver;
-            spawn::spawn_kthread(test_nic_driver, None, String::from("test_nic_driver"), None)?;
-        }
-=======
+    /* if false {
         use e1000::test_nic_driver::test_nic_driver;
         spawn::spawn_kthread(test_nic_driver, None, String::from("test_nic_driver"), None)?;
->>>>>>> e812d958
-    }  
-
-    if true {
+    } */  
+
+    /* if true {
         #[cfg(not(feature = "loadable"))]
         {
             use e1000e::test_e1000e_driver::test_nic_driver_e1000e;
             spawn::spawn_kthread(test_nic_driver_e1000e, None, String::from("test_nic_driver"), None)?;
         }
-    }
-
-    if true {
+    } */
+
+    /* if true {
         #[cfg(not(feature = "loadable"))]
         {
             use e1000e::rx_poll;
             spawn::spawn_kthread(rx_poll, None, String::from("e1000e polling thread"), None)?;
         }
-    }
+    } */
 
     //test window manager
     if false {

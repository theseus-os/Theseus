--- conflicted
+++ resolved
@@ -125,8 +125,8 @@
     let input_event_queue_producer = input_event_manager::init()?;
 
     // initialize the rest of our drivers
-<<<<<<< HEAD
-    driver_init::init(console_queue_producer)?;
+
+    driver_init::init(input_event_queue_producer)?;
 
     // Initialize the udp server
     if true {
@@ -138,12 +138,7 @@
 
         }
     }  
-
    
-=======
-    driver_init::init(input_event_queue_producer)?;
-    
->>>>>>> b3ddfea6
     // boot up the other cores (APs)
     let ap_count = acpi::madt::handle_ap_cores(madt_iter, kernel_mmi_ref.clone(), ap_start_realmode_begin, ap_start_realmode_end)?;
     info!("Finished handling and booting up all {} AP cores.", ap_count);

//! The main initialization routine and setup logic of the OS. 
//!
//! The `captain` steers the ship of Theseus, meaning that it contains basic logic 
//! for initializing all of the other crates in the proper order and with
//! the proper flow of data between them.
//!
//! Currently, this is the default `captain` in Theseus, which does the following:
//!
//! * Initializes ACPI and APIC to discover multicore and other hardware configuration,
//! * Sets up interrupt and exception handlers,
//! * Sets up basic device drivers,
//! * Spawns event handling threads,
//! * Initializes the window manager and graphics subsystem,
//! * etc. 
//!
//! At the end, the `captain` enables interrupts to allow the system to schedule in other tasks.

#![no_std]

extern crate alloc;
<<<<<<< HEAD
#[macro_use] extern crate log;

extern crate kernel_config; // our configuration options, just a set of const definitions.
extern crate irq_safety; // for irq-safe locking and interrupt utilities
extern crate dfqueue; // decoupled, fault-tolerant queue

extern crate logger_x86_64 as logger;
extern crate memory; // the virtual memory subsystem 
extern crate no_drop;
extern crate stack;
extern crate cpu; 
extern crate mod_mgmt;
extern crate spawn;
extern crate tsc;
extern crate task; 
extern crate interrupts;
extern crate acpi;
extern crate device_manager;
extern crate e1000;
extern crate scheduler;
#[cfg(mirror_log_to_vga)] #[macro_use] extern crate app_io;
extern crate first_application;
extern crate exceptions_full;
extern crate network_manager;
extern crate window_manager;
extern crate tlb_shootdown;
extern crate multiple_heaps;
extern crate console;
#[cfg(simd_personality)] extern crate simd_personality;

=======
>>>>>>> 1c336531

use core::ops::DerefMut;
use log::{error, info};
use memory::{EarlyIdentityMappedPages, MmiRef, PhysicalAddress, VirtualAddress};
use kernel_config::memory::KERNEL_STACK_SIZE_IN_PAGES;
use irq_safety::enable_interrupts;
use stack::Stack;
use no_drop::NoDrop;


#[cfg(mirror_log_to_vga)]
mod mirror_log_callbacks {
    /// The callback for use in the logger crate to mirror log functions to the early VGA screen.
    pub(crate) fn mirror_to_early_vga(args: core::fmt::Arguments) {
        vga_buffer::println_raw!("{}", args);
    }

    /// The callback for use in the logger crate to mirror log functions to the
    /// fully-featured terminal-based display.
    pub(crate) fn mirror_to_terminal(args: core::fmt::Arguments) {
        app_io::println!("{}", args);
    }
}


/// Initialize the Captain, which is the main crate that "steers the ship" of Theseus. 
/// 
/// This does the rest of the initialization procedures so that the OS 
/// can continue running and do actual useful work.
/// 
/// # Arguments
/// * `kernel_mmi_ref`: a reference to the kernel's memory management info.
/// * `identity_mapped_pages`: the memory containing the identity-mapped content,
///    which must not be dropped until all APs are finished booting.
/// * `bsp_initial_stack`: the stack currently in use for running this code,
///    which must not be dropped for the entire execution of the initial bootstrap task.
/// * `ap_start_realmode_begin`: the start bound (inclusive) of the AP's realmode boot code.
/// * `ap_start_realmode_end`: the end bound (exlusive) of the AP's realmode boot code.
/// * `ap_gdt`: the virtual address of the GDT created for the AP's realmode boot code.
/// * `rsdp_address`: the physical address of the RSDP (an ACPI table pointer),
///    if available and provided by the bootloader.
pub fn init(
    kernel_mmi_ref: MmiRef,
    identity_mapped_pages: NoDrop<EarlyIdentityMappedPages>,
    bsp_initial_stack: NoDrop<Stack>,
    ap_start_realmode_begin: VirtualAddress,
    ap_start_realmode_end: VirtualAddress,
    ap_gdt: VirtualAddress,
    rsdp_address: Option<PhysicalAddress>,
) -> Result<(), &'static str> {
    #[cfg(mirror_log_to_vga)] {
        // Enable early mirroring of logger output to VGA buffer (for real hardware)
        logger::set_log_mirror_function(mirror_log_callbacks::mirror_to_early_vga);
    }

    // calculate TSC period and initialize it
    // not strictly necessary, but more accurate if we do it early on before interrupts, multicore, and multitasking
    let _tsc_freq = tsc::get_tsc_frequency()?;
    // info!("TSC frequency calculated: {}", _tsc_freq);

    // now we initialize early driver stuff, like APIC/ACPI
    device_manager::early_init(rsdp_address, kernel_mmi_ref.lock().deref_mut())?;

    // initialize the rest of the BSP's interrupt stuff, including TSS & GDT
    let (double_fault_stack, privilege_stack) = {
        let mut kernel_mmi = kernel_mmi_ref.lock();
        (
            stack::alloc_stack(KERNEL_STACK_SIZE_IN_PAGES, &mut kernel_mmi.page_table)
                .ok_or("could not allocate double fault stack")?,
            stack::alloc_stack(1, &mut kernel_mmi.page_table)
                .ok_or("could not allocate privilege stack")?,
        )
    };
    let idt = interrupts::init(double_fault_stack.top_unusable(), privilege_stack.top_unusable())?;
    
    // get BSP's apic id
    let bsp_apic_id = cpu::bootstrap_cpu().ok_or("captain::init(): couldn't get ID of bootstrap CPU!")?;

    // create the initial `Task`, which is bootstrapped from this execution context.
    let bootstrap_task = spawn::init(kernel_mmi_ref.clone(), bsp_apic_id, bsp_initial_stack)?;
    info!("Created initial bootstrap task: {:?}", bootstrap_task);

    // after we've initialized the task subsystem, we can use better exception handlers
    exceptions_full::init(idt);
    
    // boot up the other cores (APs)
    let ap_count = multicore_bringup::handle_ap_cores(
        &kernel_mmi_ref,
        ap_start_realmode_begin,
        ap_start_realmode_end,
        ap_gdt,
        Some(kernel_config::display::FRAMEBUFFER_MAX_RESOLUTION),
    )?;
    let cpu_count = ap_count + 1;
    info!("Finished handling and booting up all {} AP cores; {} total CPUs are running.", ap_count, cpu_count);

    #[cfg(mirror_log_to_vga)] {
        // Currently, handling the AP cores also siwtches the graphics mode
        // (from text mode VGA to a graphical framebuffer).
        // Thus, we can now use enable the function that mirrors logger output to the terminal.
        logger::set_log_mirror_function(mirror_log_callbacks::mirror_to_terminal);
    }

    // Now that other CPUs are fully booted, init TLB shootdowns,
    // which rely on Local APICs to broadcast an IPI to all running CPUs.
    tlb_shootdown::init();
    
    // Initialize the per-core heaps.
    multiple_heaps::switch_to_multiple_heaps()?;
    info!("Initialized per-core heaps");

    #[cfg(feature = "uefi")] {
        log::error!("uefi boot cannot proceed as it is not fully implemented");
        loop {}
    }

    // Initialize the window manager, and also the PAT, if available.
    // The PAT supports write-combining caching of graphics video memory for better performance
    // and must be initialized explicitly on every CPU, 
    // but it is not a fatal error if it doesn't exist.
    if page_attribute_table::init().is_err() {
        error!("This CPU does not support the Page Attribute Table");
    }
    let (key_producer, mouse_producer) = window_manager::init()?;

    // initialize the rest of our drivers
    device_manager::init(key_producer, mouse_producer)?;
    task_fs::init()?;


    // We can drop and unmap the identity mappings after the initial bootstrap is complete.
    // We could probably do this earlier, but we definitely can't do it until after the APs boot.
    drop(identity_mapped_pages.into_inner());
    
    // create a SIMD personality
    #[cfg(simd_personality)] {
        #[cfg(simd_personality_sse)]
        let simd_ext = task::SimdExt::SSE;
        #[cfg(simd_personality_avx)]
        let simd_ext = task::SimdExt::AVX;
        log::warn!("SIMD_PERSONALITY FEATURE ENABLED, creating a new personality with {:?}!", simd_ext);
        spawn::new_task_builder(simd_personality::setup_simd_personality, simd_ext)
            .name(alloc::format!("setup_simd_personality_{:?}", simd_ext))
            .spawn()?;
    }

    // Now that key subsystems are initialized, we can spawn various system tasks/daemons
    // and then the first application(s).
    console::start_connection_detection()?;
    first_application::start()?;

    info!("captain::init(): initialization done! Spawning an idle task on BSP core {} and enabling interrupts...", bsp_apic_id);
    // The following final initialization steps are important, and order matters:
    // 1. Drop any other local stack variables that still exist.
    drop(kernel_mmi_ref);
    // 2. Create the idle task for this CPU.
    spawn::create_idle_task()?;
    // 3. Cleanup bootstrap tasks, which handles this one and all other APs' bootstrap tasks.
    spawn::cleanup_bootstrap_tasks(cpu_count as usize)?;
    // 4. "Finish" this bootstrap task, indicating it has exited and no longer needs to run.
    bootstrap_task.finish();
    // 5. Enable interrupts such that other tasks can be scheduled in.
    enable_interrupts();
    // ****************************************************
    // NOTE: nothing below here is guaranteed to run again!
    // ****************************************************

    scheduler::schedule();
    loop { 
        error!("BUG: captain::init(): captain's bootstrap task was rescheduled after being dead!");
    }
}<|MERGE_RESOLUTION|>--- conflicted
+++ resolved
@@ -18,39 +18,6 @@
 #![no_std]
 
 extern crate alloc;
-<<<<<<< HEAD
-#[macro_use] extern crate log;
-
-extern crate kernel_config; // our configuration options, just a set of const definitions.
-extern crate irq_safety; // for irq-safe locking and interrupt utilities
-extern crate dfqueue; // decoupled, fault-tolerant queue
-
-extern crate logger_x86_64 as logger;
-extern crate memory; // the virtual memory subsystem 
-extern crate no_drop;
-extern crate stack;
-extern crate cpu; 
-extern crate mod_mgmt;
-extern crate spawn;
-extern crate tsc;
-extern crate task; 
-extern crate interrupts;
-extern crate acpi;
-extern crate device_manager;
-extern crate e1000;
-extern crate scheduler;
-#[cfg(mirror_log_to_vga)] #[macro_use] extern crate app_io;
-extern crate first_application;
-extern crate exceptions_full;
-extern crate network_manager;
-extern crate window_manager;
-extern crate tlb_shootdown;
-extern crate multiple_heaps;
-extern crate console;
-#[cfg(simd_personality)] extern crate simd_personality;
-
-=======
->>>>>>> 1c336531
 
 use core::ops::DerefMut;
 use log::{error, info};

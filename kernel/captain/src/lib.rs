//! The main initialization routine and setup logic of the OS. 
//! 
//! The `captain` steers the ship of Theseus, meaning that it contains basic logic 
//! for initializing all of the other crates in the proper order and with the proper flow of data between them.
//! 
//! Currently, this is the default `captain` in Theseus, which does the following:
//! 
//! * Initializes ACPI and APIC to discover multicore and other hardware configuration,
//! * Sets up interrupt and exception handlers,
//! * Sets up basic device drivers,
//! * Spawns event handling threads,
//! * Initializes the window manager and graphics subsystem,
//! * etc. 
//! 
//! At the end, the `captain` must enable interrupts to allow the system to schedule other Tasks. 
//! It then falls into an idle loop that does nothing, and should never be scheduled in.
//!

#![no_std]

#![feature(alloc)]
#![feature(asm)]
#![feature(used)]
#![feature(core_intrinsics)]


extern crate alloc;
#[macro_use] extern crate log;
#[macro_use] extern crate vga_buffer;


extern crate kernel_config; // our configuration options, just a set of const definitions.
extern crate irq_safety; // for irq-safe locking and interrupt utilities
extern crate dfqueue; // decoupled, fault-tolerant queue

extern crate event_types; // a temporary way to use input_event_manager types 
extern crate logger;
extern crate memory; // the virtual memory subsystem 
extern crate apic; 
extern crate mod_mgmt;
extern crate spawn;
extern crate tsc;
extern crate task; 
extern crate syscall;
extern crate interrupts;
extern crate acpi;
extern crate driver_init;
extern crate e1000;
extern crate window_manager;
extern crate scheduler;
extern crate frame_buffer;
#[macro_use] extern crate print;
extern crate input_event_manager;
extern crate exceptions_full;

#[cfg(simd_personality)]
extern crate simd_personality;


use alloc::arc::Arc;
use alloc::{String, Vec};
use core::fmt;
use core::ops::DerefMut;
use core::sync::atomic::spin_loop_hint;
use memory::{MemoryManagementInfo, MappedPages, PageTable};
use kernel_config::memory::KERNEL_STACK_SIZE_IN_PAGES;
use irq_safety::{MutexIrqSafe, enable_interrupts};
use spawn::KernelTaskBuilder;



/// the callback use in the logger crate for mirroring log functions to the input_event_manager
pub fn mirror_to_vga_cb(_color: logger::LogColor, prefix: &'static str, args: fmt::Arguments) {
    println!("{} {}", prefix, args);
}



/// Initialize the Captain, which is the main module that steers the ship of Theseus. 
/// This does all the rest of the module loading and initialization so that the OS 
/// can continue running and do actual useful work.
pub fn init(kernel_mmi_ref: Arc<MutexIrqSafe<MemoryManagementInfo>>, 
            identity_mapped_pages: Vec<MappedPages>,
            bsp_stack_bottom: usize, bsp_stack_top: usize,
            ap_start_realmode_begin: usize, ap_start_realmode_end: usize) 
            -> Result<(), &'static str>
{
    #[cfg(mirror_log_to_vga)]
    {
        // enable mirroring of serial port logging outputs to VGA buffer (for real hardware)
        logger::mirror_to_vga(mirror_to_vga_cb);
    }

    // calculate TSC period and initialize it
    // not strictly necessary, but more accurate if we do it early on before interrupts, multicore, and multitasking
    let _tsc_freq = tsc::get_tsc_frequency()?;
    // info!("TSC frequency calculated: {}", _tsc_freq);

    // now we initialize early driver stuff, like APIC/ACPI
    let madt_iter = driver_init::early_init(kernel_mmi_ref.lock().deref_mut())?;

    // initialize the rest of the BSP's interrupt stuff, including TSS & GDT
    let (double_fault_stack, privilege_stack, syscall_stack) = { 
        let mut kernel_mmi = kernel_mmi_ref.lock();
        (
            kernel_mmi.alloc_stack(1).ok_or("could not allocate double fault stack")?,
            kernel_mmi.alloc_stack(KERNEL_STACK_SIZE_IN_PAGES).ok_or("could not allocate privilege stack")?,
            kernel_mmi.alloc_stack(KERNEL_STACK_SIZE_IN_PAGES).ok_or("could not allocate syscall stack")?
        )
    };
    let idt = interrupts::init(double_fault_stack.top_unusable(), privilege_stack.top_unusable())?;
    
    // init other featureful (non-exception) interrupt handlers
    // interrupts::init_handlers_pic();
    interrupts::init_handlers_apic();
    
    // initialize the syscall 
    syscall::init(syscall_stack.top_usable());

    // get BSP's apic id
    let bsp_apic_id = apic::get_bsp_id().ok_or("captain::init(): Coudln't get BSP's apic_id!")?;

    // create the initial `Task`, i.e., task_zero
    spawn::init(kernel_mmi_ref.clone(), bsp_apic_id, bsp_stack_bottom, bsp_stack_top)?;

    // after we've initialized the task subsystem, we can use better exception handlers
    exceptions_full::init(idt);
    
    // boot up the other cores (APs)
    let ap_count = acpi::madt::handle_ap_cores(madt_iter, kernel_mmi_ref.clone(), ap_start_realmode_begin, ap_start_realmode_end)?;
    info!("Finished handling and booting up all {} AP cores.", ap_count);

    // //init frame_buffer
    let rs = frame_buffer::init();
    match rs {
        Ok(_) => { trace!("frame_buffer initialized."); }
        Err(err) => { 
            println_raw!("nano_core_start():fail to initialize frame_buffer");
            return Err(err);
        }
    }

    // initialize the input event manager, which will start the default terminal 
    let input_event_queue_producer = input_event_manager::init()?;

    // initialize the rest of our drivers
    driver_init::init(input_event_queue_producer)?;

    // before we jump to userspace, we need to unmap the identity-mapped section of the kernel's page tables, at PML4[0]
    // unmap the kernel's original identity mapping (including multiboot2 boot_info) to clear the way for userspace mappings
    // we cannot do this until we have booted up all the APs
    ::core::mem::drop(identity_mapped_pages);
    {
        if let PageTable::Active(ref mut active_table) = kernel_mmi_ref.lock().page_table {
            // for i in 0 .. 512 { 
            //     debug!("P4[{:03}] = {:#X}", i, active_table.p4().get_entry_value(i));
            // }

            // clear the 0th P4 entry, which covers any existing identity mappings
            active_table.p4_mut().clear_entry(0); 
        }
        else {
            return Err("Couldn't get kernel's ActivePageTable to clear out identity mappings!");
        }
    }

    // testing nic
    // TODO: remove this (@Ramla)
<<<<<<< HEAD
    if true {
        use e1000::test_e1000_driver::test_nic_driver;
        spawn::spawn_kthread(test_nic_driver, None, String::from("test_nic_driver"), None)?;
    }  

    if true {
        #[cfg(not(feature = "loadable"))]
        {
            use e1000::rx_poll;
            spawn::spawn_kthread(rx_poll, None, String::from("e1000 polling thread"), None)?;
        }
    }

    //test window manager
    if false {
        use window_manager::test_window_manager;
        spawn::spawn_kthread(test_window_manager::test_cursor, None, String::from("test_cursor"), None).unwrap();
        spawn::spawn_kthread(test_window_manager::test_draw, None, String::from("test_draw"), None).unwrap();
    }

=======
    if false {
        use e1000::test_nic_driver::test_nic_driver;
        KernelTaskBuilder::new(test_nic_driver, None)
            .name(String::from("test_nic_driver"))
            .spawn()?;
    }  

>>>>>>> d8b0b453
    // create and jump to the first userspace thread
    if false {
        debug!("trying to jump to userspace");
        let module = memory::get_module("u#test_program").ok_or("Error: no userspace modules named 'u#test_program' found!")?;
        spawn::spawn_userspace(module, Some(String::from("test_program_1")))?;
    }

    if false {
        debug!("trying to jump to userspace 2nd time");
        let module = memory::get_module("u#test_program").ok_or("Error: no userspace modules named 'u#test_program' found!")?;
        spawn::spawn_userspace(module, Some(String::from("test_program_2")))?;
    }

    // create and jump to a userspace thread that tests syscalls
    if false {
        debug!("trying out a system call module");
        let module = memory::get_module("u#syscall_send").ok_or("Error: no module named 'u#syscall_send' found!")?;
        spawn::spawn_userspace(module, None)?;
    }

    // a second duplicate syscall test user task
    if false {
        debug!("trying out a receive system call module");
        let module = memory::get_module("u#syscall_receive").ok_or("Error: no module named 'u#syscall_receive' found!")?;
        spawn::spawn_userspace(module, None)?;
    }

    
    // create a SIMD personality
    #[cfg(simd_personality)]
    {
        warn!("SIMD_PERSONALTIY FEATURE ENABLED!");
        KernelTaskBuilder::new(simd_personality::setup_simd_personality, ())
            .name(String::from("setup_simd_personality"))
            .spawn()?;
    }

    info!("captain::init(): initialization done! Enabling interrupts and entering Task 0's idle loop...");
    enable_interrupts();
    // NOTE: do not put any code below this point, as it should never run
    // (unless there are no other tasks available to run on the BSP core, which doesnt happen)
    

    loop { 
        spin_loop_hint();
        // TODO: exit this loop cleanly upon a shutdown signal
    }
}<|MERGE_RESOLUTION|>--- conflicted
+++ resolved
@@ -166,36 +166,21 @@
 
     // testing nic
     // TODO: remove this (@Ramla)
-<<<<<<< HEAD
     if true {
         use e1000::test_e1000_driver::test_nic_driver;
-        spawn::spawn_kthread(test_nic_driver, None, String::from("test_nic_driver"), None)?;
-    }  
-
-    if true {
-        #[cfg(not(feature = "loadable"))]
-        {
-            use e1000::rx_poll;
-            spawn::spawn_kthread(rx_poll, None, String::from("e1000 polling thread"), None)?;
-        }
-    }
-
-    //test window manager
-    if false {
-        use window_manager::test_window_manager;
-        spawn::spawn_kthread(test_window_manager::test_cursor, None, String::from("test_cursor"), None).unwrap();
-        spawn::spawn_kthread(test_window_manager::test_draw, None, String::from("test_draw"), None).unwrap();
-    }
-
-=======
-    if false {
-        use e1000::test_nic_driver::test_nic_driver;
         KernelTaskBuilder::new(test_nic_driver, None)
             .name(String::from("test_nic_driver"))
             .spawn()?;
     }  
 
->>>>>>> d8b0b453
+    // if true {
+    //     use e1000::rx_poll;
+    //     KernelTaskBuilder::new(rx_poll, None)
+    //         .name(String::from("rx_poll"))
+    //         .spawn()?;
+    // }  
+
+
     // create and jump to the first userspace thread
     if false {
         debug!("trying to jump to userspace");

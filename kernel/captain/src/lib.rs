//! The main initialization routine and setup logic of the OS. 
//! 
//! The `captain` steers the ship of Theseus, meaning that it contains basic logic 
//! for initializing all of the other crates in the proper order and with the proper flow of data between them.
//! 
//! Currently, this is the default `captain` in Theseus, which does the following:
//! 
//! * Initializes ACPI and APIC to discover multicore and other hardware configuration,
//! * Sets up interrupt and exception handlers,
//! * Sets up basic device drivers,
//! * Spawns event handling threads,
//! * Initializes the window manager and graphics subsystem,
//! * etc. 
//! 
//! At the end, the `captain` must enable interrupts to allow the system to schedule other Tasks. 
//! It then falls into an idle loop that does nothing, and should never be scheduled in.
//!

#![no_std]
#![feature(alloc)]
#![feature(asm)]
#![feature(core_intrinsics)]


extern crate alloc;
#[macro_use] extern crate log;
#[macro_use] extern crate vga_buffer;


extern crate kernel_config; // our configuration options, just a set of const definitions.
extern crate irq_safety; // for irq-safe locking and interrupt utilities
extern crate dfqueue; // decoupled, fault-tolerant queue

extern crate event_types; // a temporary way to use input_event_manager types 
extern crate logger;
extern crate memory; // the virtual memory subsystem 
extern crate apic; 
extern crate mod_mgmt;
extern crate spawn;
extern crate tsc;
extern crate task; 
extern crate syscall;
extern crate interrupts;
extern crate acpi;
extern crate device_manager;
extern crate e1000;
extern crate window_manager;
extern crate scheduler;
extern crate frame_buffer;
#[cfg(mirror_log_to_vga)] #[macro_use] extern crate print;
extern crate input_event_manager;
#[cfg(test_network)] extern crate exceptions_full;
extern crate network_manager;

#[cfg(test_ota_update)] extern crate ota_update_client;
#[cfg(test_ota_update)] extern crate test_ota_update;

#[cfg(simd_personality)] extern crate simd_personality;



use alloc::sync::Arc;
use alloc::string::String;
use alloc::vec::Vec;
use core::ops::DerefMut;
use core::sync::atomic::spin_loop_hint;
use memory::{MemoryManagementInfo, MappedPages, PageTable};
use kernel_config::memory::KERNEL_STACK_SIZE_IN_PAGES;
use irq_safety::{MutexIrqSafe, enable_interrupts};



#[cfg(mirror_log_to_vga)]
/// the callback use in the logger crate for mirroring log functions to the input_event_manager
pub fn mirror_to_vga_cb(_color: &logger::LogColor, prefix: &'static str, args: core::fmt::Arguments) {
    println!("{}{}", prefix, args);
}



/// Initialize the Captain, which is the main module that steers the ship of Theseus. 
/// This does all the rest of the module loading and initialization so that the OS 
/// can continue running and do actual useful work.
pub fn init(kernel_mmi_ref: Arc<MutexIrqSafe<MemoryManagementInfo>>, 
            identity_mapped_pages: Vec<MappedPages>,
            bsp_stack_bottom: usize, bsp_stack_top: usize,
            ap_start_realmode_begin: usize, ap_start_realmode_end: usize) 
            -> Result<(), &'static str>
{
    #[cfg(mirror_log_to_vga)]
    {
        // enable mirroring of serial port logging outputs to VGA buffer (for real hardware)
        logger::mirror_to_vga(mirror_to_vga_cb);
    }

    // calculate TSC period and initialize it
    // not strictly necessary, but more accurate if we do it early on before interrupts, multicore, and multitasking
    let _tsc_freq = tsc::get_tsc_frequency()?;
    // info!("TSC frequency calculated: {}", _tsc_freq);

    // now we initialize early driver stuff, like APIC/ACPI
    let madt_iter = device_manager::early_init(kernel_mmi_ref.lock().deref_mut())?;

    // initialize the rest of the BSP's interrupt stuff, including TSS & GDT
    let (double_fault_stack, privilege_stack, syscall_stack) = { 
        let mut kernel_mmi = kernel_mmi_ref.lock();
        (
            kernel_mmi.alloc_stack(1).ok_or("could not allocate double fault stack")?,
            kernel_mmi.alloc_stack(KERNEL_STACK_SIZE_IN_PAGES).ok_or("could not allocate privilege stack")?,
            kernel_mmi.alloc_stack(KERNEL_STACK_SIZE_IN_PAGES).ok_or("could not allocate syscall stack")?
        )
    };
    let idt = interrupts::init(double_fault_stack.top_unusable(), privilege_stack.top_unusable())?;
    
    // init other featureful (non-exception) interrupt handlers
    // interrupts::init_handlers_pic();
    interrupts::init_handlers_apic();
    
    // initialize the syscall 
    syscall::init(syscall_stack.top_usable());

    // get BSP's apic id
    let bsp_apic_id = apic::get_bsp_id().ok_or("captain::init(): Coudln't get BSP's apic_id!")?;

    // create the initial `Task`, i.e., task_zero
    spawn::init(kernel_mmi_ref.clone(), bsp_apic_id, bsp_stack_bottom, bsp_stack_top)?;

    // after we've initialized the task subsystem, we can use better exception handlers
    exceptions_full::init(idt);
    
    // boot up the other cores (APs)
    let ap_count = acpi::madt::handle_ap_cores(madt_iter, kernel_mmi_ref.clone(), ap_start_realmode_begin, ap_start_realmode_end)?;
    info!("Finished handling and booting up all {} AP cores.", ap_count);

    // //init frame_buffer
    let rs = frame_buffer::init();
    match rs {
        Ok(_) => {
            trace!("Frame_buffer initialized successfully.");
        }
        Err(err) => { 
            println_raw!("captain::init(): failed to initialize frame_buffer");
            return Err(err);
        }
    }

    // initialize the input event manager, which will start the default terminal 
    let input_event_queue_producer = input_event_manager::init()?;

    // initialize the rest of our drivers
    device_manager::init(input_event_queue_producer)?;


    #[cfg(test_ota_update)]
    {
        if let Some(iface) = network_manager::NETWORK_INTERFACES.lock().iter().next().cloned() {
            spawn::KernelTaskBuilder::new(test_ota_update::simple_keyboard_swap, iface)
                .name(String::from("test_ota_update"))
                .spawn()?;
        } else {
            error!("captain: Couldn't test the OTA update functionality because no e1000 NIC exists.");
        }
    }


    // before we jump to userspace, we need to unmap the identity-mapped section of the kernel's page tables, at PML4[0]
    // unmap the kernel's original identity mapping (including multiboot2 boot_info) to clear the way for userspace mappings
    // we cannot do this until we have booted up all the APs
    ::core::mem::drop(identity_mapped_pages);
    {
        if let PageTable::Active(ref mut active_table) = kernel_mmi_ref.lock().page_table {
            // for i in 0 .. 512 { 
            //     debug!("P4[{:03}] = {:#X}", i, active_table.p4().get_entry_value(i));
            // }

            // clear the 0th P4 entry, which covers any existing identity mappings
            active_table.p4_mut().clear_entry(0); 
        }
        else {
            return Err("Couldn't get kernel's ActivePageTable to clear out identity mappings!");
        }
    }

    // create and jump to the first userspace thread
    #[cfg(spawn_userspace)] {
        debug!("trying to jump to userspace");
        let module = memory::get_module("u#test_program").ok_or("Error: no userspace modules named 'u#test_program' found!")?;
        spawn::spawn_userspace(module, Some(String::from("test_program_1")))?;
    }

    #[cfg(spawn_userspace)] {
        debug!("trying to jump to userspace 2nd time");
        let module = memory::get_module("u#test_program").ok_or("Error: no userspace modules named 'u#test_program' found!")?;
        spawn::spawn_userspace(module, Some(String::from("test_program_2")))?;
    }

    // create and jump to a userspace thread that tests syscalls
    #[cfg(spawn_userspace)] {
        debug!("trying out a system call module");
        let module = memory::get_module("u#syscall_send").ok_or("Error: no module named 'u#syscall_send' found!")?;
        spawn::spawn_userspace(module, None)?;
    }

    // a second duplicate syscall test user task
    #[cfg(spawn_userspace)] {
        debug!("trying out a receive system call module");
        let module = memory::get_module("u#syscall_receive").ok_or("Error: no module named 'u#syscall_receive' found!")?;
        spawn::spawn_userspace(module, None)?;
    }

    
    // create a SIMD personality
    #[cfg(simd_personality)]
    {
        warn!("SIMD_PERSONALTIY FEATURE ENABLED!");
<<<<<<< HEAD
        spawn::KernelTaskBuilder::new(simd_personality::setup_simd_personality, ())
=======
        KernelTaskBuilder::new(simd_personality::setup_simd_personality, None)
>>>>>>> e19c2197
            .name(String::from("setup_simd_personality"))
            .spawn()?;
    }

    info!("captain::init(): initialization done! Enabling interrupts and entering Task 0's idle loop...");
    enable_interrupts();
    // NOTE: do not put any code below this point, as it should never run
    // (unless there are no other tasks available to run on the BSP core, which doesnt happen)
    

    loop { 
        spin_loop_hint();
        // TODO: exit this loop cleanly upon a shutdown signal
    }
}<|MERGE_RESOLUTION|>--- conflicted
+++ resolved
@@ -213,11 +213,7 @@
     #[cfg(simd_personality)]
     {
         warn!("SIMD_PERSONALTIY FEATURE ENABLED!");
-<<<<<<< HEAD
-        spawn::KernelTaskBuilder::new(simd_personality::setup_simd_personality, ())
-=======
         KernelTaskBuilder::new(simd_personality::setup_simd_personality, None)
->>>>>>> e19c2197
             .name(String::from("setup_simd_personality"))
             .spawn()?;
     }

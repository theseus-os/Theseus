--- conflicted
+++ resolved
@@ -494,10 +494,11 @@
     }
 
 
-<<<<<<< HEAD
-    // run a hello world application in the kernel
+    // run some sample applications as a test
     // if true {
-    //     let module = memory::get_module("__a_hello").ok_or("Error: no module named '__a_hello' found!")?;
+    //     let hello_module        = memory::get_module("__a_hello")       .ok_or("Error: no module named '__a_hello' found!")?;
+    //     let date_module         = memory::get_module("__a_date")        .ok_or("Error: no module named '__a_date' found!")?;
+    //     let test_panic_module   = memory::get_module("__a_test_panic")  .ok_or("Error: no module named '__a_test_panic' found!")?;
     //     let args = vec![String::from("yo"), String::from("what"), String::from("up")];
 
     //     #[cfg(feature = "loadable")]
@@ -508,64 +509,18 @@
     //             section.mapped_pages()
     //             .ok_or("Couldn't get section's mapped_pages for \"spawn::spawn_application\"")?
     //             .as_func(section.mapped_pages_offset(), &mut space)?; 
-    //         func(module, args, None, None)?;
+            
+    //         func(hello_module,       args.clone(), None, None)?; // run hello
+    //         func(date_module,        args.clone(), None, None)?; // run date
+    //         func(test_panic_module,  args.clone(), None, None)?; // run test_panic
     //     }
     //     #[cfg(not(feature = "loadable"))]
     //     {
-    //         spawn::spawn_application(module, args, None, None)?;
+    //         spawn::spawn_application(hello_module,       args.clone(), None, None)?;
+    //         spawn::spawn_application(date_module,        args.clone(), None, None)?;
+    //         spawn::spawn_application(test_panic_module,  args.clone(), None, None)?;
     //     }
     // }
-
-
-    // // test the date application
-    // if true {
-    //     let module = memory::get_module("__a_date").ok_or("Error: no module named '__a_date' found!")?;
-    //     let args = vec![];
-
-    //     #[cfg(feature = "loadable")]
-    //     {
-    //         let section = mod_mgmt::metadata::get_symbol("spawn::spawn_application").upgrade().ok_or("no symbol: spawn::spawn_application")?;
-    //         let mut space = 0;
-    //         let func: & fn(&ModuleArea, Vec<String>, Option<String>, Option<u8>) -> Result<TaskRef, &'static str> = 
-    //             section.mapped_pages()
-    //             .ok_or("Couldn't get section's mapped_pages for \"spawn::spawn_application\"")?
-    //             .as_func(section.mapped_pages_offset(), &mut space)?; 
-    //         func(module, args, None, None)?;
-    //     }
-    //     #[cfg(not(feature = "loadable"))]
-    //     {
-    //         spawn::spawn_application(module, args, None, None)?;
-    //     }
-    // }
-=======
-    // run some sample applications as a test
-    if true {
-        let hello_module        = memory::get_module("__a_hello")       .ok_or("Error: no module named '__a_hello' found!")?;
-        let date_module         = memory::get_module("__a_date")        .ok_or("Error: no module named '__a_date' found!")?;
-        let test_panic_module   = memory::get_module("__a_test_panic")  .ok_or("Error: no module named '__a_test_panic' found!")?;
-        let args = vec![String::from("yo"), String::from("what"), String::from("up")];
-
-        #[cfg(feature = "loadable")]
-        {
-            let section = mod_mgmt::metadata::get_symbol("spawn::spawn_application").upgrade().ok_or("no symbol: spawn::spawn_application")?;
-            let mut space = 0;
-            let func: & fn(&ModuleArea, Vec<String>, Option<String>, Option<u8>) -> Result<TaskRef, &'static str> = 
-                section.mapped_pages()
-                .ok_or("Couldn't get section's mapped_pages for \"spawn::spawn_application\"")?
-                .as_func(section.mapped_pages_offset(), &mut space)?; 
-            
-            func(hello_module,       args.clone(), None, None)?; // run hello
-            func(date_module,        args.clone(), None, None)?; // run date
-            func(test_panic_module,  args.clone(), None, None)?; // run test_panic
-        }
-        #[cfg(not(feature = "loadable"))]
-        {
-            spawn::spawn_application(hello_module,       args.clone(), None, None)?;
-            spawn::spawn_application(date_module,        args.clone(), None, None)?;
-            spawn::spawn_application(test_panic_module,  args.clone(), None, None)?;
-        }
-    }
->>>>>>> d8f0441d
 
 
     #[cfg(target_feature = "sse2")]

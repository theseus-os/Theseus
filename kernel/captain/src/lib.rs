// Copyright 2017 Kevin Boos. 
// Licensed under the MIT license
// <LICENSE-MIT or http://opensource.org/licenses/MIT>,
// This file may not be copied, modified, or distributed
// except according to those terms.


#![no_std]

#![feature(alloc)]
#![feature(asm)]
#![feature(used)]
#![feature(core_intrinsics)]


extern crate alloc;
#[macro_use] extern crate log;


extern crate kernel_config; // our configuration options, just a set of const definitions.
extern crate irq_safety; // for irq-safe locking and interrupt utilities
extern crate dfqueue; // decoupled, fault-tolerant queue

extern crate input_event_types; // a temporary way to use input_event_manager types 
extern crate logger;
extern crate memory; // the virtual memory subsystem 
extern crate apic; 
extern crate mod_mgmt;
extern crate spawn;
extern crate tsc;
extern crate task; 
extern crate syscall;
extern crate interrupts;
extern crate acpi;
extern crate driver_init;
extern crate e1000;
extern crate window_manager;
extern crate scheduler;
<<<<<<< HEAD
extern crate frame_buffer;

#[macro_use] extern crate console;
=======
#[macro_use] extern crate print;
extern crate input_event_manager;
>>>>>>> b3ddfea6
extern crate exceptions_full;


#[cfg(target_feature = "sse2")]
extern crate simd_test;


// Here, we add pub use statements for any function or data that we want to export from the nano_core
// and make visible/accessible to other modules that depend on nano_core functions.
// Or, just make the modules public above. Basically, they need to be exported from the nano_core like a regular library would.

use alloc::arc::Arc;
use alloc::{String, Vec};
use core::fmt;
use core::ops::DerefMut;
use core::sync::atomic::spin_loop_hint;
use memory::{MemoryManagementInfo, MappedPages, PageTable};
use kernel_config::memory::KERNEL_STACK_SIZE_IN_PAGES;
use irq_safety::{MutexIrqSafe, enable_interrupts};
use frame_buffer::text_buffer;




/// the callback use in the logger crate for mirroring log functions to the input_event_manager
pub fn mirror_to_vga_cb(_color: logger::LogColor, prefix: &'static str, args: fmt::Arguments) {
    println!("{} {}", prefix, args);
}



/// Initialize the Captain, which is the main module that steers the ship of Theseus. 
/// This does all the rest of the module loading and initialization so that the OS 
/// can continue running and do actual useful work.
pub fn init(kernel_mmi_ref: Arc<MutexIrqSafe<MemoryManagementInfo>>, 
            identity_mapped_pages: Vec<MappedPages>,
            bsp_stack_bottom: usize, bsp_stack_top: usize,
            ap_start_realmode_begin: usize, ap_start_realmode_end: usize) 
            -> Result<(), &'static str>
{
    #[cfg(feature = "mirror_serial")]
    {
        // enable mirroring of serial port logging outputs to VGA buffer (for real hardware)
        logger::mirror_to_vga(mirror_to_vga_cb);
    }
    // at this point, we no longer *need* to use println_raw, because we can see the logs,
    // either from the serial port on an emulator, or because they're mirrored to the VGA buffer on real hardware.

    // calculate TSC period and initialize it
    // not strictly necessary, but more accurate if we do it early on before interrupts, multicore, and multitasking
    let _tsc_freq = tsc::get_tsc_frequency()?;
    // info!("TSC frequency calculated: {}", _tsc_freq);

    // now we initialize early driver stuff, like APIC/ACPI
    let madt_iter = driver_init::early_init(kernel_mmi_ref.lock().deref_mut())?;

    // initialize the rest of the BSP's interrupt stuff, including TSS & GDT
    let (double_fault_stack, privilege_stack, syscall_stack) = { 
        let mut kernel_mmi = kernel_mmi_ref.lock();
        (
            kernel_mmi.alloc_stack(1).ok_or("could not allocate double fault stack")?,
            kernel_mmi.alloc_stack(KERNEL_STACK_SIZE_IN_PAGES).ok_or("could not allocate privilege stack")?,
            kernel_mmi.alloc_stack(KERNEL_STACK_SIZE_IN_PAGES).ok_or("could not allocate syscall stack")?
        )
    };
    let idt = interrupts::init(double_fault_stack.top_unusable(), privilege_stack.top_unusable())?;
    
    // init other featureful (non-exception) interrupt handlers
    // interrupts::init_handlers_pic();
    interrupts::init_handlers_apic();
    
    // initialize the syscall 
    syscall::init(syscall_stack.top_usable());

    // get BSP's apic id
    let bsp_apic_id = apic::get_bsp_id().ok_or("captain::init(): Coudln't get BSP's apic_id!")?;
    
    // create the initial `Task`, i.e., task_zero
    spawn::init(kernel_mmi_ref.clone(), bsp_apic_id, bsp_stack_bottom, bsp_stack_top)?;

    // after we've initialized the task subsystem, we can use better exception handlers
    exceptions_full::init(idt);

<<<<<<< HEAD
    // //init frame_buffer
    let rs = frame_buffer::init();
    if rs.is_ok() {
         trace!("frame_buffer initialized.");
    } else {
         debug!("nano_core::nano_core_start: {}", rs.unwrap_err());
    }


    // initialize the kernel console
    let console_queue_producer = console::init()?;
=======
    // initialize the kernel input_event_manager
    let input_event_queue_producer = input_event_manager::init()?;
>>>>>>> b3ddfea6

    // initialize the rest of our drivers
    driver_init::init(input_event_queue_producer)?;
    
    // boot up the other cores (APs)
    let ap_count = acpi::madt::handle_ap_cores(madt_iter, kernel_mmi_ref.clone(), ap_start_realmode_begin, ap_start_realmode_end)?;
    info!("Finished handling and booting up all {} AP cores.", ap_count);

    // before we jump to userspace, we need to unmap the identity-mapped section of the kernel's page tables, at PML4[0]
    // unmap the kernel's original identity mapping (including multiboot2 boot_info) to clear the way for userspace mappings
    // we cannot do this until we have booted up all the APs
    ::core::mem::drop(identity_mapped_pages);
    {
        if let PageTable::Active(ref mut active_table) = kernel_mmi_ref.lock().page_table {
            // for i in 0 .. 512 { 
            //     debug!("P4[{:03}] = {:#X}", i, active_table.p4().get_entry_value(i));
            // }

            // clear the 0th P4 entry, which covers any existing identity mappings
            active_table.p4_mut().clear_entry(0); 
        }
        else {
            return Err("Couldn't get kernel's ActivePageTable to clear out identity mappings!");
        }
    }

    // testing nic
    // TODO: remove this (@Ramla)
    if false {
        use e1000::test_nic_driver::test_nic_driver;
        spawn::spawn_kthread(test_nic_driver, None, String::from("test_nic_driver"), None)?;
    }  

    //test window manager
    if false {
        use window_manager::test_window_manager;
        spawn::spawn_kthread(test_window_manager::test_cursor, None, String::from("test_cursor"), None).unwrap();
        spawn::spawn_kthread(test_window_manager::test_draw, None, String::from("test_draw"), None).unwrap();
    }

    // create and jump to the first userspace thread
    if false {
        debug!("trying to jump to userspace");
        let module = memory::get_module("__u_test_program").ok_or("Error: no userspace modules named '__u_test_program' found!")?;
        spawn::spawn_userspace(module, Some(String::from("test_program_1")))?;
    }

    if false {
        debug!("trying to jump to userspace 2nd time");
        let module = memory::get_module("__u_test_program").ok_or("Error: no userspace modules named '__u_test_program' found!")?;
        spawn::spawn_userspace(module, Some(String::from("test_program_2")))?;
    }

    // create and jump to a userspace thread that tests syscalls
    if false {
        debug!("trying out a system call module");
        let module = memory::get_module("__u_syscall_send").ok_or("Error: no module named '__u_syscall_send' found!")?;
        spawn::spawn_userspace(module, None)?;
    }

    // a second duplicate syscall test user task
    if false {
        debug!("trying out a receive system call module");
        let module = memory::get_module("__u_syscall_receive").ok_or("Error: no module named '__u_syscall_receive' found!")?;
        spawn::spawn_userspace(module, None)?;
    }


    #[cfg(target_feature = "sse2")]
    {
        spawn::spawn_kthread(simd_test::test1, (), String::from("simd_test_1"), None).unwrap();
        spawn::spawn_kthread(simd_test::test2, (), String::from("simd_test_2"), None).unwrap();
        spawn::spawn_kthread(simd_test::test3, (), String::from("simd_test_3"), None).unwrap();
        
    }

    info!("captain::init(): initialization done! Enabling interrupts and entering Task 0's idle loop...");
    enable_interrupts();
    // NOTE: do not put any code below this point, as it should never run
    // (unless there are no other tasks available to run on the BSP core, which doesnt happen)
    

    loop { 
        spin_loop_hint();
        // TODO: exit this loop cleanly upon a shutdown signal
    }
}<|MERGE_RESOLUTION|>--- conflicted
+++ resolved
@@ -36,14 +36,10 @@
 extern crate e1000;
 extern crate window_manager;
 extern crate scheduler;
-<<<<<<< HEAD
 extern crate frame_buffer;
 
-#[macro_use] extern crate console;
-=======
 #[macro_use] extern crate print;
 extern crate input_event_manager;
->>>>>>> b3ddfea6
 extern crate exceptions_full;
 
 
@@ -127,7 +123,6 @@
     // after we've initialized the task subsystem, we can use better exception handlers
     exceptions_full::init(idt);
 
-<<<<<<< HEAD
     // //init frame_buffer
     let rs = frame_buffer::init();
     if rs.is_ok() {
@@ -137,12 +132,8 @@
     }
 
 
-    // initialize the kernel console
-    let console_queue_producer = console::init()?;
-=======
     // initialize the kernel input_event_manager
     let input_event_queue_producer = input_event_manager::init()?;
->>>>>>> b3ddfea6
 
     // initialize the rest of our drivers
     driver_init::init(input_event_queue_producer)?;

--- conflicted
+++ resolved
@@ -368,11 +368,7 @@
         #[cfg(not(feature = "loadable"))]
         {
             use e1000::test_nic_driver::test_nic_driver;
-<<<<<<< HEAD
-            //spawn::spawn_kthread(test_nic_driver, None, String::from("test_nic_driver")).unwrap();
-=======
             spawn::spawn_kthread(test_nic_driver, None, String::from("test_nic_driver"), None).unwrap();
->>>>>>> d3b46140
         }
     }  
 

--- conflicted
+++ resolved
@@ -51,11 +51,7 @@
     /// This is useful for storing a value (e.g., task ID) in that register
     /// and then recovering it later with [`ContextRegular::read_first_reg()`].
     /// 
-<<<<<<< HEAD
-    /// On x86_64, this is the `r15` register.
-=======
     /// On x86_64, this sets the `r15` register.
->>>>>>> 6c6a52ec
     pub fn set_first_register(&mut self, value: usize) {
         self.r15 = value;
     }
@@ -70,16 +66,10 @@
 /// `ContextRegular` has been used for switching to a new task for the first time.
 /// 
 /// Returns the current value held in the specified CPU register.
-<<<<<<< HEAD
-/// On x86_64, this is the `r15` register.
-#[naked]
-pub extern "C" fn read_first_register() -> usize {
-=======
 /// On x86_64, this reads the `r15` register.
 #[naked]
 pub extern "C" fn read_first_register() -> usize {
     // SAFE: simply reads and returns the value of `r15`.
->>>>>>> 6c6a52ec
     unsafe {
         core::arch::asm!(
             "mov rax, r15", // rax is used for return values on x86_64

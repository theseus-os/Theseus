#![no_std]
#![feature(alloc)]

extern crate keycodes_ascii;
extern crate alloc;

use keycodes_ascii::{KeyEvent};
use alloc::string::String;


#[derive(Debug, Clone)]
pub enum ConsoleEvent {
    InputEvent(ConsoleInputEvent),
    OutputEvent(ConsoleOutputEvent),
    ExitEvent,
}

impl ConsoleEvent {
    pub fn new_input_event(kev: KeyEvent) -> ConsoleEvent {
        ConsoleEvent::InputEvent(ConsoleInputEvent::new(kev))
    }

    pub fn new_output_event<S>(s: S, display: bool) -> ConsoleEvent where S: Into<String> {
        ConsoleEvent::OutputEvent(ConsoleOutputEvent::new(s.into(), display))
    }
}

/// use this to deliver input events (such as keyboard input) to the console.
#[derive(Debug, Clone)]
pub struct ConsoleInputEvent {
    pub key_event: KeyEvent,
}

impl ConsoleInputEvent {
    pub fn new(kev: KeyEvent) -> ConsoleInputEvent {
        ConsoleInputEvent {
            key_event: kev,
        }
    }
}



/// use this to queue up a formatted string that should be printed to the console. 
#[derive(Debug, Clone)]
pub struct ConsoleOutputEvent {
    pub text: String,
<<<<<<< HEAD
    // indicates whether or not the terminal/application should refresh its DisplayProvider when it handles this output event
=======
    // indicates whether or not the terminal/application should refresh its TextDisplay when it handles this output event
>>>>>>> 9a441843
    pub display: bool,
}

impl ConsoleOutputEvent {
    pub fn new(s: String, display: bool) -> ConsoleOutputEvent {
        ConsoleOutputEvent {
            text: s,
            display: display
        }
    }
}<|MERGE_RESOLUTION|>--- conflicted
+++ resolved
@@ -45,11 +45,7 @@
 #[derive(Debug, Clone)]
 pub struct ConsoleOutputEvent {
     pub text: String,
-<<<<<<< HEAD
-    // indicates whether or not the terminal/application should refresh its DisplayProvider when it handles this output event
-=======
     // indicates whether or not the terminal/application should refresh its TextDisplay when it handles this output event
->>>>>>> 9a441843
     pub display: bool,
 }
 

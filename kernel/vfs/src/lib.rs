#![no_std]
#![feature(alloc)]

#[macro_use] extern crate log;
#[macro_use] extern crate alloc;
#[macro_use] extern crate lazy_static;
extern crate spin;

use alloc::string::{String, ToString};
use alloc::vec::Vec;
<<<<<<< HEAD
=======
use alloc::arc::{Arc, Weak};
use alloc::boxed::Box;
>>>>>>> 0ab072a7
use spin::Mutex;
use alloc::arc::{Arc, Weak};


lazy_static! {
    pub static ref ROOT: Directory = Directory {
        name: "root".to_string(),
        child_dirs: Vec::new(),
        files: Vec::new(),
        parent: Weak::new(),
    };
}


pub type StrongDirRef = Arc<Mutex<Directory>>;
pub type WeakDirRef = Weak<Mutex<Directory>>;


// fn test() {
//     let dir_pointer = StrongDirRef;
//     let parent_pointer = Arc::clone(dir_pointer);
//     dir_pointer.lock().new_dir("shit", Arc::downgrade(parent_pointer));
// }


pub struct Directory{
    name: String,
<<<<<<< HEAD
    child_dirs: Vec<StrongDirRef>,
    files: Vec<File>,
    parent: WeakDirRef,
}


impl Directory {
    /// Assumes you actually want to open the file upon creation
    pub fn new_file(&mut self, name: String, filepath: String, parent_pointer: WeakDirRef) {
=======
    child_dirs: Vec<Directory>,
    files: Vec<File>,
    parent: Option<Weak<&'static mut Directory>>,
}


impl Directory{
    /// Creates the root directory
    pub fn create_root() -> Directory {
        static ROOT: Directory = Directory {
            name: "root".to_string(),
            child_dirs: Vec::new(),
            files: Vec::new(),
            parent: None,
            
        };    
    return ROOT;
    }


    /// Assumes you actually want to open the file upon creation
    pub fn new_file<'e>(&'e mut self, name: String, filepath: String, filetype: FileType) {
>>>>>>> 0ab072a7
        let file = File {
            name: name,
            filepath: filepath,
            size: 0,
            parent: parent_pointer,
        };
        self.files.push(file);
    }   

<<<<<<< HEAD
    pub fn new_dir(&mut self, name: String, parent_pointer: WeakDirRef) {
=======
    pub fn new_dir<'e>(&'e mut self, name: String) {
        let copy;
        {
        let strong_ptr = Arc::new(self);
        let weak_ptr = Arc::downgrade(&strong_ptr);

>>>>>>> 0ab072a7
        let directory = Directory {
            name: &name, 
            child_dirs: Vec::new(),
            files:  Vec::new(),
            parent: parent_pointer,
        };

        self.child_dirs.push(Arc::new(Mutex::new(directory)));
    }


    pub fn list_children(&mut self) -> String {
        let mut children_list = String::new();
        for dir in self.child_dirs.iter() {
            children_list.push_str(&format!("{}, ",dir.lock().name.to_string()));
        }

        for file in self.files.iter() {
            children_list.push_str(&format!("{}, ", file.name.to_string()));
        }
        return children_list;
    }
}



pub struct File {
    name: String, 
    filepath: String,
    size: usize, 
    parent: WeakDirRef,
}


impl File {
    pub fn read(self) -> String {
        return format!("name: {}, filepath: {}, size: {}, filetype: {}", self.name, self.filepath, self.size, String::from("temp filetype"));
    }
}<|MERGE_RESOLUTION|>--- conflicted
+++ resolved
@@ -8,11 +8,6 @@
 
 use alloc::string::{String, ToString};
 use alloc::vec::Vec;
-<<<<<<< HEAD
-=======
-use alloc::arc::{Arc, Weak};
-use alloc::boxed::Box;
->>>>>>> 0ab072a7
 use spin::Mutex;
 use alloc::arc::{Arc, Weak};
 
@@ -40,7 +35,6 @@
 
 pub struct Directory{
     name: String,
-<<<<<<< HEAD
     child_dirs: Vec<StrongDirRef>,
     files: Vec<File>,
     parent: WeakDirRef,
@@ -50,30 +44,6 @@
 impl Directory {
     /// Assumes you actually want to open the file upon creation
     pub fn new_file(&mut self, name: String, filepath: String, parent_pointer: WeakDirRef) {
-=======
-    child_dirs: Vec<Directory>,
-    files: Vec<File>,
-    parent: Option<Weak<&'static mut Directory>>,
-}
-
-
-impl Directory{
-    /// Creates the root directory
-    pub fn create_root() -> Directory {
-        static ROOT: Directory = Directory {
-            name: "root".to_string(),
-            child_dirs: Vec::new(),
-            files: Vec::new(),
-            parent: None,
-            
-        };    
-    return ROOT;
-    }
-
-
-    /// Assumes you actually want to open the file upon creation
-    pub fn new_file<'e>(&'e mut self, name: String, filepath: String, filetype: FileType) {
->>>>>>> 0ab072a7
         let file = File {
             name: name,
             filepath: filepath,
@@ -83,16 +53,7 @@
         self.files.push(file);
     }   
 
-<<<<<<< HEAD
     pub fn new_dir(&mut self, name: String, parent_pointer: WeakDirRef) {
-=======
-    pub fn new_dir<'e>(&'e mut self, name: String) {
-        let copy;
-        {
-        let strong_ptr = Arc::new(self);
-        let weak_ptr = Arc::downgrade(&strong_ptr);
-
->>>>>>> 0ab072a7
         let directory = Directory {
             name: &name, 
             child_dirs: Vec::new(),

--- conflicted
+++ resolved
@@ -210,15 +210,9 @@
         //e1000_nc.clear_statistics();
         
         Self::enable_interrupts(&mut mapped_registers);
-<<<<<<< HEAD
-        register_interrupt(interrupt_num, e1000_handler).map_err(|_e| {
-            error!("e1000 interrupt number {} was already taken! Sharing IRQs is currently unsupported.", interrupt_num);
-            "e1000 interrupt number was already taken! Sharing IRQs is currently unsupported."
-=======
         register_interrupt(interrupt_num, e1000_handler).map_err(|_handler_addr| {
             error!("e1000 IRQ {:#X} was already in use by handler {:#X}! Sharing IRQs is currently unsupported.", interrupt_num, _handler_addr);
             "e1000 interrupt number was already in use! Sharing IRQs is currently unsupported."
->>>>>>> 7041ee43
         })?;
 
         // initialize the buffer pool

--- conflicted
+++ resolved
@@ -863,19 +863,11 @@
     }
 
     // Third, reap the task if it has been orphaned (if it's non-joinable).
-<<<<<<< HEAD
     current_task.reap_if_orphaned();
-=======
-    if !current_task.is_joinable() {
-        // trace!("Reaping orphaned task... {:?}", current_task);
-        let _exit_value = current_task.retrieve_exit_value();
-        // trace!("Reaped orphaned task {:?}, {:?}", current_task, _exit_value);
-    }
 
     // Fourth, synchronize memory with the release fence of the "parent" task
     // in `TaskBuilder::spawn()`.
     fence(Ordering::Acquire)
->>>>>>> 5fbdf820
 }
 
 

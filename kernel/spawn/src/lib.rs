//! This crate offers routines for spawning new tasks
//! and convenient builder patterns for customizing new tasks. 
//! 
//! The two functions of interest to create a `TaskBuilder` are:
//! * [`new_task_builder()`][tb]:  creates a new task for a known, existing function.
//! * [`new_application_task_builder()`][atb]: loads a new application crate and creates a new task
//!    for that crate's entry point (main) function.
//! 
//! [tb]:  fn.new_task_builder.html
//! [atb]: fn.new_application_task_builder.html

#![no_std]
#![feature(stmt_expr_attributes)]
#![feature(naked_functions)]

#[macro_use] extern crate alloc;
#[macro_use] extern crate log;

use core::{marker::PhantomData, mem, ops::Deref};
use alloc::{
    boxed::Box,
    string::{String, ToString},
    sync::Arc,
    vec::Vec,
};
use debugit::debugit;
use spin::Mutex;
use irq_safety::enable_interrupts;
use memory::{get_kernel_mmi_ref, MmiRef};
use stack::Stack;
use task::{Task, TaskRef, get_my_current_task, RestartInfo, TASKLIST, JoinableTaskRef, RunState, get_current_task};
use mod_mgmt::{CrateNamespace, SectionType, SECTION_HASH_DELIMITER};
use path::Path;
use apic::get_my_apic_id;
use fs_node::FileOrDir;
use preemption::{hold_preemption, PreemptionGuard};
use no_drop::NoDrop;

#[cfg(simd_personality)]
use task::SimdExt;


/// Initializes tasking for the given AP core, including creating a runqueue for it
/// and creating its initial task bootstrapped from the current execution context for that core. 
pub fn init(
    kernel_mmi_ref: MmiRef,
    apic_id: u8,
    stack: NoDrop<Stack>,
) -> Result<BootstrapTaskRef, &'static str> {
    runqueue::init(apic_id)?;
    
    let task_ref = task::bootstrap_task(apic_id, stack, kernel_mmi_ref)?;
    BOOTSTRAP_TASKS.lock().push(task_ref.clone());
    runqueue::add_task_to_specific_runqueue(apic_id, task_ref.clone())?;
    Ok(BootstrapTaskRef {
        apic_id, 
        task_ref,
    })
}

/// The set of bootstrap tasks that are created using `task::bootstrap_task()`.
/// These require special cleanup; see [`cleanup_bootstrap_tasks()`].
static BOOTSTRAP_TASKS: Mutex<Vec<TaskRef>> = Mutex::new(Vec::new());

/// Spawns a dedicated task to cleanup all bootstrap tasks
/// by reaping them, i.e., taking their exit value.
/// 
/// This allows them to be fully dropped and cleaned up safely,
/// as it would be invalid to reap and cleanup bootstrap tasks
/// while the actual bootstrapped task was still running.
/// 
/// ## Arguments
/// * `num_tasks`: the number of bootstrap tasks that must be cleaned up.
pub fn cleanup_bootstrap_tasks(num_tasks: usize) -> Result<(), &'static str> {
    new_task_builder(
        |total_tasks: usize| {
            let mut num_tasks_cleaned = 0;
            while num_tasks_cleaned < total_tasks {
                if let Some(task) = BOOTSTRAP_TASKS.lock().pop() {
                    task.join().unwrap();
                    if let Some(_) = task.take_exit_value() {
                        // trace!("Cleaned up bootstrap task {:?}", task);
                        num_tasks_cleaned += 1;
                    } else {
                        panic!("BUG: bootstrap task didn't exit before cleanup: {:?}", task);
                    }
                }
            }
            info!("Cleaned up all {} bootstrap tasks.", total_tasks);
            *BOOTSTRAP_TASKS.lock() = Vec::new(); // replace the Vec to drop it
        },
        num_tasks,
    )
    .name(String::from("bootstrap_task_cleanup"))
    .spawn()?;

    Ok(())
}

/// A wrapper around a `TaskRef` for bootstrapped tasks, which are the tasks
/// that represent the first thread of execution on each CPU when it first boots.
/// 
/// When a bootstrap task has done everything it needs to do, 
/// it should invoke [`BootstrapTaskRef::finish()`] to indicate that it's finished,
/// which will then mark itself as exited and remove itself from runqueues.
/// 
/// See [`init()`] and [`task::bootstrap_task()`].
#[derive(Debug)]
pub struct BootstrapTaskRef {
    #[allow(dead_code)]
    apic_id: u8,
    task_ref: JoinableTaskRef,
}
impl Deref for BootstrapTaskRef {
    type Target = TaskRef;
    fn deref(&self) -> &TaskRef {
        &self.task_ref
    }
}
impl BootstrapTaskRef {
    /// This function represents the final step of each CPU's initialization procedure.
    /// 
    /// This function does the following:
    /// 1. Consumes this bootstrap task such that it can no longer be accessed.
    /// 2. Marks this bootstrap task as exited.
    /// 3. Removes this bootstrap task from all this CPU's runqueue.
    /// 
    /// This function consumes this bootstrap task, marks it as exited
    pub fn finish(self) {
        drop(self);
    }
}
impl Drop for BootstrapTaskRef {
    // See the documentation for `BootstrapTaskRef::finish()` for more details.
    fn drop(&mut self) {
        // trace!("Finishing Bootstrap Task on core {}: {:?}", self.apic_id, self.task_ref);
        remove_current_task_from_runqueue(&self.task_ref);
        self.mark_as_exited(Box::new(()))
            .expect("BUG: bootstrap task was unable to mark itself as exited");

        // Note: we can mark this bootstrap task as exited here, but we cannot 
        // reap it (take its exit value) safely because it might be currently running.
        // Doing so would cause its stack to be deallocated and the current execution to fail.
        // Instead, that is done in `cleanup_bootstrap_tasks()`.
    }
}


/// Creates a builder for a new `Task` that starts at the given entry point function `func`
/// and will be passed the given `argument`.
/// 
/// # Note 
/// The new task will not be spawned until [`TaskBuilder::spawn()`](struct.TaskBuilder.html#method.spawn) is invoked. 
/// See the `TaskBuilder` documentation for more details. 
/// 
pub fn new_task_builder<F, A, R>(
    func: F,
    argument: A
) -> TaskBuilder<F, A, R>
    where A: Send + 'static, 
          R: Send + 'static,
          F: FnOnce(A) -> R,
{
    TaskBuilder::new(func, argument)
}


/// Every executable application must have an entry function named "main".
const ENTRY_POINT_SECTION_NAME: &'static str = "main";

/// The argument type accepted by the `main` function entry point into each application.
type MainFuncArg = Vec<String>;

/// The type returned by the `main` function entry point of each application.
type MainFuncRet = isize;

/// The function signature of the `main` function that every application must have,
/// as it is the entry point into each application `Task`.
type MainFunc = fn(MainFuncArg) -> MainFuncRet;

/// Creates a builder for a new application `Task`. 
/// 
/// The new task will start at the application crate's entry point `main` function.
/// 
/// Note that the application crate will be loaded and linked during this function,
/// but the actual new application task will not be spawned until [`TaskBuilder::spawn()`](struct.TaskBuilder.html#method.spawn) is invoked.
/// 
/// # Arguments
/// * `crate_object_file`: the object file that the application crate will be loaded from.
/// * `new_namespace`: if provided, the new application task will be spawned within the new `CrateNamespace`,
///    meaning that the new application crate will be linked against the crates within that new namespace. 
///    If not provided, the new Task will be spawned within the same namespace as the current task.
/// 
pub fn new_application_task_builder(
    crate_object_file: Path, // TODO FIXME: use `mod_mgmt::IntoCrateObjectFile`,
    new_namespace: Option<Arc<CrateNamespace>>,
) -> Result<TaskBuilder<MainFunc, MainFuncArg, MainFuncRet>, &'static str> {
    
    let namespace = new_namespace.or_else(|| task::get_my_current_task().map(|t| t.get_namespace().clone()))
        .ok_or("spawn::new_application_task_builder(): couldn't get current task to use its CrateNamespace")?;
    
    let crate_object_file = match crate_object_file.get(namespace.dir())
        .or_else(|| Path::new(format!("{}.o", &crate_object_file)).get(namespace.dir())) // retry with ".o" extension
    {
        Some(FileOrDir::File(f)) => f,
        _ => return Err("Couldn't find specified file path for new application crate"),
    };
    
    // Load the new application crate
    let app_crate_ref = {
        let kernel_mmi_ref = get_kernel_mmi_ref().ok_or("couldn't get_kernel_mmi_ref")?;
        CrateNamespace::load_crate_as_application(&namespace, &crate_object_file, kernel_mmi_ref, false)?
    };

    // Find the "main" entry point function in the new app crate
    let main_func_sec_opt = { 
        let app_crate = app_crate_ref.lock_as_ref();
        let expected_main_section_name = format!("{}{}{}", app_crate.crate_name_as_prefix(), ENTRY_POINT_SECTION_NAME, SECTION_HASH_DELIMITER);
        app_crate.find_section(|sec| 
            sec.typ == SectionType::Text && sec.name_without_hash() == &expected_main_section_name
        ).cloned()
    };
    let main_func_sec = main_func_sec_opt.ok_or("spawn::new_application_task_builder(): couldn't find \"main\" function, expected function name like \"<crate_name>::main::<hash>\"\
        --> Is this an app-level library or kernel crate? (Note: you cannot spawn a library crate with no main function)")?;
    // SAFETY: None. There is a lint in compiler_plugins/application_main_fn.rs, but it's currently disabled.
    let main_func = unsafe { main_func_sec.as_func::<MainFunc>() }?;

    // Create the underlying task builder. 
    // Give it a default name based on the app crate's name, but that can be changed later. 
    let mut tb = TaskBuilder::new(*main_func, MainFuncArg::default())
        .name(app_crate_ref.lock_as_ref().crate_name.to_string()); 

    // Once the new application task is created (but before its scheduled in),
    // ensure it has the relevant app-specific fields set properly.
    tb.post_build_function = Some(Box::new(
        move |new_task| {
            new_task.app_crate = Some(Arc::new(app_crate_ref));
            new_task.namespace = namespace;
            Ok(())
        }
    ));
    
    Ok(tb)
}

/// A struct that offers a builder pattern to create and customize new `Task`s.
/// 
/// Note that the new `Task` will not actually be created until [`spawn()`](struct.TaskBuilder.html#method.spawn) is invoked.
/// 
/// To create a `TaskBuilder`, use these functions:
/// * [`new_task_builder()`][tb]:  creates a new task for a known, existing function.
/// * [`new_application_task_builder()`][atb]: loads a new application crate and creates a new task
///    for that crate's entry point (main) function.
/// 
/// [tb]:  fn.new_task_builder.html
/// [atb]: fn.new_application_task_builder.html
pub struct TaskBuilder<F, A, R> {
    func: F,
    argument: A,
    _return_type: PhantomData<R>,
    name: Option<String>,
    stack: Option<Stack>,
    parent: Option<TaskRef>,
    pin_on_core: Option<u8>,
    blocked: bool,
    idle: bool,
    post_build_function: Option<Box< dyn FnOnce(&mut Task) -> Result<(), &'static str> >>,

    #[cfg(simd_personality)]
    simd: SimdExt,
}

impl<F, A, R> TaskBuilder<F, A, R> 
    where A: Send + 'static, 
          R: Send + 'static,
          F: FnOnce(A) -> R,
{
    /// Creates a new `Task` from the given function `func`
    /// that will be passed the argument `arg` when spawned. 
    fn new(func: F, argument: A) -> TaskBuilder<F, A, R> {
        TaskBuilder {
            argument,
            func,
            _return_type: PhantomData,
            name: None,
            stack: None,
            parent: None,
            pin_on_core: None,
            blocked: false,
            idle: false,
            post_build_function: None,

            #[cfg(simd_personality)]
            simd: SimdExt::None,
        }
    }

    /// Set the String name for the new Task.
    pub fn name(mut self, name: String) -> TaskBuilder<F, A, R> {
        self.name = Some(name);
        self
    }

    /// Set the argument that will be passed to the new Task's entry function.
    pub fn argument(mut self, argument: A) -> TaskBuilder<F, A, R> {
        self.argument = argument;
        self
    }

    /// Set the `Stack` that will be used by the new Task.
    pub fn stack(mut self, stack: Stack) -> TaskBuilder<F, A, R> {
        self.stack = Some(stack);
        self
    }

    /// Set the "parent" Task from which the new Task will inherit certain states.
    ///
    /// See [`Task::new()`] for more details on what states are inherited.
    /// By default, the current task will be used if a specific parent task is not provided.
    pub fn parent(mut self, parent_task: TaskRef) -> TaskBuilder<F, A, R> {
        self.parent = Some(parent_task);
        self
    }

    /// Pin the new Task to a specific core.
    pub fn pin_on_core(mut self, core_apic_id: u8) -> TaskBuilder<F, A, R> {
        self.pin_on_core = Some(core_apic_id);
        self
    }

    /// Mark this new Task as a SIMD-enabled Task 
    /// that can run SIMD instructions and use SIMD registers.
    #[cfg(simd_personality)]
    pub fn simd(mut self, extension: SimdExt) -> TaskBuilder<F, A, R> {
        self.simd = extension;
        self
    }

    /// Set the new Task's `RunState` to be `Blocked` instead of `Runnable` when it is first spawned.
    /// This allows another task to delay the new task's execution arbitrarily, 
    /// e.g., to set up other things for the newly-spawned (but not yet running) task. 
    /// 
    /// Note that the new Task will not be `Runnable` until it is explicitly set as such.
    pub fn block(mut self) -> TaskBuilder<F, A, R> {
        self.blocked = true;
        self
    }

    /// Finishes this `TaskBuilder` and spawns the new task as described by its builder functions.
    ///
    /// This merely creates the new task and makes it `Runnable`.
    /// It does not switch to it immediately; that will happen on the next scheduler invocation.
    #[inline(never)]
    pub fn spawn(self) -> Result<JoinableTaskRef, &'static str> {
        let mut new_task = Task::new(
            self.stack,
            self.parent.as_ref(),
            task_cleanup_failure::<F, A, R>,
        )?;
        // If a Task name wasn't provided, then just use the function's name.
        new_task.name = self.name.unwrap_or_else(|| String::from(core::any::type_name::<F>()));
    
        #[cfg(simd_personality)] {  
            new_task.simd = self.simd;
        }

        setup_context_trampoline(&mut new_task, task_wrapper::<F, A, R>)?;

        // We use the bottom of the new task's stack for its entry function and arguments. 
        // This is a bit inefficient; it'd be optimal to put them directly where they need to go
        // (in registers or at the top of the stack).
        // However, it vastly simplifies type safety since we don't need to mess with pointers,
        // and it removes uncertainty associated with assuming different calling conventions.
        let bottom_of_stack: &mut usize = new_task.inner_mut().kstack.as_type_mut(0)?;
        let box_ptr = Box::into_raw(Box::new(TaskFuncArg::<F, A, R> {
            arg:  self.argument,
            func: self.func,
            _ret: PhantomData,
        }));
        *bottom_of_stack = box_ptr as usize;

        // The new task is marked as idle
        if self.idle {
            new_task.is_an_idle_task = true;
        }

        // If there is a post-build function, invoke it now
        // before finalizing the task and adding it to runqueues.
        if let Some(pb_func) = self.post_build_function {
            pb_func(&mut new_task)?;
        }

        // Now that it has been fully initialized, mark the task as no longer `Initing`.
        if self.blocked {
            new_task.block_initing_task()
                .map_err(|_| "BUG: newly-spawned blocked task was not in the Initing runstate")?;
        } else {
            new_task.make_inited_task_runnable()
                .map_err(|_| "BUG: newly-spawned task was not in the Initing runstate")?;
        }

        let task_ref = TaskRef::new(new_task);
        let _existing_task = TASKLIST.lock().insert(task_ref.id, task_ref.clone());
        // insert should return None, because that means there was no existing task with the same ID 
        if let Some(_existing_task) = _existing_task {
            error!("BUG: TaskBuilder::spawn(): Fatal Error: TASKLIST already contained a task with the new task's ID! {:?}", _existing_task);
            return Err("BUG: TASKLIST a contained a task with the new task's ID");
        }
        
        if let Some(core) = self.pin_on_core {
            runqueue::add_task_to_specific_runqueue(core, task_ref.clone())?;
        } else {
            runqueue::add_task_to_any_runqueue(task_ref.clone())?;
        }

        Ok(task_ref)

        // Ok(TaskJoiner::<R> {
        //     task: task_ref,
        //     _phantom: PhantomData,
        // })
    }

}

/// Additional implementation of `TaskBuilder` to be used for 
/// restartable functions. Further restricts the function (F) 
/// and argument (A) to implement `Clone` trait.
impl<F, A, R> TaskBuilder<F, A, R> 
    where A: Send + Clone + 'static, 
          R: Send + 'static,
          F: FnOnce(A) -> R + Send + Clone +'static,
{
    /// Sets this new Task to be the idle task for the given core. 
    /// 
    /// Idle tasks will not be scheduled unless there are no other tasks for the scheduler to choose. 
    /// 
    /// Idle tasks must be restartable, so it is only a possible option when spawning a restartable task.
    /// Marking a task as idle is only needed to set up one for each core when that core is initialized,
    /// but or to restart an idle task that has exited or failed.
    /// 
    /// There is no harm spawning multiple idle tasks on each core, but it's a waste of space. 
    pub fn idle(mut self, core_id: u8) -> TaskBuilder<F, A, R> {
        self.idle = true;
        self.pin_on_core(core_id)
    }

    /// Like [`TaskBuilder::spawn()`], this finishes this `TaskBuilder` and spawns the new task.
    /// It also stores the new Task's function and argument within the Task,
    /// enabling it to be restarted upon exit.
    /// 
    /// ## Arguments
    /// * `restart_with_arg`: if `Some`, this argument will be passed into the restarted task
    ///    instead of the argument initially provided to [`new_task_builder()`].
    /// 
    /// Note that the argument initially provided to `new_task_builder()` will *always*
    /// be passed into the initially-spawned instance of this task.
    /// The `restart_with_arg` value is only used as an argument for *future* instances
    /// of this task that are re-spawned (restarted) if the initial task exits.
    /// 
    /// This allows one to spawn a task that is restartable but performs a given action
    /// with its initial argument only once.
    /// This is typically achieved by using an `Option<T>` for the argument type `A`:
    /// * The argument `Some(T)` is passed into `new_task_builder()`,
    ///   such that it is used for and passed to the first spawned instance of this task.
    /// * The argument `None` is used for `restart_with_arg`,
    ///   such that it is used for and passed to the subsequent restarted instances of this task.
    /// 
    /// This function merely makes the new task Runnable, it does not switch to it immediately;
    /// that will happen on the next scheduler invocation.
    #[inline(never)]
    pub fn spawn_restartable(
        mut self,
        restart_with_arg: Option<A>
    ) -> Result<JoinableTaskRef, &'static str> {
        let restart_info = RestartInfo {
            argument: Box::new(restart_with_arg.unwrap_or_else(|| self.argument.clone())),
            func: Box::new(self.func.clone()),
        };

        // Once the new task is created, we set its restart info (func and arg),
        // and tell it to use the restartable version of the final task cleanup function.
        self.post_build_function = Some(Box::new(
            move |new_task| {
                new_task.inner_mut().restart_info = Some(restart_info);
                new_task.failure_cleanup_function = task_restartable_cleanup_failure::<F, A, R>;
                setup_context_trampoline(new_task, task_wrapper_restartable::<F, A, R>)?;
                Ok(())
            }
        ));

        // Code path is shared between `spawn` and `spawn_restartable` from this point
        self.spawn()
    }
}


// Note: this is currently not used because it requires many sweeping changes
//       everywhere that `spawn()` is called to pass on the generic type parameter `R`.
//
// /// The object is returned when a new [`Task`] is [`spawn`]ed.
// /// 
// /// This allows the "parent" task (the one that spawned this task) to:
// /// * [`join`] this task, i.e., wait for this task to finish executing,
// /// * to obtain its [exit value] after it has completed.
// /// 
// /// The type parameter `R` is the type that this task will return upon successful completion.
// /// As such, it is derived from the return type of the entry function `func`
// /// that was passed into [`new_task_builder()`]
// /// If dropped, this task will be *detached* and treated as an "orphan" task.
// /// This means that there is no way for another task to wait for it to complete
// /// or obtain its exit value.
// /// As such, this task will be auto-reaped after it exits (in order to avoid zombie tasks).
// /// 
// /// Implementation-wise, this is a wrapper around [`JoinableTaskRef`], which marks a task
// /// as non-joinable when it is dropped.
// /// This type adds the ability to obtain its exit value as a typed object, 
// /// because only the [`spawn`] function knows that type `R`, whereas the task itself does not.
// /// 
// /// [`spawn`]: TaskBuilder::spawn
// /// [`join`]: TaskRef::join
// /// [exit value]: task::ExitValue
// pub struct TaskJoiner<R: Send + 'static> {
//     task: JoinableTaskRef,
//     _phantom: PhantomData<R>,
// }
// impl<R: Send + 'static> Deref for TaskJoiner<R> {
//     type Target = JoinableTaskRef;
//     fn deref(&self) -> &Self::Target {
//         &self.task
//     }
// }


/// A wrapper around a task's function and argument.
#[derive(Debug)]
struct TaskFuncArg<F, A, R> {
    func: F,
    arg:  A,
    _ret: PhantomData<*const R>,
}


/// This function sets up the given new task's kernel stack contents to properly jump
/// to the given `entry_point_function` when the new `Task` is first switched to. 
///
<<<<<<< HEAD
/// The `entry_point_function` will be invoked with one argument, the new task's ID,
/// in order to allow that new task to identify itself (and set itself as the current task).
///
/// This function can only be invoked on a new task that is being initialized,
=======
/// This function can only be invoked on a `new_task` that is being initialized,
>>>>>>> 6c6a52ec
/// otherwise it will return an error.
///
/// ## How this works 
/// When a new task is first switched to, a [`Context`] struct will be popped off the stack
/// and its values used to populate the initial values of select CPU registers.
/// The address of that `Context` struct is used to initialized the new task's `saved_sp`
/// (saved stack pointer).
///
/// We also use one of the free registers in the new `Context` struct to store
/// the ID of the new task, which enables the new task to identify itself and set up
/// its TLS-based "current task" variable when it first runs (see [`task_wrapper`]).
///
/// During the final part of the context switch operation, the `ret` instruction will
/// implicitly pop an address value off of the stack (the last item of that Context struct);
/// that address represents the next instruction that will run right after
/// the context switch completes, as control flow "returns" to that instruction address.
/// This function sets that "return address" to the given `entry_point_function`.
#[doc(hidden)]
pub fn setup_context_trampoline(
    new_task: &mut Task,
    entry_point_function: fn() -> !
) -> Result<(), &'static str> {
    if new_task.runstate() != RunState::Initing {
        return Err("`setup_context_trampoline()` can only be invoked on `Initing` tasks");
    }
    
    let new_task_id = new_task.id;
    let new_task_inner = new_task.inner_mut();

    /// A private macro that actually creates the Context and sets it up in the `new_task`.
    /// We use a macro here so we can pass in the proper `ContextType` at runtime, 
    /// which is useful for both the simd_personality config and regular/SSE configs.
    macro_rules! set_context {
        ($ContextType:ty) => (
            // We write the new Context struct at the "top" (usable top) of the stack,
            // which is at the end of the stack's MappedPages. 
            // We must subtract "size of usize" (8) bytes from the offset to ensure
            // that the new Context struct doesn't spill over past the top of the stack.
            let context_mp_offset = new_task_inner.kstack.size_in_bytes()
                - mem::size_of::<usize>()
                - mem::size_of::<$ContextType>();
            let context_dest: &mut $ContextType = new_task_inner.kstack
                .as_type_mut(context_mp_offset)?;
            let mut new_context =  <$ContextType>::new(entry_point_function as usize);
            // Store the new task's ID in an unused register in the new Context struct. 
            new_context.set_first_register(new_task_id);
            *context_dest = new_context;
            // Save the address of this newly-stored Context struct
            // (which is within the new task's stack) so that it can be used by the
            // context switch routine in the future when this task is first switched to.
            new_task_inner.saved_sp = context_dest as *const _ as usize;
        );
    }

    // If `simd_personality` is enabled, all of the `context_switch*` implementation crates are simultaneously enabled,
    // in order to allow choosing one of them based on the configuration options of each Task (SIMD, regular, etc).
    #[cfg(simd_personality)] {
        match new_task.simd {
            SimdExt::AVX => {
                // warn!("USING AVX CONTEXT for Task {:?}", new_task);
                set_context!(context_switch::ContextAVX);
            }
            SimdExt::SSE => {
                // warn!("USING SSE CONTEXT for Task {:?}", new_task);
                set_context!(context_switch::ContextSSE);
            }
            SimdExt::None => {
                // warn!("USING REGULAR CONTEXT for Task {:?}", new_task);
                set_context!(context_switch::ContextRegular);
            }
        }
    }

    // If `simd_personality` is NOT enabled, then we use the context_switch routine that matches the actual build target. 
    #[cfg(not(simd_personality))] {
        // The context_switch crate exposes the proper TARGET-specific `Context` type here.
        set_context!(context_switch::Context);
    }

    Ok(())
}

<<<<<<< HEAD
/// Internal code of `task_wrapper` shared by `task_wrapper` and `task_wrapper_restartable`.
=======
/// Internal routine that runs when a task is first switched to,
/// shared by `task_wrapper` and `task_wrapper_restartable`.
>>>>>>> 6c6a52ec
fn task_wrapper_internal<F, A, R>() -> Result<R, task::KillReason>
where
    A: Send + 'static,
    R: Send + 'static,
    F: FnOnce(A) -> R,
{
    // This should be the first statement in this function in order to ensure
    // that no other code utilizes the "first register" before we can read it.
    // See `setup_context_trampoline()` for more info on how this works.
    let current_task_id = context_switch::read_first_register();

    let task_entry_func;
    let task_arg;
    let recovered_preemption_guard;

    // This is scoped to ensure that absolutely no resources that require dropping are held
    // when invoking the task's entry function, in order to simplify cleanup when unwinding.
    // *No* local variables that require `Drop` should exist on the stack at the end of
    // this function, except for the task's `func` and `arg`, which are obviously required.
    {
        // Set this task as the current task.
        // We cannot do until this task is actually running, because it uses thread-local storage.
        let current_task = task::init_current_task(current_task_id, None)
            .expect("BUG: task_wrapper: couldn't init this task as the current task");
<<<<<<< HEAD
        assert!(current_task_id == current_task.id);
        assert!(get_current_task().unwrap() == get_my_current_task().unwrap().clone());
=======
>>>>>>> 6c6a52ec

        // The first time that a task runs, its entry function `task_wrapper()` is jumped to
        // from the `task_switch()` function, right after the end of `context_switch`().
        // Thus, the first thing we must do here is to perform post-context switch actions,
        // because this is the first code to run immediately after a context switch
        // switches to this task for the first time.
        // For more details, see the comments at the end of `Task::task_switch()`.
        recovered_preemption_guard = current_task.post_context_switch_action();

        // This task's function and argument were placed at the bottom of the stack when this task was spawned.
        let task_func_arg = current_task.with_kstack(|kstack| {
            kstack.as_type(0).map(|tfa_box_raw_ptr: &usize| {
                // SAFE: we placed this Box in this task's stack in the `spawn()` function when creating the TaskFuncArg struct.
                let tfa_boxed = unsafe { Box::from_raw((*tfa_box_raw_ptr) as *mut TaskFuncArg<F, A, R>) };
                *tfa_boxed // un-box it
            })
        }).expect("BUG: task_wrapper: couldn't access task's function/argument at bottom of stack");
        task_entry_func = task_func_arg.func;
        task_arg        = task_func_arg.arg;

        #[cfg(not(any(rq_eval, downtime_eval)))]
        debug!("task_wrapper [1]: \"{}\" about to call task entry func {:?} {{{}}} with arg {:?}",
<<<<<<< HEAD
            current_task.name.clone(), debugit!(task_entry_func), core::any::type_name::<F>(), debugit!(task_arg)
=======
            &*current_task, debugit!(task_entry_func), core::any::type_name::<F>(), debugit!(task_arg)
>>>>>>> 6c6a52ec
        );
    };

    // The first time that a task runs, its entry function `task_wrapper()` is jumped to
    // from the `task_switch()` function, right after the context switch occurred.
    // Since the `task_switch()` function was originally invoked from an interrupt handler,
    // interrupts were disabled but never had the chance to be re-enabled
    // because we did not return from the interrupt handler as usual.
    // Therefore, we need to re-enable interrupts and preemption here to ensure that
    // things continue to run as normal, with interrupts and preemption enabled
    // such that we can properly preempt this task.
    drop(recovered_preemption_guard);
    enable_interrupts();

    // Now we actually invoke the entry point function that this Task was spawned for,
    // catching a panic if one occurs.
    catch_unwind::catch_unwind_with_arg(task_entry_func, task_arg)
}

/// The entry point for all new `Task`s.
/// 
/// This does not return, as it doesn't really have anywhere to return to.
fn task_wrapper<F, A, R>() -> !
where
    A: Send + 'static,
    R: Send + 'static,
    F: FnOnce(A) -> R,
{
    let result = task_wrapper_internal::<F, A, R>();

    // Here: now that the task is finished running, we must clean in up by doing three things:
    // 1. Put the task into a non-runnable mode (exited or killed) and set its exit value or killed reason
    // 2. Remove it from its runqueue
    // 3. Yield the CPU
    //
    // The first two need to be done "atomically" (without interruption), so we must disable preemption before step 1.
    // Otherwise, this task could be marked as `Exited`, and then a context switch could occur to another task,
    // which would prevent this task from ever running again, so it would never get to remove itself from the runqueue.
    //
    // Operations 1 happen in `task_cleanup_success` or `task_cleanup_failure`, 
    // while operations 2 and 3 then happen in `task_cleanup_final`.
    let curr_task = get_my_current_task()
        .expect("BUG: task_wrapper: couldn't get current task (after task func).")
        .clone();
    match result {
        Ok(exit_value)   => task_cleanup_success::<F, A, R>(curr_task, exit_value),
        Err(kill_reason) => task_cleanup_failure::<F, A, R>(curr_task, kill_reason),
    }
}

/// Similar to `task_wrapper` in functionality but used as entry point only for 
/// restartable tasks. Further restricts `argument` to implement `Clone` trait. 
/// // We cannot use `task_wrapper` as it is not bounded by `Clone` trait.
fn task_wrapper_restartable<F, A, R>() -> !
where
    A: Send + Clone + 'static,
    R: Send + 'static,
    F: FnOnce(A) -> R + Send + Clone + 'static,
{
    let result = task_wrapper_internal::<F, A, R>();

    // See `task_wrapper` for an explanation of how the below functions work.
    let curr_task = get_my_current_task()
        .expect("BUG: task_wrapper: couldn't get current task (after task func).")
        .clone();
    match result {
        Ok(exit_value)   => task_restartable_cleanup_success::<F, A, R>(curr_task, exit_value),
        Err(kill_reason) => task_restartable_cleanup_failure::<F, A, R>(curr_task, kill_reason),
    }
}



/// Internal function cleans up a task that exited properly. 
/// Contains the shared code between `task_cleanup_success` and `task_cleanup_success_restartable`
#[inline(always)]
fn task_cleanup_success_internal<R>(current_task: TaskRef, exit_value: R) -> (PreemptionGuard, TaskRef)
    where R: Send + 'static,
{ 
    // Disable preemption.
    let preemption_guard = hold_preemption();

    #[cfg(not(rq_eval))]
    debug!("task_cleanup_success: {:?} successfully exited with return value {:?}", current_task.name, debugit!(exit_value));
    if current_task.mark_as_exited(Box::new(exit_value)).is_err() {
        error!("task_cleanup_success: {:?} task could not set exit value, because task had already exited. Is this correct?", current_task.name);
    }

    (preemption_guard, current_task)
}

/// This function cleans up a task that exited properly.
fn task_cleanup_success<F, A, R>(current_task: TaskRef, exit_value: R) -> !
    where A: Send + 'static, 
          R: Send + 'static,
          F: FnOnce(A) -> R, 
{   
    let (preemption_guard, current_task) = task_cleanup_success_internal(current_task, exit_value);
    task_cleanup_final::<F, A, R>(preemption_guard, current_task)
}

/// Similar to `task_cleanup_success` but used on restartable_tasks
fn task_restartable_cleanup_success<F, A, R>(current_task: TaskRef, exit_value: R) -> !
    where A: Send + Clone + 'static, 
          R: Send + 'static,
          F: FnOnce(A) -> R + Send + Clone +'static,
{
    let (preemption_guard, current_task) = task_cleanup_success_internal(current_task, exit_value);
    task_restartable_cleanup_final::<F, A, R>(preemption_guard, current_task)
}



/// Internal function that cleans up a task that did not exit properly.
#[inline(always)]
fn task_cleanup_failure_internal(current_task: TaskRef, kill_reason: task::KillReason) -> (PreemptionGuard, TaskRef) {
    // Disable preemption.
    let preemption_guard = hold_preemption();

    #[cfg(not(downtime_eval))]
    debug!("task_cleanup_failure: {:?} panicked with {:?}", current_task.name, kill_reason);

    if current_task.mark_as_killed(kill_reason).is_err() {
        error!("task_cleanup_failure: {:?} task could not set kill reason, because task had already exited. Is this correct?", current_task.name);
    }

    (preemption_guard, current_task)
}     

/// This function cleans up a task that did not exit properly,
/// e.g., it panicked, hit an exception, etc. 
/// 
/// A failure that occurs while unwinding a task will also jump here.
/// 
/// The generic type parameters are derived from the original `task_wrapper` invocation,
/// and are here to provide type information needed when cleaning up a failed task.
fn task_cleanup_failure<F, A, R>(current_task: TaskRef, kill_reason: task::KillReason) -> !
    where A: Send + 'static, 
          R: Send + 'static,
          F: FnOnce(A) -> R, 
{
    let (preemption_guard, current_task) = task_cleanup_failure_internal(current_task, kill_reason);
    task_cleanup_final::<F, A, R>(preemption_guard, current_task)
}

/// Similar to `task_cleanup_failure` but used on restartable_tasks
fn task_restartable_cleanup_failure<F, A, R>(current_task: TaskRef, kill_reason: task::KillReason) -> !
    where A: Send + Clone + 'static, 
          R: Send + 'static,
          F: FnOnce(A) -> R + Send + Clone + 'static, 
{
    let (preemption_guard, current_task) = task_cleanup_failure_internal(current_task, kill_reason);
    task_restartable_cleanup_final::<F, A, R>(preemption_guard, current_task)
}


/// Internal function that performs final cleanup actions for an exited task.
#[inline(always)]
fn task_cleanup_final_internal(current_task: &TaskRef) {
    // First, remove the task from its runqueue(s).
    remove_current_task_from_runqueue(current_task);

    // Second, run TLS object destructors, which will drop any TLS objects
    // that were lazily initialized during this execution of this task.
    for tls_dtor in thread_local_macro::take_current_tls_destructors().into_iter() {
        unsafe {
            (tls_dtor.dtor)(tls_dtor.object_ptr as *mut u8);
        }
    }

    // Third, reap the task if it has been orphaned (if it's non-joinable).
    if !current_task.is_joinable() {
        // trace!("Reaping orphaned task... {:?}", current_task);
        let _exit_value = current_task.take_exit_value();
        // trace!("Reaped orphaned task {:?}, {:?}", current_task, _exit_value);
    }
}


/// The final piece of the task cleanup logic,
/// which removes the task from its runqueue and permanently deschedules it. 
fn task_cleanup_final<F, A, R>(preemption_guard: PreemptionGuard, current_task: TaskRef) -> ! 
    where A: Send + 'static, 
          R: Send + 'static,
          F: FnOnce(A) -> R, 
{
    task_cleanup_final_internal(&current_task);
    drop(current_task);
    drop(preemption_guard);
    // ****************************************************
    // NOTE: nothing below here is guaranteed to run again!
    // ****************************************************

    scheduler::schedule();
    error!("BUG: task_cleanup_final(): task was rescheduled after being dead!");
    loop { }
}

/// The final piece of the task cleanup logic for restartable tasks.
/// which removes the task from its runqueue and spawns it again with 
/// same entry function (F) and argument (A). 
fn task_restartable_cleanup_final<F, A, R>(preemption_guard: PreemptionGuard, current_task: TaskRef) -> !
where
    A: Send + Clone + 'static,
    R: Send + 'static,
    F: FnOnce(A) -> R + Send + Clone + 'static,
{
    {
        #[cfg(use_crate_replacement)]
        let mut se = fault_crate_swap::SwapRanges::default();

        // Get the crate we should swap. Will be None if nothing is picked
        #[cfg(use_crate_replacement)] {
            if let Some(crate_to_swap) = fault_crate_swap::get_crate_to_swap() {
                // Call the handler to swap the crates
                let version = fault_crate_swap::self_swap_handler(&crate_to_swap);
                match version {
                    Ok(v) => {
                        se = v
                    }
                    Err(err) => {
                        debug!(" Crate swapping failed {:?}", err)
                    }
                }
            }
        }

        // Re-spawn a new instance of the task if it was spawned as a restartable task. 
        // We must not hold the current task's lock when calling spawn().
        let restartable_info = current_task.with_restart_info(|restart_info_opt| {
            restart_info_opt.map(|restart_info| {
                #[cfg(use_crate_replacement)] {
                    let func_ptr = &(restart_info.func) as *const _ as usize;
                    let arg_ptr = &(restart_info.argument) as *const _ as usize;

                    #[cfg(not(downtime_eval))] {
                        debug!("func_ptr {:#X}", func_ptr);
                        debug!("arg_ptr {:#X} , {}", arg_ptr, mem::size_of::<A>());
                    }

                    // func_ptr is of size 16. Argument is of the argument_size + 8.
                    // This extra size comes due to argument and function both stored in +8 location pointed by the pointer. 
                    // The exact location pointed by the pointer has value 0x1. (Indicates Some for option ?). 
                    if fault_crate_swap::constant_offset_fix(&se, func_ptr, func_ptr + 16).is_ok() &&  fault_crate_swap::constant_offset_fix(&se, arg_ptr, arg_ptr + 8).is_ok() {
                        #[cfg(not(downtime_eval))]
                        debug!("Function and argument addresses corrected");
                    }
                }

                let func: &F = restart_info.func.downcast_ref().expect("BUG: failed to downcast restartable task's function");
                let arg : &A = restart_info.argument.downcast_ref().expect("BUG: failed to downcast restartable task's argument");
                (func.clone(), arg.clone())
            })
        });

        if let Some((func, arg)) = restartable_info {
            let mut new_task = new_task_builder(func, arg)
                .name(current_task.name.clone());
            if let Some(core) = current_task.pinned_core() {
                new_task = new_task.pin_on_core(core);
            }
            new_task.spawn_restartable(None)
                .expect("Failed to respawn the restartable task");
        } else {
            error!("BUG: Restartable task has no restart information available");
        }
    }

    task_cleanup_final_internal(&current_task);
    drop(current_task);
    drop(preemption_guard);
    // ****************************************************
    // NOTE: nothing below here is guaranteed to run again!
    // ****************************************************

    scheduler::schedule();
    error!("BUG: task_cleanup_final(): task was rescheduled after being dead!");
    loop { }
}

/// Helper function to remove a task from its runqueue and drop it.
fn remove_current_task_from_runqueue(current_task: &TaskRef) {
    // Special behavior when evaluating runqueues
    #[cfg(rq_eval)] {
        // The special spillful version does nothing here, since it was already done in `internal_exit()`
        #[cfg(runqueue_spillful)] {
            // do nothing
        }
        // The regular spill-free version does brute-force removal of the task from ALL runqueues.
        #[cfg(not(runqueue_spillful))] {
            runqueue::remove_task_from_all(current_task).unwrap();
        }
    }

    // In the regular case, we do not perform task migration between cores,
    // so we can use the heuristic that the task is only on the current core's runqueue.
    #[cfg(not(rq_eval))] {
        if let Err(e) = runqueue::get_runqueue(apic::get_my_apic_id())
            .ok_or("couldn't get this core's ID or runqueue to remove exited task from it")
            .and_then(|rq| rq.write().remove_task(current_task)) 
        {
            error!("BUG: couldn't remove exited task from runqueue: {}", e);
        }
    }
}

/// Spawns an idle task on the current CPU and adds it to this CPU's runqueue.
pub fn create_idle_task() -> Result<JoinableTaskRef, &'static str> {
    let apic_id = get_my_apic_id();
    debug!("Spawning a new idle task on core {}", apic_id);

    new_task_builder(idle_task_entry, apic_id)
        .name(format!("idle_task_core_{}", apic_id))
        .idle(apic_id)
        .spawn_restartable(None)
}

/// A basic idle task that does nothing but loop endlessly.
/// 
/// Note: the current spawn API does not support spawning a task with the return type `!`,
/// so we use `()` here instead. 
#[inline(never)]
fn idle_task_entry(_apic_id: u8) {
    info!("Entered idle task loop on core {}: {:?}", apic::get_my_apic_id(), task::get_my_current_task());
    loop {
        // TODO: put this core into a low-power state
        pause::spin_loop_hint();
    }
}
<|MERGE_RESOLUTION|>--- conflicted
+++ resolved
@@ -544,14 +544,7 @@
 /// This function sets up the given new task's kernel stack contents to properly jump
 /// to the given `entry_point_function` when the new `Task` is first switched to. 
 ///
-<<<<<<< HEAD
-/// The `entry_point_function` will be invoked with one argument, the new task's ID,
-/// in order to allow that new task to identify itself (and set itself as the current task).
-///
-/// This function can only be invoked on a new task that is being initialized,
-=======
 /// This function can only be invoked on a `new_task` that is being initialized,
->>>>>>> 6c6a52ec
 /// otherwise it will return an error.
 ///
 /// ## How this works 
@@ -634,12 +627,8 @@
     Ok(())
 }
 
-<<<<<<< HEAD
-/// Internal code of `task_wrapper` shared by `task_wrapper` and `task_wrapper_restartable`.
-=======
 /// Internal routine that runs when a task is first switched to,
 /// shared by `task_wrapper` and `task_wrapper_restartable`.
->>>>>>> 6c6a52ec
 fn task_wrapper_internal<F, A, R>() -> Result<R, task::KillReason>
 where
     A: Send + 'static,
@@ -664,11 +653,6 @@
         // We cannot do until this task is actually running, because it uses thread-local storage.
         let current_task = task::init_current_task(current_task_id, None)
             .expect("BUG: task_wrapper: couldn't init this task as the current task");
-<<<<<<< HEAD
-        assert!(current_task_id == current_task.id);
-        assert!(get_current_task().unwrap() == get_my_current_task().unwrap().clone());
-=======
->>>>>>> 6c6a52ec
 
         // The first time that a task runs, its entry function `task_wrapper()` is jumped to
         // from the `task_switch()` function, right after the end of `context_switch`().
@@ -691,11 +675,7 @@
 
         #[cfg(not(any(rq_eval, downtime_eval)))]
         debug!("task_wrapper [1]: \"{}\" about to call task entry func {:?} {{{}}} with arg {:?}",
-<<<<<<< HEAD
-            current_task.name.clone(), debugit!(task_entry_func), core::any::type_name::<F>(), debugit!(task_arg)
-=======
             &*current_task, debugit!(task_entry_func), core::any::type_name::<F>(), debugit!(task_arg)
->>>>>>> 6c6a52ec
         );
     };
 

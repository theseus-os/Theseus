--- conflicted
+++ resolved
@@ -984,18 +984,7 @@
 fn remove_current_task_from_runqueue(current_task: &ExitableTaskRef) {
     // Special behavior when evaluating runqueues
     #[cfg(rq_eval)] {
-<<<<<<< HEAD
-        // The special spillful version does nothing here, since it was already done in `internal_exit()`
-        #[cfg(runqueue_spillful)] {
-            // do nothing
-        }
-        // The regular spill-free version does brute-force removal of the task from ALL runqueues.
-        #[cfg(not(runqueue_spillful))] {
-            scheduler::remove_task_from_all(current_task).unwrap();
-        }
-=======
         runqueue::remove_task_from_all(current_task).unwrap();
->>>>>>> 8320c453
     }
 
     // In the regular case, we do not perform task migration between cores,

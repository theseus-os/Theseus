--- conflicted
+++ resolved
@@ -6,7 +6,6 @@
 cfg_if!{
 
 if #[cfg(target_arch="x86_64")] {
-
 #[macro_use] extern crate alloc;
 #[macro_use] extern crate log;
 #[macro_use] extern crate debugit;
@@ -25,441 +24,11 @@
 extern crate fault_crate_swap;
 extern crate pause;
 
+
 mod arch_x86_64;
 pub use arch_x86_64::*;
 
-<<<<<<< HEAD
 } else if #[cfg(target_arch="arm")] {
-=======
-use core::{
-    mem,
-    marker::PhantomData,
-    ops::Deref,
-};
-use alloc::{
-    vec::Vec,
-    string::String,
-    sync::Arc,
-    boxed::Box,
-};
-use irq_safety::{MutexIrqSafe, hold_interrupts, enable_interrupts};
-use memory::{get_kernel_mmi_ref, MemoryManagementInfo};
-use stack::Stack;
-use task::{Task, TaskRef, get_my_current_task, RunState, RestartInfo, TASKLIST};
-use mod_mgmt::{CrateNamespace, SectionType, SECTION_HASH_DELIMITER};
-use path::Path;
-use apic::get_my_apic_id;
-use fs_node::FileOrDir;
-
-#[cfg(simd_personality)]
-use task::SimdExt;
-
-
-/// Initializes tasking for the given AP core, including creating a runqueue for it
-/// and creating its initial task bootstrapped from the current execution context for that core. 
-pub fn init(
-    kernel_mmi_ref: Arc<MutexIrqSafe<MemoryManagementInfo>>,
-    apic_id: u8,
-    stack: Stack,
-) -> Result<BootstrapTaskRef, &'static str> {
-    runqueue::init(apic_id)?;
-    
-    let task_ref = task::bootstrap_task(apic_id, stack, kernel_mmi_ref)?;
-    runqueue::add_task_to_specific_runqueue(apic_id, task_ref.clone())?;
-    Ok(BootstrapTaskRef {
-        apic_id, 
-        task_ref,
-    })
-}
-
-/// A wrapper around a `TaskRef` that is for bootstrapped tasks. 
-/// 
-/// See `spawn::init()` and `task::bootstrap_task()`.
-/// 
-/// This exists such that a bootstrapped task can be marked as exited and removed
-/// when being dropped.
-pub struct BootstrapTaskRef {
-    #[allow(dead_code)]
-    apic_id: u8,
-    task_ref: TaskRef,
-}
-impl Deref for BootstrapTaskRef {
-    type Target = TaskRef;
-    fn deref(&self) -> &TaskRef {
-        &self.task_ref
-    }
-}
-impl Drop for BootstrapTaskRef {
-    fn drop(&mut self) {
-        // trace!("Dropping Bootstrap Task on core {}: {:?}", self.apic_id, self.task_ref);
-        remove_current_task_from_runqueue(&self.task_ref);
-        let _res1 = self.mark_as_exited(Box::new(()));
-        let _ev = self.take_exit_value();
-    }
-}
-
-
-/// Creates a builder for a new `Task` that starts at the given entry point function `func`
-/// and will be passed the given `argument`.
-/// 
-/// # Note 
-/// The new task will not be spawned until [`TaskBuilder::spawn()`](struct.TaskBuilder.html#method.spawn) is invoked. 
-/// See the `TaskBuilder` documentation for more details. 
-/// 
-pub fn new_task_builder<F, A, R>(
-    func: F,
-    argument: A
-) -> TaskBuilder<F, A, R>
-    where A: Send + 'static, 
-          R: Send + 'static,
-          F: FnOnce(A) -> R,
-{
-    TaskBuilder::new(func, argument)
-}
-
-
-/// Creates a builder for a new application `Task`. 
-/// 
-/// The new task will start at the application crate's entry point `main` function.
-/// 
-/// Note that the application crate will be loaded and linked during this function,
-/// but the actual new application task will not be spawned until [`TaskBuilder::spawn()`](struct.TaskBuilder.html#method.spawn) is invoked.
-/// 
-/// # Arguments
-/// * `crate_object_file`: the object file that the application crate will be loaded from.
-/// * `new_namespace`: if provided, the new application task will be spawned within the new `CrateNamespace`,
-///    meaning that the new application crate will be linked against the crates within that new namespace. 
-///    If not provided, the new Task will be spawned within the same namespace as the current task.
-/// 
-pub fn new_application_task_builder(
-    crate_object_file: Path, // TODO FIXME: use `mod_mgmt::IntoCrateObjectFile`,
-    new_namespace: Option<Arc<CrateNamespace>>,
-) -> Result<TaskBuilder<MainFunc, MainFuncArg, MainFuncRet>, &'static str> {
-    
-    let namespace = new_namespace.clone()
-        .or_else(|| task::get_my_current_task().map(|taskref| taskref.get_namespace()))
-        .ok_or("spawn::new_application_task_builder(): couldn't get current task to use its CrateNamespace")?;
-    
-    let crate_object_file = match crate_object_file.get(namespace.dir())
-        .or_else(|| Path::new(format!("{}.o", &crate_object_file)).get(namespace.dir())) // retry with ".o" extension
-    {
-        Some(FileOrDir::File(f)) => f,
-        _ => return Err("Couldn't find specified file path for new application crate"),
-    };
-    
-    // Load the new application crate
-    let app_crate_ref = {
-        let kernel_mmi_ref = get_kernel_mmi_ref().ok_or("couldn't get_kernel_mmi_ref")?;
-        CrateNamespace::load_crate_as_application(&namespace, &crate_object_file, &kernel_mmi_ref, false)?
-    };
-
-    // Find the "main" entry point function in the new app crate
-    let main_func_sec_opt = { 
-        let app_crate = app_crate_ref.lock_as_ref();
-        let expected_main_section_name = format!("{}{}{}", app_crate.crate_name_as_prefix(), ENTRY_POINT_SECTION_NAME, SECTION_HASH_DELIMITER);
-        app_crate.find_section(|sec| 
-            sec.get_type() == SectionType::Text && sec.name_without_hash() == &expected_main_section_name
-        ).cloned()
-    };
-    let main_func_sec = main_func_sec_opt.ok_or("spawn::new_application_task_builder(): couldn't find \"main\" function, expected function name like \"<crate_name>::main::<hash>\"\
-        --> Is this an app-level library or kernel crate? (Note: you cannot spawn a library crate with no main function)")?;
-    let main_func = main_func_sec.as_func::<MainFunc>()?;
-
-    // Create the underlying task builder. 
-    // Give it a default name based on the app crate's name, but that can be changed later. 
-    let mut tb = TaskBuilder::new(*main_func, MainFuncArg::default())
-        .name(app_crate_ref.lock_as_ref().crate_name.clone()); 
-
-    // Once the new application task is created (but before its scheduled in),
-    // ensure it has the relevant app-specific fields set properly.
-    tb.post_build_function = Some(Box::new(
-        move |new_task| {
-            new_task.app_crate = Some(Arc::new(app_crate_ref));
-            new_task.namespace = namespace;
-            Ok(())
-        }
-    ));
-    
-    Ok(tb)
-}
-
-/// A struct that offers a builder pattern to create and customize new `Task`s.
-/// 
-/// Note that the new `Task` will not actually be created until [`spawn()`](struct.TaskBuilder.html#method.spawn) is invoked.
-/// 
-/// To create a `TaskBuilder`, use these functions:
-/// * [`new_task_builder()`][tb]:  creates a new task for a known, existing function.
-/// * [`new_application_task_builder()`][atb]: loads a new application crate and creates a new task
-///    for that crate's entry point (main) function.
-/// 
-/// [tb]:  fn.new_task_builder.html
-/// [atb]: fn.new_application_task_builder.html
-pub struct TaskBuilder<F, A, R> {
-    func: F,
-    argument: A,
-    _return_type: PhantomData<R>,
-    name: Option<String>,
-    pin_on_core: Option<u8>,
-    blocked: bool,
-    idle: bool,
-    post_build_function: Option<Box< dyn FnOnce(&mut Task) -> Result<(), &'static str> >>,
-
-    #[cfg(simd_personality)]
-    simd: SimdExt,
-}
-
-impl<F, A, R> TaskBuilder<F, A, R> 
-    where A: Send + 'static, 
-          R: Send + 'static,
-          F: FnOnce(A) -> R,
-{
-    /// Creates a new `Task` from the given function `func`
-    /// that will be passed the argument `arg` when spawned. 
-    fn new(func: F, argument: A) -> TaskBuilder<F, A, R> {
-        TaskBuilder {
-            argument: argument,
-            func: func,
-            _return_type: PhantomData,
-            name: None,
-            pin_on_core: None,
-            blocked: false,
-            idle: false,
-            post_build_function: None,
-
-            #[cfg(simd_personality)]
-            simd: SimdExt::None,
-        }
-    }
-
-    /// Set the String name for the new Task.
-    pub fn name(mut self, name: String) -> TaskBuilder<F, A, R> {
-        self.name = Some(name);
-        self
-    }
-
-    /// Set the argument that will be passed to the new Task's entry function.
-    pub fn argument(mut self, argument: A) -> TaskBuilder<F, A, R> {
-        self.argument = argument;
-        self
-    }
-
-    /// Pin the new Task to a specific core.
-    pub fn pin_on_core(mut self, core_apic_id: u8) -> TaskBuilder<F, A, R> {
-        self.pin_on_core = Some(core_apic_id);
-        self
-    }
-
-    /// Mark this new Task as a SIMD-enabled Task 
-    /// that can run SIMD instructions and use SIMD registers.
-    #[cfg(simd_personality)]
-    pub fn simd(mut self, extension: SimdExt) -> TaskBuilder<F, A, R> {
-        self.simd = extension;
-        self
-    }
-
-    /// Set the new Task's `RunState` to be `Blocked` instead of `Runnable` when it is first spawned.
-    /// This allows another task to delay the new task's execution arbitrarily, 
-    /// e.g., to set up other things for the newly-spawned (but not yet running) task. 
-    /// 
-    /// Note that the new Task will not be `Runnable` until it is explicitly set as such.
-    pub fn block(mut self) -> TaskBuilder<F, A, R> {
-        self.blocked = true;
-        self
-    }
-
-    /// Finishes this `TaskBuilder` and spawns the new task as described by its builder functions.
-    /// 
-    /// This merely makes the new task Runnable, it does not switch to it immediately; that will happen on the next scheduler invocation.
-    #[inline(never)]
-    pub fn spawn(self) -> Result<TaskRef, &'static str> {
-        let mut new_task = Task::new(
-            None,
-            task_cleanup_failure::<F, A, R>,
-        )?;
-        // If a Task name wasn't provided, then just use the function's name.
-        new_task.name = self.name.unwrap_or_else(|| String::from(core::any::type_name::<F>()));
-    
-        #[cfg(simd_personality)] {  
-            new_task.simd = self.simd;
-        }
-
-        setup_context_trampoline(&mut new_task, task_wrapper::<F, A, R>)?;
-
-        // Currently we're using the very bottom of the kstack for kthread arguments. 
-        // This is probably stupid (it'd be best to put them directly where they need to go towards the top of the stack),
-        // but it simplifies type safety in the `task_wrapper` entry point and removes uncertainty from assumed calling conventions.
-        {
-            let bottom_of_stack: &mut usize = new_task.kstack.as_type_mut(0)?;
-            let box_ptr = Box::into_raw(Box::new(TaskFuncArg::<F, A, R> {
-                arg:  self.argument,
-                func: self.func,
-                _rettype: PhantomData,
-            }));
-            *bottom_of_stack = box_ptr as usize;
-        }
-
-        // The new task is ready to be scheduled in, now that its stack trampoline has been set up.
-        if self.blocked {
-            new_task.runstate = RunState::Blocked;
-        } else {
-            new_task.runstate = RunState::Runnable;
-        }
-
-        // The new task is marked as idle
-        if self.idle {
-            new_task.is_an_idle_task = true;
-        }
-
-        // If there is a post-build function, invoke it now before finalizing the task and adding it to runqueues.
-        if let Some(pb_func) = self.post_build_function {
-            pb_func(&mut new_task)?;
-        }
-
-        let new_task_id = new_task.id;
-        let task_ref = TaskRef::new(new_task);
-        let old_task = TASKLIST.lock().insert(new_task_id, task_ref.clone());
-        // insert should return None, because that means there was no existing task with the same ID 
-        if old_task.is_some() {
-            error!("BUG: TaskBuilder::spawn(): Fatal Error: TASKLIST already contained a task with the new task's ID!");
-            return Err("BUG: TASKLIST a contained a task with the new task's ID");
-        }
-        
-        if let Some(core) = self.pin_on_core {
-            runqueue::add_task_to_specific_runqueue(core, task_ref.clone())?;
-        }
-        else {
-            runqueue::add_task_to_any_runqueue(task_ref.clone())?;
-        }
-
-        Ok(task_ref)
-    }
-
-}
-
-/// Additional implementation of `TaskBuilder` to be used for 
-/// restartable functions. Further restricts the function (F) 
-/// and argument (A) to implement `Clone` trait.
-impl<F, A, R> TaskBuilder<F, A, R> 
-    where A: Send + Clone + 'static, 
-          R: Send + 'static,
-          F: FnOnce(A) -> R + Send + Clone +'static,
-{
-    /// Sets this new Task to be the idle task for the given core. 
-    /// 
-    /// Idle tasks will not be scheduled unless there are no other tasks for the scheduler to choose. 
-    /// 
-    /// Idle tasks must be restartable, so it is only a possible option when spawning a restartable task.
-    /// Marking a task as idle is only needed to set up one for each core when that core is initialized,
-    /// but or to restart an idle task that has exited or failed.
-    /// 
-    /// There is no harm spawning multiple idle tasks on each core, but it's a waste of space. 
-    pub fn idle(mut self, core_id: u8) -> TaskBuilder<F, A, R> {
-        self.idle = true;
-        self.pin_on_core(core_id)
-    }
-
-    /// Like `spawn()`, this finishes this `TaskBuilder` and spawns the new task. 
-    /// It additionally stores the new Task's function and argument within the Task,
-    /// enabling it to be restarted upon exit.
-    /// 
-    /// This merely makes the new task Runnable, it does not switch to it immediately; that will happen on the next scheduler invocation.
-    #[inline(never)]
-    pub fn spawn_restartable(mut self) -> Result<TaskRef, &'static str> {
-        let restart_info = RestartInfo {
-            argument: Box::new(self.argument.clone()),
-            func: Box::new(self.func.clone()),
-        };
-
-        // Once the new task is created, we set its restart info (func and arg),
-        // and tell it to use the restartable version of the final task cleanup function.
-        self.post_build_function = Some(Box::new(
-            move |new_task| {
-                new_task.restart_info = Some(restart_info);
-                new_task.failure_cleanup_function = task_restartable_cleanup_failure::<F, A, R>;
-                setup_context_trampoline(new_task, task_wrapper_restartable::<F, A, R>)?;
-                Ok(())
-            }
-        ));
-
-        // Code path is shared between `spawn` and `spawn_restartable` from this point
-        self.spawn()
-    }
-}
-
-/// Every executable application must have an entry function named "main".
-const ENTRY_POINT_SECTION_NAME: &'static str = "main";
-
-/// The argument type accepted by the `main` function entry point into each application.
-type MainFuncArg = Vec<String>;
-
-/// The type returned by the `main` function entry point of each application.
-type MainFuncRet = isize;
-
-/// The function signature of the `main` function that every application must have,
-/// as it is the entry point into each application `Task`.
-type MainFunc = fn(MainFuncArg) -> MainFuncRet;
-
-/// A wrapper around a task's function and argument.
-#[derive(Debug)]
-struct TaskFuncArg<F, A, R> {
-    func: F,
-    arg:  A,
-    // not necessary, just for consistency in "<F, A, R>" signatures.
-    _rettype: PhantomData<*const R>,
-}
-
-
-/// This function sets up the given new `Task`'s kernel stack pointer to properly jump
-/// to the given entry point function when the new `Task` is first scheduled in. 
-/// 
-/// When a new task is first scheduled in, a `Context` struct will be popped off the stack,
-/// and at the end of that struct is the address of the next instruction that will be popped off as part of the "ret" instruction, 
-/// i.e., the entry point into the new task. 
-/// 
-/// So, this function allocates space for the saved context registers to be popped off when this task is first switched to.
-/// It also sets the given `new_task`'s `saved_sp` (its saved stack pointer, which holds the Context for task switching).
-/// 
-fn setup_context_trampoline(new_task: &mut Task, entry_point_function: fn() -> !) -> Result<(), &'static str> {
-    
-    /// A private macro that actually creates the Context and sets it up in the `new_task`.
-    /// We use a macro here so we can pass in the proper `ContextType` at runtime, 
-    /// which is useful for both the simd_personality config and regular/SSE configs.
-    macro_rules! set_context {
-        ($ContextType:ty) => (
-            // We write the new Context struct at the top of the stack, which is at the end of the stack's MappedPages. 
-            // We subtract "size of usize" (8) bytes to ensure the new Context struct doesn't spill over past the top of the stack.
-            let mp_offset = new_task.kstack.size_in_bytes() - mem::size_of::<usize>() - mem::size_of::<$ContextType>();
-            let new_context_destination: &mut $ContextType = new_task.kstack.as_type_mut(mp_offset)?;
-            *new_context_destination = <$ContextType>::new(entry_point_function as usize);
-            new_task.saved_sp = new_context_destination as *const _ as usize; 
-        );
-    }
-
-    // If `simd_personality` is enabled, all of the `context_switch*` implementation crates are simultaneously enabled,
-    // in order to allow choosing one of them based on the configuration options of each Task (SIMD, regular, etc).
-    #[cfg(simd_personality)] {
-        match new_task.simd {
-            SimdExt::AVX => {
-                // warn!("USING AVX CONTEXT for Task {:?}", new_task);
-                set_context!(context_switch::ContextAVX);
-            }
-            SimdExt::SSE => {
-                // warn!("USING SSE CONTEXT for Task {:?}", new_task);
-                set_context!(context_switch::ContextSSE);
-            }
-            SimdExt::None => {
-                // warn!("USING REGULAR CONTEXT for Task {:?}", new_task);
-                set_context!(context_switch::ContextRegular);
-            }
-        }
-    }
-
-    // If `simd_personality` is NOT enabled, then we use the context_switch routine that matches the actual build target. 
-    #[cfg(not(simd_personality))] {
-        // The context_switch crate exposes the proper TARGET-specific `Context` type here.
-        set_context!(context_switch::Context);
-    }
->>>>>>> fbe80b05
 
 mod arch_armv7em;
 pub use arch_armv7em::*;

--- conflicted
+++ resolved
@@ -206,16 +206,9 @@
 type MainFuncSignature = fn(Vec<String>) -> isize;
 
 
-<<<<<<< HEAD
-/// Spawns a new application task that runs in kernel mode (currently the only way to run applications), 
-/// based on the provided `ModuleArea` which is an object file that must have an entry point called `main`.
-/// The new application `Task` is set up to enter the `main` function with the arguments `args`.
-/// This merely makes the new task Runnable, it does not context switch to it immediately. That will happen on the next scheduler invocation.
-=======
 /// Spawns a new application task within the kernel, based on the provided `ModuleArea` which must have an entry point called `main`.
 /// The new kernel thread is set up to enter the given function `func` and passes it the arguments `arg`.
 /// This merely makes the new task Runnable, it does not task switch to it immediately. That will happen on the next scheduler invocation.
->>>>>>> 712437b2
 /// 
 /// This is similar (but not identical) to the `exec()` system call in POSIX environments. 
 /// 

#![no_std]
#![feature(alloc)]
#![feature(asm)]

#[macro_use] extern crate alloc;
#[macro_use] extern crate log;
extern crate irq_safety;
extern crate atomic_linked_list;
extern crate memory;
extern crate kernel_config;
extern crate task;
extern crate scheduler;
extern crate mod_mgmt;
extern crate gdt;
extern crate owning_ref;
#[macro_use] extern crate debugit;

#[cfg(not(target_feature = "sse2"))]
extern crate context_switch;
#[cfg(target_feature = "sse2")]
extern crate context_switch_sse; 


use core::mem;
use core::marker::PhantomData;
use core::ops::DerefMut;
use core::sync::atomic::{Ordering, AtomicBool, compiler_fence};
use alloc::{Vec, String};
use alloc::arc::Arc;
use alloc::boxed::Box;
use irq_safety::{MutexIrqSafe, RwLockIrqSafe, enable_interrupts, interrupts_enabled};
use memory::{get_kernel_mmi_ref, PageTable, MappedPages, Stack, ModuleArea, MemoryManagementInfo, Page, VirtualAddress, FRAME_ALLOCATOR, VirtualMemoryArea, FrameAllocator, allocate_pages_by_bytes, TemporaryPage, EntryFlags, InactivePageTable, Frame};
use kernel_config::memory::{KERNEL_STACK_SIZE_IN_PAGES, USER_STACK_ALLOCATOR_BOTTOM, USER_STACK_ALLOCATOR_TOP_ADDR, address_is_page_aligned};
use task::{Task, TaskRef, get_my_current_task, RunState, TASKLIST, TASK_SWITCH_LOCKS, CURRENT_TASKS};
use gdt::{AvailableSegmentSelector, get_segment_selector};

#[cfg(not(target_feature = "sse2"))]
use context_switch::Context;
#[cfg(target_feature = "sse2")]
use context_switch_sse::Context;


/// Initializes tasking for the given AP core, including creating a runqueue for it
/// and creating its initial idle task for that core. 
pub fn init(kernel_mmi_ref: Arc<MutexIrqSafe<MemoryManagementInfo>>, apic_id: u8,
            stack_bottom: VirtualAddress, stack_top: VirtualAddress) 
            -> Result<TaskRef, &'static str> 
{
    TASK_SWITCH_LOCKS.insert(apic_id, AtomicBool::new(false));    

    scheduler::init_runqueue(apic_id);
    
    init_idle_task(kernel_mmi_ref, apic_id, stack_bottom, stack_top)
                .map( |t| t.clone())
}


/// initialize an idle task, of which there is one per processor core/AP/LocalApic.
/// The idle task is a task that runs by default (one per core) when no other task is running.
/// 
/// Returns a reference to the `Task`, protected by a `RwLockIrqSafe`
fn init_idle_task(kernel_mmi_ref: Arc<MutexIrqSafe<MemoryManagementInfo>>,
                      apic_id: u8, stack_bottom: VirtualAddress, stack_top: VirtualAddress) 
                      -> Result<TaskRef, &'static str> {

    let mut idle_task = Task::new();
    idle_task.name = format!("idle_task_ap{}", apic_id);
    idle_task.is_an_idle_task = true;
    idle_task.runstate = RunState::Runnable;
    idle_task.running_on_cpu = apic_id as isize; 
    idle_task.pinned_core = Some(apic_id); // can only run on this CPU core
    idle_task.mmi = Some(kernel_mmi_ref);
    idle_task.kstack = Some( 
        Stack::new( 
            stack_top, 
            stack_bottom, 
            MappedPages::from_existing(
                Page::range_inclusive_addr(stack_bottom, stack_top - stack_bottom),
                EntryFlags::WRITABLE | EntryFlags::PRESENT
            ),
        )
    );
    debug!("IDLE TASK STACK (apic {}) at bottom={:#x} - top={:#x} ", apic_id, stack_bottom, stack_top);
    let idle_task_id = idle_task.id;

    // set this as this core's current task, since it's obviously running
    CURRENT_TASKS.insert(apic_id, idle_task_id); 


    let task_ref = Arc::new(RwLockIrqSafe::new(idle_task));
    let old_task = TASKLIST.insert(idle_task_id, task_ref.clone());
    // insert should return None, because that means there was no other 
    if old_task.is_some() {
        error!("init_idle_task(): Fatal Error: TASKLIST already contained a task with the same id {} as idle_task_ap{}!", idle_task_id, apic_id);
        return Err("TASKLIST already contained a task with the new idle_task's ID");
    }

    try!(scheduler::add_task_to_specific_runqueue(apic_id, task_ref.clone()));

    Ok(task_ref)
}







#[derive(Debug)]
struct KthreadCall<A, R, F> {
    /// comes from Box::into_raw(Box<A>)
    pub arg: *mut A,
    pub func: F,
    _rettype: PhantomData<R>,
}

impl<A, R, F> KthreadCall<A, R, F> {
    fn new(a: A, f: F) -> KthreadCall<A, R, F> where F: FnOnce(A) -> R {
        KthreadCall {
            arg: Box::into_raw(Box::new(a)),
            func: f,
            _rettype: PhantomData,
        }
    }
}



/// Spawns a new kernel task with the same address space as the current task. 
/// The new kernel thread is set up to enter the given function `func` and passes it the arguments `arg`.
/// This merely makes the new task Runnable, it does not switch to it immediately. That will happen on the next scheduler invocation.
/// 
/// # Arguments
/// 
/// * `func`: the function or closure that will be invoked in the new task.
/// * `arg`: the argument to the function `func`. It must be a type that implements the Send trait, i.e., not a borrowed reference.
/// * `thread_name`: the String name of the new task.
/// * `pin_on_core`: the core number that this task will be permanently scheduled onto, or if None, the "least busy" core will be chosen.
/// 
#[inline(never)]
pub fn spawn_kthread<A, R, F>(func: F, arg: A, thread_name: String, pin_on_core: Option<u8>)
    -> Result<TaskRef, &'static str> 
    where A: Send + 'static, 
          R: Send + 'static,
          F: FnOnce(A) -> R, 
{
    let mut new_task = Task::new();
    new_task.set_name(thread_name);

    // the new kernel thread uses the same kernel address space
    new_task.mmi = Some( try!(get_kernel_mmi_ref().ok_or("spawn_kthread(): KERNEL_MMI was not initialized!!")) );

    // create and set up a new kstack
    let kstack: Stack = {
        let mut mmi = try!(new_task.mmi.as_mut().ok_or("spawn_kthread: new_task.mmi was None!")).lock();
        try!(mmi.alloc_stack(KERNEL_STACK_SIZE_IN_PAGES).ok_or("spawn_kthread: couldn't allocate kernel stack!"))
    };

    // When this new task is scheduled in, a `Context` struct be popped off the stack,
    // and then at the end of that struct is the next instruction that will be popped off as part of the "ret" instruction. 
    // So we need to allocate space for the saved context registers to be popped off when this task is switch to.
    let new_context_ptr = (kstack.top_usable() - mem::size_of::<Context>()) as *mut Context;
    unsafe {
        *new_context_ptr = Context::new(kthread_wrapper::<A, R, F> as usize);
        new_task.saved_sp = new_context_ptr as usize; 
    }

    // set up the kthread stuff
    let kthread_call = Box::new( KthreadCall::new(arg, func) );
    debug!("Creating kthread_call: {:?}", debugit!(kthread_call));


    // currently we're using the very bottom of the kstack for kthread arguments
    let arg_ptr = kstack.bottom();
    let kthread_ptr: *mut KthreadCall<A, R, F> = Box::into_raw(kthread_call);  // consumes the kthread_call Box!
    unsafe {
        *(arg_ptr as *mut _) = kthread_ptr; // as *mut KthreadCall<A, R>; // as usize;
        debug!("checking kthread_call: arg_ptr={:#x} *arg_ptr={:#x} kthread_ptr={:#x} {:?}", arg_ptr as usize, *(arg_ptr as *const usize) as usize, kthread_ptr as usize, debugit!(*kthread_ptr));
    }


    new_task.kstack = Some(kstack);
    new_task.runstate = RunState::Runnable; // ready to be scheduled in

    let new_task_id = new_task.id;
    let task_ref = Arc::new(RwLockIrqSafe::new(new_task));
    let old_task = TASKLIST.insert(new_task_id, task_ref.clone());
    // insert should return None, because that means there was no other 
    if old_task.is_some() {
        error!("spawn_kthread(): Fatal Error: TASKLIST already contained a task with the new task's ID!");
        return Err("TASKLIST a contained a task with the new task's ID");
    }
    
    if let Some(core) = pin_on_core {
        try!(scheduler::add_task_to_specific_runqueue(core, task_ref.clone()));
    }
    else {
        try!(scheduler::add_task_to_runqueue(task_ref.clone()));
    }

    Ok(task_ref)
}



type MainFuncSignature = fn(Vec<String>) -> isize;


<<<<<<< HEAD
/// Spawns a new application task that runs in kernel mode (currently the only way to run applications), 
/// based on the provided `ModuleArea` which is an object file that must have an entry point called `main`.
/// The new application `Task` is set up to enter the `main` function with the arguments `args`.
/// This merely makes the new task Runnable, it does not context switch to it immediately. That will happen on the next scheduler invocation.
=======
/// Spawns a new application task within the kernel, based on the provided `ModuleArea` which must have an entry point called `main`.
/// The new kernel thread is set up to enter the given function `func` and passes it the arguments `arg`.
/// This merely makes the new task Runnable, it does not task switch to it immediately. That will happen on the next scheduler invocation.
>>>>>>> 641128d1
/// 
/// This is similar (but not identical) to the `exec()` system call in POSIX environments. 
/// 
/// # Arguments
/// 
/// * `module`: the [`ModuleArea`](../memory/ModuleArea.t.html) that will be loaded and its main function invoked in the new `Task`.
/// * `args`: the arguments that will be passed to the `main` function of the application. 
/// * `task_name`: the String name of the new task. If None, the `module`'s crate name will be used. 
/// * `pin_on_core`: the core number that this task will be permanently scheduled onto, or if None, the "least busy" core will be chosen.
<<<<<<< HEAD
pub fn spawn_application(module: &ModuleArea, args: Vec<String>, task_name: Option<String>, pin_on_core: Option<u8>, dir: StrongDirRef)
    -> Result<TaskRef, &'static str> 
{
    let mut task = spawn_application_internal(module, args, task_name, pin_on_core, false);
    match task {
        Ok(task) => task,
        Err(err) => return Err(err),
    };
    task.set_wd(dir);
    return Ok(task);
}


/// Similar to [`spawn_application`](#method.spawn_application), but adds the newly-spanwed application's public symbols 
/// to the default namespace's symbol map, which allows other applications to depend upon it. 
/// This also prevents this application from being re-loaded again, making it a system-wide singleton that cannot be duplicated.
/// 
/// In general, for regular applications, you should likely use [`spawn_application`](#method.spawn_application).
pub fn spawn_application_singleton(module: &ModuleArea, args: Vec<String>, task_name: Option<String>, pin_on_core: Option<u8>)
    -> Result<TaskRef, &'static str> 
{
    spawn_application_internal(module, args, task_name, pin_on_core, true)
}



/// The internal routine for spawning a new application task that runs in kernel mode (currently the only way to run applications), 
/// based on the provided `ModuleArea` which is an object file that must have an entry point called `main`.
/// The new application `Task` is set up to enter the `main` function with the arguments `args`.
/// This merely makes the new task Runnable, it does not context switch to it immediately. That will happen on the next scheduler invocation.
/// 
/// This is similar (but not identical) to the `exec()` system call in POSIX environments. 
/// 
/// # Arguments
/// 
/// * `module`: the [`ModuleArea`](../memory/ModuleArea.t.html) that will be loaded and its main function invoked in the new `Task`.
/// * `args`: the arguments that will be passed to the `main` function of the application. 
/// * `task_name`: the String name of the new task. If None, the `module`'s crate name will be used. 
/// * `pin_on_core`: the core number that this task will be permanently scheduled onto, or if None, the "least busy" core will be chosen.
/// * `is_singleton`: if true, adds this application's public symbols to the default namespace's symbol map, which allows other applications to depend upon it,
///    and prevents this application from being re-loaded again, making it a system-wide singleton that cannot be duplicated.
fn spawn_application_internal(module: &ModuleArea, args: Vec<String>, task_name: Option<String>, pin_on_core: Option<u8>, is_singleton: bool)
=======
pub fn spawn_application(module: &ModuleArea, args: Vec<String>, task_name: Option<String>, pin_on_core: Option<u8>)
>>>>>>> 641128d1
    -> Result<TaskRef, &'static str> 
{
    spawn_application_internal(module, args, task_name, pin_on_core, false)
}


/// Similar to [`spawn_application`](#method.spawn_application), but adds the newly-spanwed application's public symbols 
/// to the default namespace's symbol map, which allows other applications to depend upon it. 
/// This also prevents this application from being re-loaded again, making it a system-wide singleton that cannot be duplicated.
/// 
/// In general, for regular applications, you should likely use [`spawn_application`](#method.spawn_application).
pub fn spawn_application_singleton(module: &ModuleArea, args: Vec<String>, task_name: Option<String>, pin_on_core: Option<u8>)
    -> Result<TaskRef, &'static str> 
{
    spawn_application_internal(module, args, task_name, pin_on_core, true)
}



/// The internal routine for spawning a new application task that runs in kernel mode (currently the only way to run applications), 
/// based on the provided `ModuleArea` which is an object file that must have an entry point called `main`.
/// The new application `Task` is set up to enter the `main` function with the arguments `args`.
/// This merely makes the new task Runnable, it does not context switch to it immediately. That will happen on the next scheduler invocation.
/// 
/// This is similar (but not identical) to the `exec()` system call in POSIX environments. 
/// 
/// # Arguments
/// 
/// * `module`: the [`ModuleArea`](../memory/ModuleArea.t.html) that will be loaded and its main function invoked in the new `Task`.
/// * `args`: the arguments that will be passed to the `main` function of the application. 
/// * `task_name`: the String name of the new task. If None, the `module`'s crate name will be used. 
/// * `pin_on_core`: the core number that this task will be permanently scheduled onto, or if None, the "least busy" core will be chosen.
/// * `is_singleton`: if true, adds this application's public symbols to the default namespace's symbol map, which allows other applications to depend upon it,
///    and prevents this application from being re-loaded again, making it a system-wide singleton that cannot be duplicated.
fn spawn_application_internal(module: &ModuleArea, args: Vec<String>, task_name: Option<String>, pin_on_core: Option<u8>, is_singleton: bool)
    -> Result<TaskRef, &'static str> 
{
    let app_crate_ref = {
        let kernel_mmi_ref = get_kernel_mmi_ref().ok_or("couldn't get_kernel_mmi_ref")?;
        let mut kernel_mmi = kernel_mmi_ref.lock();
        mod_mgmt::get_default_namespace().load_application_crate(module, kernel_mmi.deref_mut(), is_singleton, false)?
    };

    // get the LoadedSection for the "main" function in the app_crate
    let main_func_sec_ref = app_crate_ref.lock_as_ref().get_function_section("main")
        .ok_or("spawn_application(): couldn't find \"main\" function!")?;

    let mut space: usize = 0; // must live as long as main_func, see MappedPages::as_func()
    let main_func = {
        let main_func_sec = main_func_sec_ref.lock();
        let mapped_pages = main_func_sec.mapped_pages.lock();
        mapped_pages.as_func::<MainFuncSignature>(main_func_sec.mapped_pages_offset, &mut space)?
    };

    let task_name = task_name.unwrap_or_else(|| app_crate_ref.lock_as_ref().crate_name.clone());
    let app_task = spawn_kthread(*main_func, args, task_name, pin_on_core)?;
    app_task.write().app_crate = Some(app_crate_ref);

    Ok(app_task)
}



/// Spawns a new userspace task based on the provided `ModuleArea`, which must be an ELF executable file with a defined entry point.
/// Optionally, provide a `name` for the new Task. If none is provided, the name from the given `ModuleArea` is used.
pub fn spawn_userspace(module: &ModuleArea, name: Option<String>) -> Result<TaskRef, &'static str> {

    debug!("spawn_userspace [0]: Interrupts enabled: {}", interrupts_enabled());
    
    let mut new_task = Task::new();
    new_task.set_name(String::from(name.unwrap_or(module.name().clone())));

    let mut ustack: Option<Stack> = None;

    // create a new MemoryManagementInfo instance to represent the new process's address space. 
    let new_userspace_mmi = {
        let kernel_mmi_ref = get_kernel_mmi_ref().expect("spawn_userspace(): KERNEL_MMI was not yet initialized!");
        let mut kernel_mmi_locked = kernel_mmi_ref.lock();
        
        // create a new kernel stack for this userspace task
        let kstack: Stack = kernel_mmi_locked.alloc_stack(KERNEL_STACK_SIZE_IN_PAGES).expect("spawn_userspace: couldn't alloc_stack for new kernel stack!");
        // allocate space for the saved context registers to be popped off when this task is switch to.
        let new_context_ptr = (kstack.top_usable() - mem::size_of::<Context>()) as *mut Context;
        unsafe {
            // when this new task is scheduled in, we want it to jump to the userspace_wrapper, which will then make the jump to actual userspace
            *new_context_ptr = Context::new(userspace_wrapper as usize);
            new_task.saved_sp = new_context_ptr as usize; 
        }
    
        new_task.kstack = Some(kstack);
        // unlike spawn_kthread, we don't need to place any arguments at the bottom of the stack,
        // because we can just utilize the task's userspace entry point member


        // destructure the kernel's MMI so we can access its page table and vmas
        let MemoryManagementInfo { 
            page_table: ref mut kernel_page_table, 
            ..  // don't need to access the kernel's VMA list or stack allocator, we already allocated a kstack above
        } = *kernel_mmi_locked;
        
        match kernel_page_table {
            &mut PageTable::Active(ref mut active_table) => {
                
                // get frame allocator reference
                let allocator_mutex = try!(FRAME_ALLOCATOR.try().ok_or("couldn't get FRAME ALLOCATOR"));

                // frame is a single frame, and temp_frames1/2 are tuples of 3 Frames each.
                let (frame, temp_frames1, temp_frames2) = {
                    let mut allocator = allocator_mutex.lock();
                    // a quick closure to allocate one frame
                    let mut alloc_frame = || allocator.allocate_frame().ok_or("couldn't allocate frame"); 
                    (
                        try!(alloc_frame()),
                        (try!(alloc_frame()), try!(alloc_frame()), try!(alloc_frame())),
                        (try!(alloc_frame()), try!(alloc_frame()), try!(alloc_frame()))
                    )
                };

                // now that we have the kernel's active table, we need a new inactive table for the userspace Task
                let mut new_inactive_table: InactivePageTable = {
                    try!(InactivePageTable::new(frame, active_table, TemporaryPage::new(temp_frames1)))
                };

                // create a new stack allocator for this userspace process
                let mut user_stack_allocator = {
                    use memory::StackAllocator;
                    let stack_alloc_start = Page::containing_address(USER_STACK_ALLOCATOR_BOTTOM); 
                    let stack_alloc_end = Page::containing_address(USER_STACK_ALLOCATOR_TOP_ADDR);
                    let stack_alloc_range = Page::range_inclusive(stack_alloc_start, stack_alloc_end);
                    StackAllocator::new(stack_alloc_range, true) // true means it's for userspace
                };

                // set up the userspace module flags/vma, the actual mapping happens in the .with() closure below 
                assert!(address_is_page_aligned(module.start_address()), "modules must be page aligned!");
                // first we need to temporarily map the module memory region into our address space, 
                // so we can then parse the module as an ELF file in the kernel. (Doesn't need to be USER_ACCESSIBLE). 
                let (elf_progs, entry_point) = {
                    let new_pages = try!(allocate_pages_by_bytes(module.size()).ok_or("couldn't allocate pages for module"));
                    let temp_module_mapping = {
                        let mut allocator = allocator_mutex.lock();
                        try!( active_table.map_allocated_pages_to(
                                  new_pages, Frame::range_inclusive_addr(module.start_address(), module.size()), 
                                  EntryFlags::PRESENT, allocator.deref_mut())
                        )
                    };

                    try!(mod_mgmt::elf_executable::parse_elf_executable(temp_module_mapping, module.size()))
                    
                    // temp_module_mapping is automatically unmapped when it falls out of scope here (frame allocator must not be locked)
                };
                
                let mut new_mapped_pages: Vec<MappedPages> = Vec::new();
                let mut new_user_vmas: Vec<VirtualMemoryArea> = Vec::with_capacity(elf_progs.len() + 2); // doesn't matter, but 2 is for stack and heap

                debug!("spawn_userspace [4]: ELF entry point: {:#x}", entry_point);
                new_task.new_userspace_entry_addr = Some(entry_point);

                // consumes temporary page, which auto unmaps it
                try!( active_table.with(&mut new_inactive_table, TemporaryPage::new(temp_frames2), |mapper| {
                    /*
                        * We need to set the kernel-related entries of our new inactive_table's P4 to the same values used in the kernel's P4.
                        * However, this is done in InactivePageTable::new(), just to make sure a new page table can never be created without including the shared kernel mappings.
                        * Thus, we do not need to handle that here.
                        */


                    // map the userspace module into the new address space.
                    // we can use identity mapping here because we have a higher-half mapped kernel, YAY! :)
                    // debug!("!! mapping userspace module with name: {}", module.name());
                    for prog in elf_progs.iter() {
                        // each program section in the ELF file could be more than one page, but they are contiguous in physical memory
                        debug!("  -- Elf prog: Mapping vaddr {:#x} to paddr {:#x}, size: {:#x}", prog.vma.start_address(), module.start_address() + prog.offset, prog.vma.size());
                        let new_flags = prog.vma.flags() | EntryFlags::USER_ACCESSIBLE;
                        let mapped_pages = {
                            let mut allocator = allocator_mutex.lock();
                            try!(mapper.map_frames(
                                    Frame::range_inclusive_addr(module.start_address() + prog.offset, prog.vma.size()), 
                                    Page::containing_address(prog.vma.start_address()),
                                    new_flags, allocator.deref_mut())
                            )
                        };
                        
                        new_mapped_pages.push(mapped_pages);
                        new_user_vmas.push(VirtualMemoryArea::new(prog.vma.start_address(), prog.vma.size(), new_flags, prog.vma.desc()));
                    }

                    // allocate a new userspace stack
                    let (user_stack, user_stack_vma) = {
                        let mut allocator = allocator_mutex.lock();                        
                        try!( user_stack_allocator.alloc_stack(mapper, allocator.deref_mut(), 16)
                                                  .ok_or("spawn_userspace: couldn't allocate new user stack!")
                        )
                    };
                    ustack = Some(user_stack); 
                    new_user_vmas.push(user_stack_vma);

                    // TODO: give this process a new heap? (assign it a range of virtual addresses but don't alloc phys mem yet)

                    Ok(()) // mapping closure completed successfully

                })); // TemporaryPage is dropped here
                

                // return a new mmi struct (for the new userspace task) to the enclosing scope
                MemoryManagementInfo {
                    page_table: PageTable::Inactive(new_inactive_table),
                    vmas: new_user_vmas,
                    extra_mapped_pages: new_mapped_pages,
                    stack_allocator: user_stack_allocator,
                }
            }

            _ => {
                panic!("spawn_userspace(): current page_table must be an ActivePageTable!");
            }
        }
    };

    assert!(ustack.is_some(), "spawn_userspace(): ustack was None after trying to alloc_stack!");
    new_task.ustack = ustack;
    new_task.mmi = Some(Arc::new(MutexIrqSafe::new(new_userspace_mmi)));
    new_task.runstate = RunState::Runnable; // ready to be scheduled in
    let new_task_id = new_task.id;

    let task_ref = Arc::new(RwLockIrqSafe::new(new_task));
    let old_task = TASKLIST.insert(new_task_id, task_ref.clone());
    // insert should return None, because that means there was no other 
    if old_task.is_some() {
        error!("spawn_userspace(): Fatal Error: TASKLIST already contained a task with the new task's ID!");
        return Err("TASKLIST already contained a task with the new task's ID");
    }
    
    try!(scheduler::add_task_to_runqueue(task_ref.clone()));

    Ok(task_ref)
}



/// Remove a task from the list.
///
/// ## Parameters
/// - `id`: the TaskId to be removed.
///
/// ## Returns
/// An Option with a reference counter for the removed Task.
pub fn remove_task(_id: usize) -> Option<TaskRef> {
    unimplemented!();
// assert!(get_task(id).unwrap().runstate == Runstate::Exited, "A task must be exited before it can be removed from the TASKLIST!");
    // TASKLIST.remove(id)
}




/// Waits until the given `task` has finished executing, 
/// i.e., blocks until its runstate is `RunState::Exited`.
/// Returns `Ok()` when the given `task` is actually exited,
/// and `Err()` if there is a problem or interruption while waiting for it to exit. 
/// # Note
/// * You cannot call `join()` on the current thread, because a thread cannot wait for itself to finish running. 
/// This will result in an `Err()` being immediately returned.
/// * You cannot call `join()` with interrupts disabled, because it will result in permanent deadlock
/// (well, this is only true if the requested `task` is running on the same cpu...  but good enough for now).
pub fn join(task: &TaskRef) -> Result<(), &'static str> {
    let curr_task = get_my_current_task().ok_or("join(): failed to check what current task is")?;
    if Arc::ptr_eq(task, curr_task) {
        return Err("BUG: cannot call join() on yourself (the current task).");
    }

    if !interrupts_enabled() {
        return Err("BUG: cannot call join() with interrupts disabled; it will cause deadlock.")
    }

    
    // First, wait for this Task to be marked as Exited (no longer runnable).
    loop {
        if let RunState::Exited(_) = task.read().runstate {
            break;
        }
    }

    // Then, wait for it to actually stop running on any CPU core.
    loop {
        let t = task.read();
        if !t.is_running() {
            return Ok(());
        }
    }
}



/// The entry point for all new kernel `Task`s. This does not return!
fn kthread_wrapper<A, R, F>() -> !
    where A: Send + 'static, 
          R: Send + 'static,
          F: FnOnce(A) -> R, 
{
    let curr_task_ref = get_my_current_task().expect("kthread_wrapper(): couldn't get_my_current_task().");
    let curr_task_name = curr_task_ref.read().name.clone();

    let kthread_call_stack_ptr: *mut KthreadCall<A, R, F> = {
        let t = curr_task_ref.read();
        let kstack = t.kstack.as_ref().expect("kthread_wrapper(): failed to get current task's kstack.");
        // in spawn_kthread() above, we use the very bottom of the stack to hold the pointer to the kthread_call
        // let off: isize = 0;
        unsafe {
            // dereference it once to get the raw pointer (from the Box<KthreadCall>)
            *(kstack.bottom() as *mut *mut KthreadCall<A, R, F>) as *mut KthreadCall<A, R, F>
        }
    };

    // the pointer to the kthread_call struct (func and arg) was placed on the stack
    let kthread_call: Box<KthreadCall<A, R, F>> = unsafe {
        Box::from_raw(kthread_call_stack_ptr)
    };
    let kthread_call_val: KthreadCall<A, R, F> = *kthread_call;

    let arg: Box<A> = unsafe {
        Box::from_raw(kthread_call_val.arg)
    };
    let func = kthread_call_val.func;
    let arg: A = *arg; 

    
    enable_interrupts();
    compiler_fence(Ordering::SeqCst); // I don't think this is necessary...    
    debug!("kthread_wrapper [1]: \"{}\" about to call kthread func {:?} with arg {:?}, interrupts are {}", curr_task_name, debugit!(func), debugit!(arg), interrupts_enabled());

    // actually invoke the function spawned in this kernel thread
    let exit_value = func(arg);

    // cleanup current thread: put it into non-runnable mode, save exit status

    debug!("kthread_wrapper [2]: \"{}\" exited with return value {:?}", curr_task_name, debugit!(exit_value));

    if curr_task_ref.write().exit(Box::new(exit_value)).is_err() {
        warn!("kthread_wrapper \"{}\" task could not set exit value, because it had already exited. Is this correct?", curr_task_name);
    }

    scheduler::schedule();
    // nothing below here should ever run again, we should never ever reach this point

    panic!("KTHREAD_WRAPPER WAS RESCHEDULED AFTER BEING DEAD!")
}


/// this is invoked by the kernel component of a new userspace task 
/// (using its kernel stack) and jumps to userspace using its userspace stack.
fn userspace_wrapper() -> ! {

    debug!("userspace_wrapper [0]");

    // the things we need to invoke jump_to_userspace
    let ustack_top: usize;
    let entry_func: usize; 

    { // scoped to release current task's RwLock before calling jump_to_userspace
        let currtask = get_my_current_task().expect("userspace_wrapper(): get_my_current_task() failed").write();
        ustack_top = currtask.ustack.as_ref().expect("userspace_wrapper(): ustack was None!").top_usable();
        entry_func = currtask.new_userspace_entry_addr.expect("userspace_wrapper(): new_userspace_entry_addr was None!");
    }
    debug!("userspace_wrapper [1]: ustack_top: {:#x}, module_entry: {:#x}", ustack_top, entry_func);

    // SAFE: just jumping to userspace 
    unsafe {
        jump_to_userspace(ustack_top, entry_func);
    }
    // nothing below here should ever run again, we should never ever reach this point


    panic!("userspace_wrapper [end]: jump_to_userspace returned!!!");
}




/// Transitions the currently-running Task from kernel space to userspace.
/// Thus, it should be called from a userspace-ready task wrapper, i.e., `userspace_wrapper()`. 
/// Unsafe because both the stack_ptr and the function_ptr must be valid!
unsafe fn jump_to_userspace(stack_ptr: usize, function_ptr: usize) {
    
    // Steps to jumping to userspace:
    // 1) push stack segment selector (ss), i.e., the user_data segment selector
    // 2) push the userspace stack pointer
    // 3) push rflags, the control flags we wish to use
    // 4) push the code segment selector (cs), i.e., the user_code segment selector
    // 5) push the instruction pointer (rip) for the start of userspace, e.g., the function pointer
    // 6) set all other segment registers (ds, es, fs, gs) to the user_data segment, same as (ss)
    // 7) issue iret to return to userspace

    // debug!("Jumping to userspace with stack_ptr: {:#x} and function_ptr: {:#x}",
    //                   stack_ptr, function_ptr);
    // debug!("stack: {:#x} {:#x} func: {:#x}", *(stack_ptr as *const usize), *((stack_ptr - 8) as *const usize), 
    //                 *(function_ptr as *const usize));



    let ss: u16 = get_segment_selector(AvailableSegmentSelector::UserData64).0;
    let cs: u16 = get_segment_selector(AvailableSegmentSelector::UserCode64).0;
    
    // interrupts must be enabled in the rflags for the new userspace task
    let rflags: usize = 1 << 9; // just set the interrupt bit, not the IOPL 
    
    // debug!("jump_to_userspace: rflags = {:#x}, userspace interrupts: {}", rflags, rflags & 0x200 == 0x200);



    asm!("mov ds, $0" : : "r"(ss) : "memory" : "intel", "volatile");
    asm!("mov es, $0" : : "r"(ss) : "memory" : "intel", "volatile");
    //asm!("mov fs, $0" : : "r"(ss) : "memory" : "intel", "volatile");


    asm!("push $0" : : "r"(ss as usize) : "memory" : "intel", "volatile");
    asm!("push $0" : : "r"(stack_ptr) : "memory" : "intel", "volatile");
    asm!("push $0" : : "r"(rflags) : "memory" : "intel", "volatile");
    asm!("push $0" : : "r"(cs as usize) : "memory" : "intel", "volatile");
    asm!("push $0" : : "r"(function_ptr) : "memory" : "intel", "volatile");
    
    // Optionally, we can push arguments onto the stack here too.

    // final step, use iret instruction to jump to Ring 3
    asm!("iretq" : : : "memory" : "intel", "volatile");
}<|MERGE_RESOLUTION|>--- conflicted
+++ resolved
@@ -206,16 +206,9 @@
 type MainFuncSignature = fn(Vec<String>) -> isize;
 
 
-<<<<<<< HEAD
-/// Spawns a new application task that runs in kernel mode (currently the only way to run applications), 
-/// based on the provided `ModuleArea` which is an object file that must have an entry point called `main`.
-/// The new application `Task` is set up to enter the `main` function with the arguments `args`.
-/// This merely makes the new task Runnable, it does not context switch to it immediately. That will happen on the next scheduler invocation.
-=======
 /// Spawns a new application task within the kernel, based on the provided `ModuleArea` which must have an entry point called `main`.
 /// The new kernel thread is set up to enter the given function `func` and passes it the arguments `arg`.
 /// This merely makes the new task Runnable, it does not task switch to it immediately. That will happen on the next scheduler invocation.
->>>>>>> 641128d1
 /// 
 /// This is similar (but not identical) to the `exec()` system call in POSIX environments. 
 /// 
@@ -225,52 +218,7 @@
 /// * `args`: the arguments that will be passed to the `main` function of the application. 
 /// * `task_name`: the String name of the new task. If None, the `module`'s crate name will be used. 
 /// * `pin_on_core`: the core number that this task will be permanently scheduled onto, or if None, the "least busy" core will be chosen.
-<<<<<<< HEAD
-pub fn spawn_application(module: &ModuleArea, args: Vec<String>, task_name: Option<String>, pin_on_core: Option<u8>, dir: StrongDirRef)
-    -> Result<TaskRef, &'static str> 
-{
-    let mut task = spawn_application_internal(module, args, task_name, pin_on_core, false);
-    match task {
-        Ok(task) => task,
-        Err(err) => return Err(err),
-    };
-    task.set_wd(dir);
-    return Ok(task);
-}
-
-
-/// Similar to [`spawn_application`](#method.spawn_application), but adds the newly-spanwed application's public symbols 
-/// to the default namespace's symbol map, which allows other applications to depend upon it. 
-/// This also prevents this application from being re-loaded again, making it a system-wide singleton that cannot be duplicated.
-/// 
-/// In general, for regular applications, you should likely use [`spawn_application`](#method.spawn_application).
-pub fn spawn_application_singleton(module: &ModuleArea, args: Vec<String>, task_name: Option<String>, pin_on_core: Option<u8>)
-    -> Result<TaskRef, &'static str> 
-{
-    spawn_application_internal(module, args, task_name, pin_on_core, true)
-}
-
-
-
-/// The internal routine for spawning a new application task that runs in kernel mode (currently the only way to run applications), 
-/// based on the provided `ModuleArea` which is an object file that must have an entry point called `main`.
-/// The new application `Task` is set up to enter the `main` function with the arguments `args`.
-/// This merely makes the new task Runnable, it does not context switch to it immediately. That will happen on the next scheduler invocation.
-/// 
-/// This is similar (but not identical) to the `exec()` system call in POSIX environments. 
-/// 
-/// # Arguments
-/// 
-/// * `module`: the [`ModuleArea`](../memory/ModuleArea.t.html) that will be loaded and its main function invoked in the new `Task`.
-/// * `args`: the arguments that will be passed to the `main` function of the application. 
-/// * `task_name`: the String name of the new task. If None, the `module`'s crate name will be used. 
-/// * `pin_on_core`: the core number that this task will be permanently scheduled onto, or if None, the "least busy" core will be chosen.
-/// * `is_singleton`: if true, adds this application's public symbols to the default namespace's symbol map, which allows other applications to depend upon it,
-///    and prevents this application from being re-loaded again, making it a system-wide singleton that cannot be duplicated.
-fn spawn_application_internal(module: &ModuleArea, args: Vec<String>, task_name: Option<String>, pin_on_core: Option<u8>, is_singleton: bool)
-=======
 pub fn spawn_application(module: &ModuleArea, args: Vec<String>, task_name: Option<String>, pin_on_core: Option<u8>)
->>>>>>> 641128d1
     -> Result<TaskRef, &'static str> 
 {
     spawn_application_internal(module, args, task_name, pin_on_core, false)

//! This crate offers routines for spawning new tasks
//! and convenient builder patterns for customizing new tasks. 
//! 
//! The two functions of interest to create a `TaskBuilder` are:
//! * [`new_task_builder()`][tb]:  creates a new task for a known, existing function.
//! * [`new_application_task_builder()`][atb]: loads a new application crate and creates a new task
//!    for that crate's entry point (main) function.
//! 
//! [tb]:  fn.new_task_builder.html
//! [atb]: fn.new_application_task_builder.html

#![allow(clippy::type_complexity)]
#![no_std]
#![feature(stmt_expr_attributes)]
#![feature(naked_functions)]

extern crate alloc;

use core::{marker::PhantomData, mem, ops::Deref, sync::atomic::{fence, Ordering}};
use alloc::{
    boxed::Box,
    format,
    string::{String, ToString},
    sync::Arc,
    vec::Vec,
};
use log::{error, info, debug};
use cpu::CpuId;
use debugit::debugit;
use spin::Mutex;
use irq_safety::enable_interrupts;
use memory::{get_kernel_mmi_ref, MmiRef};
use stack::Stack;
use task::{Task, TaskRef, RestartInfo, RunState, JoinableTaskRef, ExitableTaskRef, FailureCleanupFunction};
use mod_mgmt::{CrateNamespace, SectionType, SECTION_HASH_DELIMITER};
use path::Path;
use fs_node::FileOrDir;
use cpu_local_preemption::{hold_preemption, PreemptionGuard};
use no_drop::NoDrop;

#[cfg(simd_personality)]
use task::SimdExt;


/// Initializes tasking for this CPU, including creating a runqueue for it
/// and creating its initial task bootstrapped from the current execution context.
pub fn init(
    kernel_mmi_ref: MmiRef,
    cpu_id: CpuId,
    stack: NoDrop<Stack>,
) -> Result<BootstrapTaskRef, &'static str> {
    let (joinable_bootstrap_task, exitable_bootstrap_task) =
        task::bootstrap_task(cpu_id, stack, kernel_mmi_ref)?;
    BOOTSTRAP_TASKS.lock().push(joinable_bootstrap_task);

    let idle_task = new_task_builder(idle_task_entry, cpu_id)
        .name(format!("idle_task_cpu_{cpu_id}"))
        .idle(cpu_id)
        .spawn_restartable(None)?
        .clone();

    runqueue::init(cpu_id.into_u8(), idle_task)?;
    runqueue::add_task_to_specific_runqueue(
        cpu_id.into_u8(),
        exitable_bootstrap_task.clone(),
    )?;

    Ok(BootstrapTaskRef {
        cpu_id,
        exitable_taskref: exitable_bootstrap_task,
    })
}

/// The set of bootstrap tasks that are created using `task::bootstrap_task()`.
/// These require special cleanup; see [`cleanup_bootstrap_tasks()`].
static BOOTSTRAP_TASKS: Mutex<Vec<JoinableTaskRef>> = Mutex::new(Vec::new());

/// Spawns a dedicated task to cleanup all bootstrap tasks
/// by reaping them, i.e., taking their exit value.
///
/// This allows them to be fully dropped and cleaned up safely,
/// as it would be invalid to reap and cleanup bootstrap tasks
/// while the actual bootstrapped task was still running.
///
/// ## Arguments
/// * `num_tasks`: the number of bootstrap tasks that must be cleaned up.
pub fn cleanup_bootstrap_tasks(num_tasks: u32) -> Result<(), &'static str> {
    new_task_builder(
        |total_tasks: u32| {
            let mut num_tasks_cleaned = 0;
            while num_tasks_cleaned < total_tasks {
                if let Some(task) = BOOTSTRAP_TASKS.lock().pop() {
                    match task.join() {
                        Ok(_exit_val) => num_tasks_cleaned += 1,
                        Err(_e) => panic!(
                            "BUG: failed to join bootstrap task {:?}, error: {:?}",
                            task, _e,
                        ),
                    }
                }
            }
            info!("Cleaned up all {} bootstrap tasks.", total_tasks);
            *BOOTSTRAP_TASKS.lock() = Vec::new(); // replace the Vec to drop it
            // Now that all bootstrap tasks are finished executing and have been cleaned up,
            // we can safely deallocate the early TLS data image because it is guaranteed
            // to no longer be in use on any CPU.
            early_tls::drop();
        },
        num_tasks,
    )
    .name(String::from("bootstrap_task_cleanup"))
    .spawn()?;

    Ok(())
}

/// A wrapper around a `TaskRef` for bootstrapped tasks, which are the tasks
/// that represent the first thread of execution on each CPU when it first boots.
/// 
/// When a bootstrap task has done everything it needs to do, 
/// it should invoke [`BootstrapTaskRef::finish()`] to indicate that it's finished,
/// which will then mark itself as exited and remove itself from runqueues.
/// 
/// See [`init()`] and [`task::bootstrap_task()`].
#[derive(Debug)]
pub struct BootstrapTaskRef {
    #[allow(dead_code)]
    cpu_id: CpuId,
    exitable_taskref: ExitableTaskRef,
}
impl Deref for BootstrapTaskRef {
    type Target = TaskRef;
    fn deref(&self) -> &TaskRef {
        self.exitable_taskref.deref()
    }
}
impl BootstrapTaskRef {
    /// This function represents the final step of each CPU's initialization procedure.
    /// 
    /// This function does the following:
    /// 1. Consumes this bootstrap task such that it can no longer be accessed.
    /// 2. Marks this bootstrap task as exited.
    /// 3. Removes this bootstrap task from this CPU's runqueue.
    pub fn finish(self) {
        drop(self);
    }
}
impl Drop for BootstrapTaskRef {
    // See the documentation for `BootstrapTaskRef::finish()` for more details.
    fn drop(&mut self) {
        // trace!("Finishing Bootstrap Task on core {}: {:?}", self.cpu_id, self.task_ref);
        remove_current_task_from_runqueue(&self.exitable_taskref);
        self.exitable_taskref.mark_as_exited(Box::new(()))
            .expect("BUG: bootstrap task was unable to mark itself as exited");

        // Note: we can mark this bootstrap task as exited here, but we cannot 
        // reap it (take its exit value) safely because it might be currently running.
        // Doing so would cause its stack to be deallocated and the current execution to fail.
        // Instead, that is done in `cleanup_bootstrap_tasks()`.
    }
}


/// Creates a builder for a new `Task` that starts at the given entry point function `func`
/// and will be passed the given `argument`.
/// 
/// # Note 
/// The new task will not be spawned until [`TaskBuilder::spawn()`](struct.TaskBuilder.html#method.spawn) is invoked. 
/// See the `TaskBuilder` documentation for more details. 
/// 
pub fn new_task_builder<F, A, R>(
    func: F,
    argument: A
) -> TaskBuilder<F, A, R>
    where A: Send + 'static, 
          R: Send + 'static,
          F: FnOnce(A) -> R,
{
    TaskBuilder::new(func, argument)
}


/// Every executable application must have an entry function named "main".
const ENTRY_POINT_SECTION_NAME: &str = "main";

/// The argument type accepted by the `main` function entry point into each application.
type MainFuncArg = Vec<String>;

/// The type returned by the `main` function entry point of each application.
type MainFuncRet = isize;

/// The function signature of the `main` function that every application must have,
/// as it is the entry point into each application `Task`.
type MainFunc = fn(MainFuncArg) -> MainFuncRet;

/// Creates a builder for a new application `Task`. 
/// 
/// The new task will start at the application crate's entry point `main` function.
/// 
/// Note that the application crate will be loaded and linked during this function,
/// but the actual new application task will not be spawned until [`TaskBuilder::spawn()`](struct.TaskBuilder.html#method.spawn) is invoked.
/// 
/// # Arguments
/// * `crate_object_file`: the object file that the application crate will be loaded from.
/// * `new_namespace`: if provided, the new application task will be spawned within the new `CrateNamespace`,
///    meaning that the new application crate will be linked against the crates within that new namespace. 
///    If not provided, the new Task will be spawned within the same namespace as the current task.
/// 
pub fn new_application_task_builder(
    crate_object_file: Path, // TODO FIXME: use `mod_mgmt::IntoCrateObjectFile`,
    new_namespace: Option<Arc<CrateNamespace>>,
) -> Result<TaskBuilder<MainFunc, MainFuncArg, MainFuncRet>, &'static str> {
    
    let namespace = new_namespace
        .or_else(|| task::with_current_task(|t| t.get_namespace().clone()).ok())
        .ok_or("spawn::new_application_task_builder(): couldn't get current task")?;
    
    let crate_object_file = match crate_object_file.get(namespace.dir())
        .or_else(|| Path::new(format!("{}.o", &crate_object_file)).get(namespace.dir())) // retry with ".o" extension
    {
        Some(FileOrDir::File(f)) => f,
        _ => return Err("Couldn't find specified file path for new application crate"),
    };
    
    // Load the new application crate
    let app_crate_ref = {
        let kernel_mmi_ref = get_kernel_mmi_ref().ok_or("couldn't get_kernel_mmi_ref")?;
        CrateNamespace::load_crate_as_application(&namespace, &crate_object_file, kernel_mmi_ref, false)?
    };

    // Find the "main" entry point function in the new app crate
    let main_func_sec_opt = { 
        let app_crate = app_crate_ref.lock_as_ref();
        let expected_main_section_name = format!("{}{}{}", app_crate.crate_name_as_prefix(), ENTRY_POINT_SECTION_NAME, SECTION_HASH_DELIMITER);
        app_crate.find_section(|sec| 
            sec.typ == SectionType::Text && sec.name_without_hash() == expected_main_section_name
        ).cloned()
    };
    let main_func_sec = main_func_sec_opt.ok_or("spawn::new_application_task_builder(): couldn't find \"main\" function, expected function name like \"<crate_name>::main::<hash>\"\
        --> Is this an app-level library or kernel crate? (Note: you cannot spawn a library crate with no main function)")?;
    // SAFETY: None. There is a lint in compiler_plugins/application_main_fn.rs, but it's currently disabled.
    let main_func = unsafe { main_func_sec.as_func::<MainFunc>() }?;

    // Create the underlying task builder. 
    // Give it a default name based on the app crate's name, but that can be changed later. 
    let mut tb = TaskBuilder::new(*main_func, MainFuncArg::default())
        .name(app_crate_ref.lock_as_ref().crate_name.to_string()); 

    // Once the new application task is created (but before its scheduled in),
    // ensure it has the relevant app-specific fields set properly.
    tb.post_build_function = Some(Box::new(
        move |new_task| {
            new_task.app_crate = Some(Arc::new(app_crate_ref));
            new_task.namespace = namespace;
            Ok(None)
        }
    ));
    
    Ok(tb)
}

/// A struct that offers a builder pattern to create and customize new `Task`s.
/// 
/// Note that the new `Task` will not actually be created until [`spawn()`](struct.TaskBuilder.html#method.spawn) is invoked.
/// 
/// To create a `TaskBuilder`, use these functions:
/// * [`new_task_builder()`][tb]:  creates a new task for a known, existing function.
/// * [`new_application_task_builder()`][atb]: loads a new application crate and creates a new task
///    for that crate's entry point (main) function.
/// 
/// [tb]:  fn.new_task_builder.html
/// [atb]: fn.new_application_task_builder.html
pub struct TaskBuilder<F, A, R> {
    func: F,
    argument: A,
    _return_type: PhantomData<R>,
    name: Option<String>,
    stack: Option<Stack>,
    parent: Option<TaskRef>,
    pin_on_cpu: Option<CpuId>,
    blocked: bool,
    idle: bool,
    post_build_function: Option<Box<
        dyn FnOnce(&mut Task) -> Result<Option<FailureCleanupFunction>, &'static str>
    >>,

    #[cfg(simd_personality)]
    simd: SimdExt,
}

impl<F, A, R> TaskBuilder<F, A, R> 
    where A: Send + 'static, 
          R: Send + 'static,
          F: FnOnce(A) -> R,
{
    /// Creates a new `Task` from the given function `func`
    /// that will be passed the argument `arg` when spawned. 
    fn new(func: F, argument: A) -> TaskBuilder<F, A, R> {
        TaskBuilder {
            argument,
            func,
            _return_type: PhantomData,
            name: None,
            stack: None,
            parent: None,
            pin_on_cpu: None,
            blocked: false,
            idle: false,
            post_build_function: None,

            #[cfg(simd_personality)]
            simd: SimdExt::None,
        }
    }

    /// Set the String name for the new Task.
    pub fn name(mut self, name: String) -> TaskBuilder<F, A, R> {
        self.name = Some(name);
        self
    }

    /// Set the argument that will be passed to the new Task's entry function.
    pub fn argument(mut self, argument: A) -> TaskBuilder<F, A, R> {
        self.argument = argument;
        self
    }

    /// Set the `Stack` that will be used by the new Task.
    pub fn stack(mut self, stack: Stack) -> TaskBuilder<F, A, R> {
        self.stack = Some(stack);
        self
    }

    /// Set the "parent" Task from which the new Task will inherit certain states.
    ///
    /// See [`Task::new()`] for more details on what states are inherited.
    /// By default, the current task will be used if a specific parent task is not provided.
    pub fn parent(mut self, parent_task: TaskRef) -> TaskBuilder<F, A, R> {
        self.parent = Some(parent_task);
        self
    }

    /// Pin the new Task to a specific CPU.
    pub fn pin_on_cpu(mut self, cpu_id: CpuId) -> TaskBuilder<F, A, R> {
        self.pin_on_cpu = Some(cpu_id);
        self
    }

    /// Mark this new Task as a SIMD-enabled Task 
    /// that can run SIMD instructions and use SIMD registers.
    #[cfg(simd_personality)]
    pub fn simd(mut self, extension: SimdExt) -> TaskBuilder<F, A, R> {
        self.simd = extension;
        self
    }

    /// Set the new Task's `RunState` to be `Blocked` instead of `Runnable` when it is first spawned.
    /// This allows another task to delay the new task's execution arbitrarily, 
    /// e.g., to set up other things for the newly-spawned (but not yet running) task. 
    /// 
    /// Note that the new Task will not be `Runnable` until it is explicitly set as such.
    pub fn block(mut self) -> TaskBuilder<F, A, R> {
        self.blocked = true;
        self
    }

    /// Finishes this `TaskBuilder` and spawns the new task as described by its builder functions.
    ///
    /// Synchronizes memory with respect to the spawned task.
    ///
    /// This merely creates the new task and makes it `Runnable`.
    /// It does not switch to it immediately; that will happen on the next scheduler invocation.
    #[inline(never)]
    pub fn spawn(self) -> Result<JoinableTaskRef, &'static str> {
        let mut new_task = Task::new(
            self.stack,
            task::get_my_current_task()
                .ok_or("spawn: couldn't get current task")?
                .deref()
                .into(),
        )?;
        // If a Task name wasn't provided, then just use the function's name.
        new_task.name = self.name.unwrap_or_else(|| String::from(core::any::type_name::<F>()));
    
        #[cfg(simd_personality)] {  
            new_task.simd = self.simd;
        }

        setup_context_trampoline(&mut new_task, task_wrapper::<F, A, R>)?;

        // We use the bottom of the new task's stack for its entry function and arguments. 
        // This is a bit inefficient; it'd be optimal to put them directly where they need to go
        // (in registers or at the top of the stack).
        // However, it vastly simplifies type safety since we don't need to mess with pointers,
        // and it removes uncertainty associated with assuming different calling conventions.
        let bottom_of_stack: &mut usize = new_task.inner_mut().kstack.as_type_mut(0)?;
        let box_ptr = Box::into_raw(Box::new(TaskFuncArg::<F, A, R> {
            arg:  self.argument,
            func: self.func,
            _ret: PhantomData,
        }));
        *bottom_of_stack = box_ptr as usize;

        // The new task is marked as idle
        if self.idle {
            new_task.is_an_idle_task = true;
        }

        // If there is a post-build function, invoke it now
        // before finalizing the task and adding it to runqueues.
        let failure_cleanup_function = match self.post_build_function {
            Some(pb_func) => pb_func(&mut new_task)?,
            None => None,
        };

        // Now that it has been fully initialized, mark the task as no longer `Initing`.
        if self.blocked {
            new_task.block_initing_task()
                .map_err(|_| "BUG: newly-spawned blocked task was not in the Initing runstate")?;
        } else {
            new_task.make_inited_task_runnable()
                .map_err(|_| "BUG: newly-spawned task was not in the Initing runstate")?;
        }

        let task_ref = TaskRef::create(
            new_task,
            failure_cleanup_function.unwrap_or(task_cleanup_failure::<F, A, R>)
        );
        
        // This synchronizes with the acquire fence in this task's exit cleanup routine
        // (in `spawn::task_cleanup_final_internal()`).
        fence(Ordering::Release);
        
<<<<<<< HEAD
=======
        // Idle tasks are not stored on the run queue.
>>>>>>> 18dc5f5a
        if !self.idle {
            if let Some(cpu) = self.pin_on_cpu {
                runqueue::add_task_to_specific_runqueue(cpu.into_u8(), task_ref.clone())?;
            } else {
                runqueue::add_task_to_any_runqueue(task_ref.clone())?;
            }
        }

        Ok(task_ref)

        // Ok(TaskJoiner::<R> {
        //     task: task_ref,
        //     _phantom: PhantomData,
        // })
    }

}

/// Additional implementation of `TaskBuilder` to be used for 
/// restartable functions. Further restricts the function (F) 
/// and argument (A) to implement `Clone` trait.
impl<F, A, R> TaskBuilder<F, A, R> 
    where A: Send + Clone + 'static, 
          R: Send + 'static,
          F: FnOnce(A) -> R + Send + Clone +'static,
{
    /// Sets this new Task to be the idle task for the given CPU. 
    /// 
    /// Idle tasks will not be scheduled unless there are no other tasks for the scheduler to choose. 
    /// 
    /// Idle tasks must be restartable, so it is only a possible option when spawning a restartable task.
    /// Marking a task as idle is only needed to set up one for each CPU when that CPU is initialized,
    /// but or to restart an idle task that has exited or failed.
    /// 
    /// There is no harm spawning multiple idle tasks on each CPU, but it's a waste of space. 
    pub fn idle(mut self, cpu_id: CpuId) -> TaskBuilder<F, A, R> {
        self.idle = true;
        self.pin_on_cpu(cpu_id)
    }

    /// Like [`TaskBuilder::spawn()`], this finishes this `TaskBuilder` and spawns the new task.
    /// It also stores the new Task's function and argument within the Task,
    /// enabling it to be restarted upon exit.
    /// 
    /// ## Arguments
    /// * `restart_with_arg`: if `Some`, this argument will be passed into the restarted task
    ///    instead of the argument initially provided to [`new_task_builder()`].
    /// 
    /// Note that the argument initially provided to `new_task_builder()` will *always*
    /// be passed into the initially-spawned instance of this task.
    /// The `restart_with_arg` value is only used as an argument for *future* instances
    /// of this task that are re-spawned (restarted) if the initial task exits.
    /// 
    /// This allows one to spawn a task that is restartable but performs a given action
    /// with its initial argument only once.
    /// This is typically achieved by using an `Option<T>` for the argument type `A`:
    /// * The argument `Some(T)` is passed into `new_task_builder()`,
    ///   such that it is used for and passed to the first spawned instance of this task.
    /// * The argument `None` is used for `restart_with_arg`,
    ///   such that it is used for and passed to the subsequent restarted instances of this task.
    /// 
    /// This function merely makes the new task Runnable, it does not switch to it immediately;
    /// that will happen on the next scheduler invocation.
    #[inline(never)]
    pub fn spawn_restartable(
        mut self,
        restart_with_arg: Option<A>
    ) -> Result<JoinableTaskRef, &'static str> {
        let restart_info = RestartInfo {
            argument: Box::new(restart_with_arg.unwrap_or_else(|| self.argument.clone())),
            func: Box::new(self.func.clone()),
        };

        // Once the new task is created, we set its restart info (func and arg),
        // and tell it to use the restartable version of the task entry and cleanup functions.
        self.post_build_function = Some(Box::new(
            move |new_task| {
                new_task.inner_mut().restart_info = Some(restart_info);
                setup_context_trampoline(new_task, task_wrapper_restartable::<F, A, R>)?;
                Ok(Some(task_restartable_cleanup_failure::<F, A, R>))
            }
        ));

        // Code path is shared between `spawn` and `spawn_restartable` from this point
        self.spawn()
    }
}


// Note: this is currently not used because it requires many sweeping changes
//       everywhere that `spawn()` is called to pass on the generic type parameter `R`.
//
// /// The object is returned when a new [`Task`] is [`spawn`]ed.
// /// 
// /// This allows the "parent" task (the one that spawned this task) to:
// /// * [`join`] this task, i.e., wait for this task to finish executing,
// /// * to obtain its [exit value] after it has completed.
// /// 
// /// The type parameter `R` is the type that this task will return upon successful completion.
// /// As such, it is derived from the return type of the entry function `func`
// /// that was passed into [`new_task_builder()`]
// /// If dropped, this task will be *detached* and treated as an "orphan" task.
// /// This means that there is no way for another task to wait for it to complete
// /// or obtain its exit value.
// /// As such, this task will be auto-reaped after it exits (in order to avoid zombie tasks).
// /// 
// /// Implementation-wise, this is a wrapper around [`JoinableTaskRef`], which marks a task
// /// as non-joinable when it is dropped.
// /// This type adds the ability to obtain its exit value as a typed object, 
// /// because only the [`spawn`] function knows that type `R`, whereas the task itself does not.
// /// 
// /// [`spawn`]: TaskBuilder::spawn
// /// [`join`]: TaskRef::join
// /// [exit value]: task::ExitValue
// pub struct TaskJoiner<R: Send + 'static> {
//     task: JoinableTaskRef,
//     _phantom: PhantomData<R>,
// }
// impl<R: Send + 'static> Deref for TaskJoiner<R> {
//     type Target = JoinableTaskRef;
//     fn deref(&self) -> &Self::Target {
//         &self.task
//     }
// }


/// A wrapper around a task's function and argument.
#[derive(Debug)]
struct TaskFuncArg<F, A, R> {
    func: F,
    arg:  A,
    _ret: PhantomData<*const R>,
}


/// This function sets up the given new task's kernel stack contents to properly jump
/// to the given `entry_point_function` when the new `Task` is first switched to. 
///
/// This function can only be invoked on a `new_task` that is being initialized,
/// otherwise it will return an error.
///
/// ## How this works 
/// When a new task is first switched to, a [`Context`] struct will be popped off the stack
/// and its values used to populate the initial values of select CPU registers.
/// The address of that `Context` struct is used to initialized the new task's `saved_sp`
/// (saved stack pointer).
///
/// We also use one of the free registers in the new `Context` struct to store
/// the ID of the new task, which enables the new task to identify itself and set up
/// its TLS-based "current task" variable when it first runs (see [`task_wrapper`]).
///
/// During the final part of the context switch operation, the `ret` instruction will
/// implicitly pop an address value off of the stack (the last item of that Context struct);
/// that address represents the next instruction that will run right after
/// the context switch completes, as control flow "returns" to that instruction address.
/// This function sets that "return address" to the given `entry_point_function`.
#[doc(hidden)]
pub fn setup_context_trampoline(
    new_task: &mut Task,
    entry_point_function: fn() -> !
) -> Result<(), &'static str> {
    if new_task.runstate() != RunState::Initing {
        return Err("`setup_context_trampoline()` can only be invoked on `Initing` tasks");
    }

    /// A private macro that actually creates the Context and sets it up in the `new_task`.
    /// We use a macro here so we can pass in the proper `ContextType` at runtime, 
    /// which is useful for both the simd_personality config and regular/SSE configs.
    macro_rules! set_context {
        ($ContextType:ty) => (
            let new_task_id = new_task.id;
            let new_task_inner = new_task.inner_mut();
            // We write the new Context struct at the "top" (usable top) of the stack,
            // which is at the end of the stack's MappedPages. 
            // We must subtract "size of usize" (8) bytes from the offset to ensure
            // that the new Context struct doesn't spill over past the top of the stack.
            let context_mp_offset = new_task_inner.kstack.size_in_bytes()
                - mem::size_of::<usize>()
                - mem::size_of::<$ContextType>();
            let context_dest: &mut $ContextType = new_task_inner.kstack
                .as_type_mut(context_mp_offset)?;
            let mut new_context =  <$ContextType>::new(entry_point_function as usize);
            // Store the new task's ID in an unused register in the new Context struct. 
            new_context.set_first_register(new_task_id);
            *context_dest = new_context;
            // Save the address of this newly-stored Context struct
            // (which is within the new task's stack) so that it can be used by the
            // context switch routine in the future when this task is first switched to.
            new_task_inner.saved_sp = context_dest as *const _ as usize;
        );
    }

    // If `simd_personality` is enabled, all of the `context_switch*` implementation crates are simultaneously enabled,
    // in order to allow choosing one of them based on the configuration options of each Task (SIMD, regular, etc).
    #[cfg(simd_personality)] {
        match new_task.simd {
            SimdExt::AVX => {
                // warn!("USING AVX CONTEXT for Task {:?}", new_task);
                set_context!(context_switch::ContextAVX);
            }
            SimdExt::SSE => {
                // warn!("USING SSE CONTEXT for Task {:?}", new_task);
                set_context!(context_switch::ContextSSE);
            }
            SimdExt::None => {
                // warn!("USING REGULAR CONTEXT for Task {:?}", new_task);
                set_context!(context_switch::ContextRegular);
            }
        }
    }

    // If `simd_personality` is NOT enabled, then we use the context_switch routine that matches the actual build target. 
    #[cfg(not(simd_personality))] {
        // The context_switch crate exposes the proper TARGET-specific `Context` type here.
        set_context!(context_switch::Context);
    }

    Ok(())
}

/// Internal routine that runs when a task is first switched to,
/// shared by `task_wrapper` and `task_wrapper_restartable`.
fn task_wrapper_internal<F, A, R>(
    current_task_id: usize,
) -> (Result<R, task::KillReason>, ExitableTaskRef)
where
    A: Send + 'static,
    R: Send + 'static,
    F: FnOnce(A) -> R,
{
    let task_entry_func;
    let task_arg;
    let recovered_preemption_guard;
    let exitable_taskref;

    // This is scoped to ensure that absolutely no resources that require dropping are held
    // when invoking the task's entry function, in order to simplify cleanup when unwinding.
    // *No* local variables that require `Drop` should exist on the stack at the end of
    // this function, except for the task's `func` and `arg`, which are obviously required.
    {
        // Set this task as the current task.
        // We cannot do until this task is actually running, because it uses thread-local storage.
        exitable_taskref = task::init_current_task(
            current_task_id,
            None,
        ).unwrap_or_else(|_|
            panic!("BUG: task_wrapper: couldn't init task {} as the current task", current_task_id)
        );

        // The first time that a task runs, its entry function `task_wrapper()` is jumped to
        // from the `task_switch()` function, right after the end of `context_switch`().
        // Thus, the first thing we must do here is to perform post-context switch actions,
        // because this is the first code to run immediately after a context switch
        // switches to this task for the first time.
        // For more details, see the comments at the end of `task::task_switch()`.
        recovered_preemption_guard = exitable_taskref.post_context_switch_action();

        // This task's function and argument were placed at the bottom of the stack when this task was spawned.
        let task_func_arg = exitable_taskref.with_kstack(|kstack| {
            kstack.as_type(0).map(|tfa_box_raw_ptr: &usize| {
                // SAFE: we placed this Box in this task's stack in the `spawn()` function when creating the TaskFuncArg struct.
                let tfa_boxed = unsafe { Box::from_raw((*tfa_box_raw_ptr) as *mut TaskFuncArg<F, A, R>) };
                *tfa_boxed // un-box it
            })
        }).expect("BUG: task_wrapper: couldn't access task's function/argument at bottom of stack");
        task_entry_func = task_func_arg.func;
        task_arg        = task_func_arg.arg;

        #[cfg(not(rq_eval))]
        debug!("task_wrapper [1]: \"{}\" about to call task entry func {:?} {{{}}} with arg {:?}",
            &**exitable_taskref, debugit!(task_entry_func), core::any::type_name::<F>(), debugit!(task_arg)
        );
    }

    // The first time that a task runs, its entry function `task_wrapper()` is jumped to
    // from the `task_switch()` function, right after the context switch occurred.
    // Since the `task_switch()` function was originally invoked from an interrupt handler,
    // interrupts were disabled but never had the chance to be re-enabled
    // because we did not return from the interrupt handler as usual.
    // Therefore, we need to re-enable interrupts and preemption here to ensure that
    // things continue to run as normal, with interrupts and preemption enabled
    // such that we can properly preempt this task.
    drop(recovered_preemption_guard);
    enable_interrupts();

    // This synchronizes with the acquire fence in `JoinableTaskRef::join()`.
    fence(Ordering::Release);

    // Now we actually invoke the entry point function that this Task was spawned for,
    // catching a panic if one occurs.
    #[cfg(target_arch = "x86_64")]
    let result = catch_unwind::catch_unwind_with_arg(task_entry_func, task_arg);

    // On platforms where unwinding is not implemented, simply call the entry point.
    #[cfg(not(target_arch = "x86_64"))]
    let result = Ok(task_entry_func(task_arg));

    (result, exitable_taskref)
}

/// The entry point for all new `Task`s.
/// 
/// This does not return, as it doesn't really have anywhere to return to.
fn task_wrapper<F, A, R>() -> !
where
    A: Send + 'static,
    R: Send + 'static,
    F: FnOnce(A) -> R,
{
    // This must be the first statement in this function in order to ensure
    // that no other code utilizes the "first register" before we can read it.
    // See `setup_context_trampoline()` for more info on how this works.
    let current_task_id = context_switch::read_first_register();
    let (result, exitable_task_ref) = task_wrapper_internal::<F, A, R>(current_task_id);

    // Here: now that the task is finished running, we must clean in up by doing three things:
    // 1. Put the task into a non-runnable mode (exited or killed) and set its exit value or killed reason
    // 2. Remove it from its runqueue
    // 3. Yield the CPU
    //
    // The first two need to be done "atomically" (without interruption), so we must disable preemption before step 1.
    // Otherwise, this task could be marked as `Exited`, and then a context switch could occur to another task,
    // which would prevent this task from ever running again, so it would never get to remove itself from the runqueue.
    //
    // Operations 1 happen in `task_cleanup_success` or `task_cleanup_failure`, 
    // while operations 2 and 3 then happen in `task_cleanup_final`.
    match result {
        Ok(exit_value)   => task_cleanup_success::<F, A, R>(exitable_task_ref, exit_value),
        Err(kill_reason) => task_cleanup_failure::<F, A, R>(exitable_task_ref, kill_reason),
    }
}

/// Similar to `task_wrapper` in functionality but used as entry point only for 
/// restartable tasks. Further restricts `argument` to implement `Clone` trait. 
/// // We cannot use `task_wrapper` as it is not bounded by `Clone` trait.
fn task_wrapper_restartable<F, A, R>() -> !
where
    A: Send + Clone + 'static,
    R: Send + 'static,
    F: FnOnce(A) -> R + Send + Clone + 'static,
{
    // This must be the first statement in this function in order to ensure
    // that no other code utilizes the "first register" before we can read it.
    // See `setup_context_trampoline()` for more info on how this works.
    let current_task_id = context_switch::read_first_register();
    let (result, exitable_task_ref) = task_wrapper_internal::<F, A, R>(current_task_id);

    // See `task_wrapper` for an explanation of how the below functions work.
    match result {
        Ok(exit_value)   => task_restartable_cleanup_success::<F, A, R>(exitable_task_ref, exit_value),
        Err(kill_reason) => task_restartable_cleanup_failure::<F, A, R>(exitable_task_ref, kill_reason),
    }
}



/// Internal function cleans up a task that exited properly. 
/// Contains the shared code between `task_cleanup_success` and `task_cleanup_success_restartable`
#[inline(always)]
fn task_cleanup_success_internal<R>(current_task: ExitableTaskRef, exit_value: R) -> (PreemptionGuard, ExitableTaskRef)
    where R: Send + 'static,
{ 
    // Disable preemption.
    let preemption_guard = hold_preemption();

    #[cfg(not(rq_eval))]
    debug!("task_cleanup_success: {:?} successfully exited with return value {:?}", current_task.name, debugit!(exit_value));
    if current_task.mark_as_exited(Box::new(exit_value)).is_err() {
        error!("task_cleanup_success: {:?} task could not set exit value, because task had already exited. Is this correct?", current_task.name);
    }

    (preemption_guard, current_task)
}

/// This function cleans up a task that exited properly.
fn task_cleanup_success<F, A, R>(current_task: ExitableTaskRef, exit_value: R) -> !
    where A: Send + 'static, 
          R: Send + 'static,
          F: FnOnce(A) -> R, 
{   
    let (preemption_guard, current_task) = task_cleanup_success_internal(current_task, exit_value);
    task_cleanup_final::<F, A, R>(preemption_guard, current_task)
}

/// Similar to `task_cleanup_success` but used on restartable_tasks
fn task_restartable_cleanup_success<F, A, R>(current_task: ExitableTaskRef, exit_value: R) -> !
    where A: Send + Clone + 'static, 
          R: Send + 'static,
          F: FnOnce(A) -> R + Send + Clone +'static,
{
    let (preemption_guard, current_task) = task_cleanup_success_internal(current_task, exit_value);
    task_restartable_cleanup_final::<F, A, R>(preemption_guard, current_task)
}



/// Internal function that cleans up a task that did not exit properly.
#[inline(always)]
fn task_cleanup_failure_internal(current_task: ExitableTaskRef, kill_reason: task::KillReason) -> (PreemptionGuard, ExitableTaskRef) {
    // Disable preemption.
    let preemption_guard = hold_preemption();

    debug!("task_cleanup_failure: {:?} panicked with {:?}", current_task.name, kill_reason);

    if current_task.mark_as_killed(kill_reason).is_err() {
        error!("task_cleanup_failure: {:?} task could not set kill reason, because task had already exited. Is this correct?", current_task.name);
    }

    (preemption_guard, current_task)
}     

/// This function cleans up a task that did not exit properly,
/// e.g., it panicked, hit an exception, etc. 
/// 
/// Once unwinding completes, or if there is a failure while unwinding a task,
/// execution will jump to this function.
/// 
/// The generic type parameters are derived from the original `task_wrapper` invocation,
/// and are here to provide type information needed when cleaning up a failed task.
fn task_cleanup_failure<F, A, R>(current_task: ExitableTaskRef, kill_reason: task::KillReason) -> !
    where A: Send + 'static, 
          R: Send + 'static,
          F: FnOnce(A) -> R, 
{
    let (preemption_guard, current_task) = task_cleanup_failure_internal(current_task, kill_reason);
    task_cleanup_final::<F, A, R>(preemption_guard, current_task)
}

/// Similar to `task_cleanup_failure` but used on restartable_tasks
fn task_restartable_cleanup_failure<F, A, R>(current_task: ExitableTaskRef, kill_reason: task::KillReason) -> !
    where A: Send + Clone + 'static, 
          R: Send + 'static,
          F: FnOnce(A) -> R + Send + Clone + 'static, 
{
    let (preemption_guard, current_task) = task_cleanup_failure_internal(current_task, kill_reason);
    task_restartable_cleanup_final::<F, A, R>(preemption_guard, current_task)
}


/// Internal function that performs final cleanup actions for an exited task.
#[inline(always)]
fn task_cleanup_final_internal(current_task: &ExitableTaskRef) {
    // First, remove the task from its runqueue(s).
    remove_current_task_from_runqueue(current_task);

    // Second, run TLS object destructors, which will drop any TLS objects
    // that were lazily initialized during this execution of this task.
    for tls_dtor in thread_local_macro::take_current_tls_destructors().into_iter() {
        unsafe {
            (tls_dtor.dtor)(tls_dtor.object_ptr as *mut u8);
        }
    }

    // Third, reap the task if it has been orphaned (if it's non-joinable).
    current_task.reap_if_orphaned();

    // Fourth, synchronize memory with the release fence of the "parent" task
    // in `TaskBuilder::spawn()`.
    fence(Ordering::Acquire)
}


/// The final piece of the task cleanup logic,
/// which removes the task from its runqueue and permanently deschedules it. 
fn task_cleanup_final<F, A, R>(preemption_guard: PreemptionGuard, current_task: ExitableTaskRef) -> ! 
    where A: Send + 'static, 
          R: Send + 'static,
          F: FnOnce(A) -> R, 
{
    task_cleanup_final_internal(&current_task);
    drop(current_task);
    drop(preemption_guard);
    // ****************************************************
    // NOTE: nothing below here is guaranteed to run again!
    // ****************************************************

    scheduler::schedule();
    error!("BUG: task_cleanup_final(): task was rescheduled after being dead!");
    loop { core::hint::spin_loop() }
}

/// The final piece of the task cleanup logic for restartable tasks.
/// which removes the task from its runqueue and spawns it again with 
/// same entry function (F) and argument (A). 
fn task_restartable_cleanup_final<F, A, R>(preemption_guard: PreemptionGuard, current_task: ExitableTaskRef) -> !
where
    A: Send + Clone + 'static,
    R: Send + 'static,
    F: FnOnce(A) -> R + Send + Clone + 'static,
{
    {
        #[cfg(use_crate_replacement)]
        let mut se = fault_crate_swap::SwapRanges::default();

        // Get the crate we should swap. Will be None if nothing is picked
        #[cfg(use_crate_replacement)] {
            if let Some(crate_to_swap) = fault_crate_swap::get_crate_to_swap() {
                // Call the handler to swap the crates
                let version = fault_crate_swap::self_swap_handler(&crate_to_swap);
                match version {
                    Ok(v) => {
                        se = v
                    }
                    Err(err) => {
                        debug!(" Crate swapping failed {:?}", err)
                    }
                }
            }
        }

        // Re-spawn a new instance of the task if it was spawned as a restartable task. 
        // We must not hold the current task's lock when calling spawn().
        let restartable_info = current_task.with_restart_info(|restart_info_opt| {
            restart_info_opt.map(|restart_info| {
                #[cfg(use_crate_replacement)] {
                    let func_ptr = &restart_info.func as *const _ as usize;
                    let arg_ptr = &restart_info.argument as *const _ as usize;

                    // func_ptr is of size 16. Argument is of the argument_size + 8.
                    // This extra size comes due to argument and function both stored in +8 location pointed by the pointer. 
                    // The exact location pointed by the pointer has value 0x1. (Indicates Some for option ?). 
                    if fault_crate_swap::constant_offset_fix(&se, func_ptr, func_ptr + 16).is_ok() &&  fault_crate_swap::constant_offset_fix(&se, arg_ptr, arg_ptr + 8).is_ok() {
                        debug!("Function and argument addresses corrected");
                    }
                }

                let func: &F = restart_info.func.downcast_ref().expect("BUG: failed to downcast restartable task's function");
                let arg : &A = restart_info.argument.downcast_ref().expect("BUG: failed to downcast restartable task's argument");
                (func.clone(), arg.clone())
            })
        });

        if let Some((func, arg)) = restartable_info {
            let mut new_task = new_task_builder(func, arg)
                .name(current_task.name.clone());
            if let Some(cpu) = current_task.pinned_cpu() {
                new_task = new_task.pin_on_cpu(cpu);
            }
            new_task.spawn_restartable(None)
                .expect("Failed to respawn the restartable task");
        } else {
            error!("BUG: Restartable task has no restart information available");
        }
    }

    task_cleanup_final_internal(&current_task);
    drop(current_task);
    drop(preemption_guard);
    // ****************************************************
    // NOTE: nothing below here is guaranteed to run again!
    // ****************************************************

    scheduler::schedule();
    error!("BUG: task_cleanup_final(): task was rescheduled after being dead!");
    loop { core::hint::spin_loop() }
}

/// Helper function to remove a task from its runqueue and drop it.
fn remove_current_task_from_runqueue(current_task: &ExitableTaskRef) {
    // Special behavior when evaluating runqueues
    #[cfg(rq_eval)] {
        runqueue::remove_task_from_all(current_task).unwrap();
    }

    // In the regular case, we do not perform task migration between cores,
    // so we can use the heuristic that the task is only on the current core's runqueue.
    #[cfg(not(rq_eval))] {
        if let Err(e) = runqueue::get_runqueue(cpu::current_cpu().into_u8())
            .ok_or("couldn't get this CPU's ID or runqueue to remove exited task from it")
            .and_then(|rq| rq.write().remove_task(current_task)) 
        {
            error!("BUG: couldn't remove exited task from runqueue: {}", e);
        }
    }
}

<<<<<<< HEAD
// /// Spawns an idle task on the current CPU and adds it to this CPU's runqueue.
// pub fn create_idle_task() -> Result<JoinableTaskRef, &'static str> {
//     let cpu_id = cpu::current_cpu();
//     debug!("Spawning a new idle task on CPU {}", cpu_id);

//     new_task_builder(idle_task_entry, cpu_id)
//         .name(format!("idle_task_cpu_{cpu_id}"))
//         .idle(cpu_id)
//         .spawn_restartable(None)
// }

=======
>>>>>>> 18dc5f5a
/// A basic idle task that does nothing but loop endlessly.
///
/// Note: the current spawn API does not support spawning a task with the return type `!`,
/// so we use `()` here instead. 
#[inline(never)]
fn idle_task_entry(_cpu_id: CpuId) {
    info!("Entered idle task loop on core {}: {:?}", cpu::current_cpu(), task::get_my_current_task());
    loop {
        // TODO: put this core into a low-power state
        core::hint::spin_loop();
    }
}
<|MERGE_RESOLUTION|>--- conflicted
+++ resolved
@@ -431,10 +431,7 @@
         // (in `spawn::task_cleanup_final_internal()`).
         fence(Ordering::Release);
         
-<<<<<<< HEAD
-=======
         // Idle tasks are not stored on the run queue.
->>>>>>> 18dc5f5a
         if !self.idle {
             if let Some(cpu) = self.pin_on_cpu {
                 runqueue::add_task_to_specific_runqueue(cpu.into_u8(), task_ref.clone())?;
@@ -1011,20 +1008,6 @@
     }
 }
 
-<<<<<<< HEAD
-// /// Spawns an idle task on the current CPU and adds it to this CPU's runqueue.
-// pub fn create_idle_task() -> Result<JoinableTaskRef, &'static str> {
-//     let cpu_id = cpu::current_cpu();
-//     debug!("Spawning a new idle task on CPU {}", cpu_id);
-
-//     new_task_builder(idle_task_entry, cpu_id)
-//         .name(format!("idle_task_cpu_{cpu_id}"))
-//         .idle(cpu_id)
-//         .spawn_restartable(None)
-// }
-
-=======
->>>>>>> 18dc5f5a
 /// A basic idle task that does nothing but loop endlessly.
 ///
 /// Note: the current spawn API does not support spawning a task with the return type `!`,

--- conflicted
+++ resolved
@@ -19,11 +19,7 @@
 cpu = { path = "../cpu" }
 preemption = { path = "../preemption" }
 task = { path = "../task" }
-<<<<<<< HEAD
-=======
 task_struct = { path = "../task_struct" }
-runqueue = { path = "../runqueue" }
->>>>>>> ac51fc17
 scheduler = { path = "../scheduler" }
 mod_mgmt = { path = "../mod_mgmt" }
 context_switch = { path = "../context_switch" }

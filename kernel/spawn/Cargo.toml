[package]
authors = ["Kevin Boos <kevinaboos@gmail.com>"]
name = "spawn"
description = "Functions and wrappers for spawning new Tasks, both kernel threads and userspace processes."
version = "0.1.0"
build = "../../build.rs"


[dependencies.log]
version = "0.4.8"

[dependencies.lazy_static]
features = ["spin_no_std", "nightly"]
version = "1.2.0"

[dependencies.irq_safety]
git = "https://github.com/kevinaboos/irq_safety"

[dependencies.debugit]
path = "../../libs/debugit"

[dependencies.memory]
path = "../memory"

[dependencies.apic]
path = "../apic"

[dependencies.task]
path = "../task"

[dependencies.catch_unwind]
path = "../catch_unwind"

[dependencies.runqueue]
path = "../runqueue"

[dependencies.scheduler]
path = "../scheduler"

[dependencies.mod_mgmt]
path = "../mod_mgmt"

[dependencies.context_switch]
path = "../context_switch"

[dependencies.path]
path = "../path"

[dependencies.fs_node]
path = "../fs_node"

<<<<<<< HEAD
[dependencies.fault_crate_swap]
path = "../fault_crate_swap"

[dependencies.fault_log]
path = "../fault_log"
=======
[dependencies.pause]
path = "../pause"
>>>>>>> 755d7cb4

[lib]
crate-type = ["rlib"]<|MERGE_RESOLUTION|>--- conflicted
+++ resolved
@@ -49,16 +49,14 @@
 [dependencies.fs_node]
 path = "../fs_node"
 
-<<<<<<< HEAD
 [dependencies.fault_crate_swap]
 path = "../fault_crate_swap"
 
 [dependencies.fault_log]
 path = "../fault_log"
-=======
+
 [dependencies.pause]
 path = "../pause"
->>>>>>> 755d7cb4
 
 [lib]
 crate-type = ["rlib"]
--- conflicted
+++ resolved
@@ -13,13 +13,8 @@
 //! - Generating software interrupts (GICv2 style)
 
 use super::GicRegisters;
-<<<<<<< HEAD
-use super::SpiDestination;
-use super::IpiTargetCpu;
-=======
 use super::IpiTargetCpu;
 use super::SpiDestination;
->>>>>>> 1f6978e7
 use super::InterruptNumber;
 use super::Enabled;
 use super::TargetList;
@@ -114,22 +109,14 @@
 /// legacy / GICv2 method
 /// int_num must be less than 16
 pub fn send_ipi_gicv2(registers: &mut GicRegisters, int_num: u32, target: IpiTargetCpu) {
-<<<<<<< HEAD
-    if let IpiTargetCpu::Specific(cpu) = target {
-=======
     if let IpiTargetCpu::Specific(cpu) = &target {
->>>>>>> 1f6978e7
         assert!(cpu.value() < 8, "affinity routing is disabled; cannot target a CPU with id >= 8");
     }
 
     let target_list = match target {
         IpiTargetCpu::Specific(cpu) => (1 << cpu.value()) << 16,
         IpiTargetCpu::AllOtherCpus => SGIR_TARGET_ALL_OTHER_PE,
-<<<<<<< HEAD
-        IpiTargetCpu::GICv2TargetList(list) => (list.bits as u32) << 16,
-=======
         IpiTargetCpu::GICv2TargetList(list) => (list.0 as u32) << 16,
->>>>>>> 1f6978e7
     };
 
     let value: u32 = int_num | target_list | SGIR_NSATT_GRP1;
@@ -151,39 +138,15 @@
         }
     }
 
-<<<<<<< HEAD
-    /// The GIC can be configured to route
-    /// Shared-Peripheral Interrupts (SPI) either
-    /// to a specific CPU or to any PE that is ready
-    /// to process them, i.e. not handling another
-    /// higher-priority interrupt.
-    pub fn get_spi_target(&self, int: InterruptNumber) -> SpiDestination {
-=======
     /// Returns the destination of an SPI if it's valid, i.e. if it
     /// points to existing CPU(s).
     ///
     /// Note: If the destination is a `GICv2TargetList`, the validity
     /// of that destination is not checked.
     pub fn get_spi_target(&self, int: InterruptNumber) -> Option<SpiDestination> {
->>>>>>> 1f6978e7
         assert!(int >= 32, "interrupts number below 32 (SGIs & PPIs) don't have a target CPU");
         Some(if !self.affinity_routing() {
             let flags = self.distributor().read_array_volatile::<4>(offset::ITARGETSR, int);
-<<<<<<< HEAD
-            if flags == 0xff {
-                return SpiDestination::AnyCpuAvailable;
-            }
-
-            for i in 0..8 {
-                let target = 1 << i;
-                if target & flags == target {
-                    return SpiDestination::Specific(cpu::MpidrValue::new(0, 0, 0, i).into());
-                }
-            }
-
-            let list = TargetList::from_bits_truncate(flags as u8);
-            SpiDestination::GICv2TargetList(list)
-=======
 
             for i in 0..8 {
                 let target = 1 << i;
@@ -193,7 +156,6 @@
             }
 
             SpiDestination::GICv2TargetList(TargetList(flags as u8)).canonicalize()
->>>>>>> 1f6978e7
         } else if let Self::V3(v3) = self {
             let reg = v3.dist_extended.read_volatile_64(offset::P6IROUTER);
 
@@ -203,16 +165,8 @@
             if reg & P6IROUTER_ANY_AVAILABLE_PE > 0 {
                 SpiDestination::AnyCpuAvailable
             } else {
-<<<<<<< HEAD
-                let aff3 = (reg >> 32) as u8;
-                let aff2 = (reg >> 16) as u8;
-                let aff1 = (reg >>  8) as u8;
-                let aff0 = (reg >>  0) as u8;
-                SpiDestination::Specific(cpu::MpidrValue::new(aff3, aff2, aff1, aff0).into())
-=======
                 let mpidr = reg & 0xff00ffffff;
                 SpiDestination::Specific(find_mpidr(mpidr)?.into())
->>>>>>> 1f6978e7
             }
         } else {
             // If we're on gicv2 then affinity routing is off
@@ -221,49 +175,28 @@
         })
     }
 
-<<<<<<< HEAD
-    /// The GIC can be configured to route
-    /// Shared-Peripheral Interrupts (SPI) either
-    /// to a specific CPU or to any PE that is ready
-    /// to process them, i.e. not handling another
-    /// higher-priority interrupt.
-    pub fn set_spi_target(&mut self, int: InterruptNumber, target: SpiDestination) {
-        assert!(int >= 32, "interrupts number below 32 (SGIs & PPIs) don't have a target CPU");
-        if !self.affinity_routing() {
-            if let SpiDestination::Specific(cpu) = target {
-=======
     /// Sets the destination of an SPI.
     pub fn set_spi_target(&mut self, int: InterruptNumber, target: SpiDestination) {
         assert!(int >= 32, "interrupts number below 32 (SGIs & PPIs) don't have a target CPU");
         if !self.affinity_routing() {
             if let SpiDestination::Specific(cpu) = &target {
->>>>>>> 1f6978e7
                 assert!(cpu.value() < 8, "affinity routing is disabled; cannot target a CPU with id >= 8");
             }
 
             let value = match target {
                 SpiDestination::Specific(cpu) => 1 << cpu.value(),
-<<<<<<< HEAD
-                SpiDestination::AnyCpuAvailable => 0xff,
-                SpiDestination::GICv2TargetList(list) => list.bits as u32,
-=======
                 SpiDestination::AnyCpuAvailable => {
                     let list = TargetList::new_all_cpus()
                         .expect("This is invalid: CpuId > 8 AND GICv2 interrupt controller");
                     list.0 as u32
                 },
                 SpiDestination::GICv2TargetList(list) => list.0 as u32,
->>>>>>> 1f6978e7
             };
 
             self.distributor_mut().write_array_volatile::<4>(offset::ITARGETSR, int, value);
         } else if let Self::V3(v3) = self {
             let value = match target {
-<<<<<<< HEAD
-                SpiDestination::Specific(cpu) => cpu::MpidrValue::from(cpu).value(),
-=======
                 SpiDestination::Specific(cpu) => MpidrValue::from(cpu).value(),
->>>>>>> 1f6978e7
                 // bit 31: Interrupt Routing Mode
                 // value of 1 to target any available cpu
                 SpiDestination::AnyCpuAvailable => P6IROUTER_ANY_AVAILABLE_PE,

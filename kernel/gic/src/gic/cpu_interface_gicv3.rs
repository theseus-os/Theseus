--- conflicted
+++ resolved
@@ -98,25 +98,13 @@
 
             // level 0 affinity as a GICv2-style target list
             let aff0 = mpidr.affinity(cpu::AffinityShift::LevelZero);
-<<<<<<< HEAD
-            let target_list = if aff0 >= 16 {
-                panic!("[GIC driver] cannot send an IPI to a core with Aff0 >= 16");
-            } else {
-                1 << aff0
-=======
             let target_list = match aff0 >= 16 {
                 true => panic!("[GIC driver] cannot send an IPI to a core with Aff0 >= 16"),
                 false => 1 << aff0,
->>>>>>> 1f6978e7
             };
 
             aff3 | aff2 | aff1 | target_list
         },
-<<<<<<< HEAD
-        // bit 31: Interrupt Routing Mode
-        // value of 1 to target any available cpu
-=======
->>>>>>> 1f6978e7
         IpiTargetCpu::AllOtherCpus => SGIR_TARGET_ALL_OTHER_PE,
         IpiTargetCpu::GICv2TargetList(_) => {
             panic!("Cannot use IpiTargetCpu::GICv2TargetList with GICv3!");

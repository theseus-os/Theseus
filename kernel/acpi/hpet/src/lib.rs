--- conflicted
+++ resolved
@@ -1,27 +1,15 @@
-//! Support for the x86 HPET: High Precision Event Timer.
+//! Support for the HPET: High Precision Event Timer.
 
 #![no_std]
 
-#[macro_use] extern crate log;
-extern crate kernel_config;
-extern crate memory;
-extern crate volatile;
-extern crate zerocopy;
-extern crate sdt;
-extern crate acpi_table;
-extern crate spin;
-<<<<<<< HEAD
-extern crate owning_ref;
-#[macro_use] extern crate static_assertions;
-=======
->>>>>>> 0aed90fd
-
+use log::debug;
 use volatile::{Volatile, ReadOnly};
 use zerocopy::FromBytes;
 use spin::{Once, RwLock, RwLockReadGuard, RwLockWriteGuard};
 use memory::{allocate_pages, allocate_frames_by_bytes_at, PageTable, PhysicalAddress, EntryFlags, BorrowedMappedPages, Mutable};
 use sdt::{Sdt, GenericAddressStructure};
 use acpi_table::{AcpiTables, AcpiSignature};
+use static_assertions::const_assert_eq;
 
 /// The static instance of the HPET's ACPI memory region, which derefs to an Hpet instance.
 static HPET: Once<RwLock<BorrowedMappedPages<Hpet, Mutable>>> = Once::new();

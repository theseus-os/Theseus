--- conflicted
+++ resolved
@@ -7,14 +7,7 @@
 #[macro_use] extern crate static_assertions;
 
 use core::mem;
-<<<<<<< HEAD
-use memory::{
-    allocate_frames_by_bytes_at, allocate_pages_by_bytes, BorrowedMappedPages, EntryFlags,
-    MappedPages, PageTable, PhysicalAddress,
-};
-=======
 use memory::{PageTable, MappedPages, PhysicalAddress, allocate_pages_by_bytes, allocate_frames_by_bytes_at, PteFlags, BorrowedMappedPages};
->>>>>>> 40819402
 use zerocopy::FromBytes;
 
 /// The starting physical address of the region of memory where the RSDP table exists.
@@ -86,7 +79,7 @@
         let pages = allocate_pages_by_bytes(size).ok_or("couldn't allocate pages")?;
         let frames = allocate_frames_by_bytes_at(address, size)
             .map_err(|_e| "couldn't allocate physical frames for RSDP")?;
-        let mapped_pages = page_table.map_allocated_pages_to(pages, frames, EntryFlags::PRESENT)?;
+        let mapped_pages = page_table.map_allocated_pages_to(pages, frames, PteFlags::new().valid(true))?;
         mapped_pages.into_borrowed(0).map_err(|(_, e)| e)
     }
 

#![feature(negative_impls)]
#![no_std]

<<<<<<< HEAD
use sync::{mutex, Flavour};
use sync_spin::Spin;
=======
use sync::{spin, Flavour};
>>>>>>> 8e9638dc
use wait_queue::WaitQueue;

pub type Mutex<T> = sync::Mutex<T, Block>;
pub type MutexGuard<'a, T> = sync::MutexGuard<'a, T, Block>;

/// A synchronisation flavour that blocks the current thread while waiting for
/// the lock to become available.
#[derive(Copy, Clone, Debug, Default, Eq, Hash, Ord, PartialEq, PartialOrd)]
pub struct Block {}

impl Flavour for Block {
    #[allow(clippy::declare_interior_mutable_const)]
    const INIT: Self::LockData = WaitQueue::new();

    type LockData = WaitQueue<Spin>;

    type Guard = ();

    #[inline]
    fn try_lock_mutex<'a, T>(
        mutex: &'a spin::Mutex<T>,
        _: &'a Self::LockData,
    ) -> Option<(spin::MutexGuard<'a, T>, Self::Guard)> {
        mutex.try_lock().map(|guard| (guard, ()))
    }

    #[inline]
    fn lock_mutex<'a, T>(
        mutex: &'a spin::Mutex<T>,
        data: &'a Self::LockData,
    ) -> (spin::MutexGuard<'a, T>, Self::Guard) {
        // This must be a strong compare exchange, otherwise we could block ourselves
        // when the mutex is unlocked and never be unblocked.
        if let Some(guards) = Self::try_lock_mutex(mutex, data) {
            guards
        } else {
            data.wait_until(|| Self::try_lock_mutex(mutex, data))
        }
    }

    #[inline]
    fn post_unlock(data: &Self::LockData) {
        data.notify_one();
    }
}<|MERGE_RESOLUTION|>--- conflicted
+++ resolved
@@ -1,12 +1,7 @@
 #![feature(negative_impls)]
 #![no_std]
 
-<<<<<<< HEAD
-use sync::{mutex, Flavour};
-use sync_spin::Spin;
-=======
 use sync::{spin, Flavour};
->>>>>>> 8e9638dc
 use wait_queue::WaitQueue;
 
 pub type Mutex<T> = sync::Mutex<T, Block>;
@@ -21,7 +16,7 @@
     #[allow(clippy::declare_interior_mutable_const)]
     const INIT: Self::LockData = WaitQueue::new();
 
-    type LockData = WaitQueue<Spin>;
+    type LockData = WaitQueue;
 
     type Guard = ();
 

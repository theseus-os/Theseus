--- conflicted
+++ resolved
@@ -1,13 +1,9 @@
 #![feature(negative_impls)]
 #![no_std]
 
-<<<<<<< HEAD
 mod condvar;
 
-use sync::{spin, Flavour};
-=======
 use sync::{spin, MutexFlavor, RwLockFlavor};
->>>>>>> 2a00fc86
 use wait_queue::WaitQueue;
 
 pub use condvar::Condvar;
@@ -104,12 +100,8 @@
         rw_lock: &'a spin::RwLock<T>,
         data: &'a Self::LockData,
     ) -> (spin::RwLockWriteGuard<'a, T>, Self::Guard) {
-<<<<<<< HEAD
         // We must not use try_write_weak because that could lead to us waiting forever.
-        if let Some(guards) = Self::try_write_rw_lock(rw_lock, data) {
-=======
         if let Some(guards) = Self::try_write(rw_lock, data) {
->>>>>>> 2a00fc86
             guards
         } else {
             data.writers.wait_until(|| Self::try_write(rw_lock, data))

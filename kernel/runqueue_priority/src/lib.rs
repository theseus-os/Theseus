--- conflicted
+++ resolved
@@ -222,12 +222,8 @@
             task.lock_mut().on_runqueue = Some(self.core);
         }
 
-<<<<<<< HEAD
-        debug!("Adding task to runqueue {}, {:?}", self.core, task);
-=======
         #[cfg(not(loscd_eval))]
         debug!("Adding task to runqueue_priority {}, {:?}", self.core, task);
->>>>>>> f0e4b719
         let priority_task_ref = PriorityTaskRef::new(task);
         self.push_back(priority_task_ref);
         

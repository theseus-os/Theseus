--- conflicted
+++ resolved
@@ -221,11 +221,7 @@
             task.lock_mut().on_runqueue = Some(self.core);
         }
 
-<<<<<<< HEAD
         // debug!("Adding task to runqueue {}, {:?}", self.core, task);
-=======
-        debug!("Adding task to runqueue_priority {}, {:?}", self.core, task);
->>>>>>> 532eda82
         let priority_task_ref = PriorityTaskRef::new(task);
         self.push_back(priority_task_ref);
         

--- conflicted
+++ resolved
@@ -8,16 +8,12 @@
 use core::fmt;
 use spin::Once;
 
-<<<<<<< HEAD
-static LOG_LEVEL: LogLevel = LogLevel::Error;
-=======
 
 /// The static logger instance, an empty struct that implements the `Log` trait.
 static LOGGER: Logger = Logger { };
 
 /// By default, Theseus will log 
 const DEFAULT_LOG_LEVEL: Level = Level::Trace;
->>>>>>> d356b1ee
 
 pub type LogOutputFunc = fn(fmt::Arguments);
 static MIRROR_VGA_FUNC: Once<LogOutputFunc> = Once::new();

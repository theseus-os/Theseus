--- conflicted
+++ resolved
@@ -8,10 +8,7 @@
 extern crate alloc;
 
 use alloc::{boxed::Box, collections::VecDeque, vec::Vec};
-<<<<<<< HEAD
 use core::{intrinsics::unlikely, sync::atomic::Ordering};
-=======
->>>>>>> e9416d62
 
 use task::TaskRef;
 
@@ -31,7 +28,6 @@
 
 impl task::scheduler::Scheduler for Scheduler {
     fn next(&mut self) -> TaskRef {
-<<<<<<< HEAD
         while let Some(task) = self.queue.pop_front() {
             if task.is_runnable() {
                 self.add(task.clone());
@@ -49,20 +45,6 @@
             }
         }
         self.idle_task.clone()
-=======
-        if let Some((task_index, _)) = self
-            .queue
-            .iter()
-            .enumerate()
-            .find(|(_, task)| task.is_runnable())
-        {
-            let task = self.queue.swap_remove_front(task_index).unwrap();
-            self.queue.push_back(task.clone());
-            task
-        } else {
-            self.idle_task.clone()
-        }
->>>>>>> e9416d62
     }
 
     fn busyness(&self) -> usize {
@@ -70,10 +52,7 @@
     }
 
     fn add(&mut self, task: TaskRef) {
-<<<<<<< HEAD
         task.expose_is_on_run_queue().store(true, Ordering::Release);
-=======
->>>>>>> e9416d62
         self.queue.push_back(task);
     }
 
@@ -102,11 +81,7 @@
         Box::new(self.queue.drain(..))
     }
 
-<<<<<<< HEAD
-    fn dump(&self) -> Vec<TaskRef> {
-=======
     fn tasks(&self) -> Vec<TaskRef> {
->>>>>>> e9416d62
         self.queue.clone().into()
     }
 }
//! PCI Configuration Space Access
//!
//! Note: while pci currently uses port-io on x86 and mmio on aarch64,
//! x86 may also support memory-based PCI configuration in the future;
//! port-io is the legacy way to access the config space.
//!
//! For context on the various interrupt mechanisms (MSI/MSI-X/INTx):
<<<<<<< HEAD
//! https://electronics.stackexchange.com/a/343218
=======
//! - [this StackExchange reply](https://electronics.stackexchange.com/a/343218)
//! - PCI Express Base Specification, Revision 2, Chapter 6.1 - Interrupt & PME Support
>>>>>>> 9473e75f

#![no_std]
#![allow(dead_code)]

extern crate alloc;

use log::*;
use core::{fmt, ops::{Deref, DerefMut}, mem::size_of, task::Waker};
use alloc::vec::Vec;
use spin::{Once, Mutex};
use memory::{PhysicalAddress, BorrowedSliceMappedPages, Mutable, MappedPages, map_frame_range, MMIO_FLAGS};
use bit_field::BitField;
use volatile::Volatile;
use zerocopy::FromBytes;
use cpu::CpuId;
use interrupts::InterruptNumber;
<<<<<<< HEAD
use sync_irq::RwLock;
=======
>>>>>>> 9473e75f

#[cfg(target_arch = "x86_64")]
use port_io::Port;

#[cfg(target_arch = "aarch64")]
use {
    arm_boards::BOARD_CONFIG,
    interrupts::{EoiBehaviour, interrupt_handler, init_pci_interrupts},
};

#[derive(Debug, Copy, Clone)]
/// The span of bytes within a 4-byte chunk that a PCI register occupies.
///
/// The PCI configuration space is represented as an array of 4-byte chunks.
/// This struct defines where in a given 4-byte chunk a PCI register exists.
enum RegisterSpan {
    /// Bits [0:31]
    FullDword,
    /// Bits [0:15]
    Word0,
    /// Bits [16:31]
    Word1,
    /// Bits [0:7]
    Byte0,
    /// Bits [8:15]
    Byte1,
    /// Bits [16:23]
    Byte2,
    /// Bits [24:31]
    Byte3,
}
use RegisterSpan::*;

/// A definition of a PCI configuration space register.
#[derive(Clone, Copy, Debug)]
struct PciRegister {
    /// The location of this register in the PCI configuration space,
    /// given as an index into the space as an array of `u32`s (4-byte chunks).
    index: u8,
    /// The location of this register within the 4-byte chunk.
    span: RegisterSpan,
}
impl PciRegister {
    const fn from_offset(raw_offset: u8, size_in_bytes: u8) -> Self {
        let index = raw_offset >> 2;
        match (size_in_bytes, raw_offset & 0b11) {
            (1, 0) => PciRegister { index, span: Byte0 },
            (1, 1) => PciRegister { index, span: Byte1 },
            (1, 2) => PciRegister { index, span: Byte2 },
            (1, 3) => PciRegister { index, span: Byte3 },
            (2, 0) => PciRegister { index, span: Word0 },
            (2, 2) => PciRegister { index, span: Word1 },
            (4, 0) => PciRegister { index, span: FullDword },
            // Throw a const panic (compile error) for invalid values.
            _ => panic!("Invalid PciRegister specification"),
        }
    }
}

/// A macro for easily defining PCI registers using offsets from the PCI spec.
///
/// The last argument only accepts register sizes of 1, 2, and 4 bytes.
macro_rules! pci_register {
    ($name:ident, $offset:expr, 1) => {
        const $name: PciRegister = PciRegister::from_offset($offset, 1);
    };
    ($name:ident, $offset:expr, 2) => {
        const $name: PciRegister = PciRegister::from_offset($offset, 2);
    };
    ($name:ident, $offset:expr, 4) => {
        const $name: PciRegister = PciRegister::from_offset($offset, 4);
    };
}

// The below constants define the PCI configuration space. 
// More info here: <http://wiki.osdev.org/PCI#PCI_Device_Structure>
pci_register!(PCI_VENDOR_ID,           0x00, 2);
pci_register!(PCI_DEVICE_ID,           0x02, 2);
pci_register!(PCI_COMMAND,             0x04, 2);
pci_register!(PCI_STATUS,              0x06, 2);
pci_register!(PCI_REVISION_ID,         0x08, 1);
pci_register!(PCI_PROG_IF,             0x09, 1);
pci_register!(PCI_SUBCLASS,            0x0A, 1);
pci_register!(PCI_CLASS,               0x0B, 1);
pci_register!(PCI_CACHE_LINE_SIZE,     0x0C, 1);
pci_register!(PCI_LATENCY_TIMER,       0x0D, 1);
pci_register!(PCI_HEADER_TYPE,         0x0E, 1);
pci_register!(PCI_BIST,                0x0F, 1);
pci_register!(PCI_BAR0,                0x10, 4);
pci_register!(PCI_BAR1,                0x14, 4);
pci_register!(PCI_BAR2,                0x18, 4);
pci_register!(PCI_BAR3,                0x1C, 4);
pci_register!(PCI_BAR4,                0x20, 4);
pci_register!(PCI_BAR5,                0x24, 4);
pci_register!(PCI_CARDBUS_CIS,         0x28, 4);
pci_register!(PCI_SUBSYSTEM_VENDOR_ID, 0x2C, 2);
pci_register!(PCI_SUBSYSTEM_ID,        0x2E, 2);
pci_register!(PCI_EXPANSION_ROM_BASE,  0x30, 4);
pci_register!(PCI_CAPABILITIES,        0x34, 1);
// 0x35 through 0x3B are reserved
pci_register!(PCI_INTERRUPT_LINE,      0x3C, 1);
pci_register!(PCI_INTERRUPT_PIN,       0x3D, 1);
pci_register!(PCI_MIN_GRANT,           0x3E, 1);
pci_register!(PCI_MAX_LATENCY,         0x3F, 1);

const PCI_COMMAND_INT_DISABLED: u16 = 1 << 10;

#[repr(u8)]
pub enum PciCapability {
    Msi  = 0x05,
    Msix = 0x11,
}

/// If a BAR's bits [2:1] equal this value, that BAR describes a 64-bit address.
/// If not, that BAR describes a 32-bit address.
const BAR_ADDRESS_IS_64_BIT: u32 = 2;

/// There is a maximum of 256 PCI buses on one system.
const MAX_PCI_BUSES: u16 = 256;
/// There is a maximum of 32 slots on one PCI bus.
const MAX_SLOTS_PER_BUS: u8 = 32;
/// There is a maximum of 32 functions (devices) on one PCI slot.
const MAX_FUNCTIONS_PER_SLOT: u8 = 8;

/// Addresses/offsets into the PCI configuration space should clear the
/// least-significant 2 bits in order to be 4-byte aligned.
const PCI_CONFIG_ADDRESS_OFFSET_MASK: u8 = 0b11111100;

const CONFIG_ADDRESS: u16 = 0xCF8;
const CONFIG_DATA: u16 = 0xCFC;

/// This port is used to specify the address in the PCI configuration space
/// for the next read/write of the `PCI_CONFIG_DATA_PORT`.
#[cfg(target_arch = "x86_64")]
static PCI_CONFIG_ADDRESS_PORT: Mutex<Port<u32>> = Mutex::new(Port::new(CONFIG_ADDRESS));

/// This port is used to transfer data to or from the PCI configuration space
/// specified by a previous write to the `PCI_CONFIG_ADDRESS_PORT`.
#[cfg(target_arch = "x86_64")]
static PCI_CONFIG_DATA_PORT: Mutex<Port<u32>> = Mutex::new(Port::new(CONFIG_DATA));

#[cfg(target_arch = "x86_64")]
const BASE_OFFSET: u32 = 0x8000_0000;

#[cfg(target_arch = "aarch64")]
type PciConfigSpace = BorrowedSliceMappedPages<Volatile<u32>, Mutable>;

#[cfg(target_arch = "aarch64")]
static PCI_CONFIG_SPACE: Mutex<Once<PciConfigSpace>> = Mutex::new(Once::new());

#[cfg(target_arch = "aarch64")]
const BASE_OFFSET: u32 = 0;

pub enum InterruptPin {
    A,
    B,
    C,
    D,
}



/// Returns a list of all PCI buses in this system.
/// If the PCI bus hasn't been initialized, this initializes the PCI bus & scans it to enumerates devices.
pub fn get_pci_buses() -> Result<&'static Vec<PciBus>, &'static str> {
    static PCI_BUSES: Once<Vec<PciBus>> = Once::new();
    PCI_BUSES.try_call_once(scan_pci)
}


/// Returns a reference to the `PciDevice` with the given bus, slot, func identifier.
/// If the PCI bus hasn't been initialized, this initializes the PCI bus & scans it to enumerates devices.
pub fn get_pci_device_bsf(bus: u8, slot: u8, func: u8) -> Result<Option<&'static PciDevice>, &'static str> {
    for b in get_pci_buses()? {
        if b.bus_number == bus {
            for d in &b.devices {
                if d.slot == slot && d.func == func {
                    return Ok(Some(d));
                }
            }
        }
    }

    Ok(None)
}


/// Returns an iterator that iterates over all `PciDevice`s, in no particular guaranteed order. 
/// If the PCI bus hasn't been initialized, this initializes the PCI bus & scans it to enumerates devices.
pub fn pci_device_iter() -> Result<impl Iterator<Item = &'static PciDevice>, &'static str> {
    Ok(get_pci_buses()?.iter().flat_map(|b| b.devices.iter()))
}

<<<<<<< HEAD
static INTX_DEVICES: RwLock<Vec<&'static PciDevice>> = RwLock::new(Vec::new());

// Architecture-independent PCI interrupt handler
// Aarch64-only because legacy interrupts aren't supported on x86
#[cfg(target_arch = "aarch64")]
interrupt_handler!(pci_int_handler, None, _stack_frame, {
    let devices = INTX_DEVICES.read();
=======
static INTX_DEVICES: Mutex<Vec<&'static PciDevice>> = Mutex::new(Vec::new());

// Architecture-independent PCI interrupt handler
// Currently aarch64-only, because legacy interrupts aren't supported on x86 yet.
#[cfg(target_arch = "aarch64")]
interrupt_handler!(pci_int_handler, None, _stack_frame, {
    let devices = INTX_DEVICES.lock();
>>>>>>> 9473e75f

    for device in &*devices {
        if device.pci_get_interrupt_status(true) {
            device.pci_enable_interrupts(false);
            log::info!("Device {} triggered an interrupt", device.location);

            let reader = device.interrupt_waker.lock();
            match &*reader {
                Some(waker) => waker.wake_by_ref(),
                None => panic!("Device doesn't have an interrupt waker!"),
            }
        }
    }

    EoiBehaviour::HandlerDidNotSendEoi
});

/// Initializes the PCI interrupt handler
pub fn init() -> Result<(), &'static str> {
    #[cfg(target_arch = "aarch64")]
<<<<<<< HEAD
    init_pci_interrupts(pci_int_handler)?;
=======
    init_pci_interrupts([pci_int_handler; 4])?;
>>>>>>> 9473e75f

    Ok(())
}

/// A PCI bus, which contains a list of PCI devices on that bus.
#[derive(Debug)]
pub struct PciBus {
    /// The number identifier of this PCI bus.
    pub bus_number: u8,
    /// The list of devices attached to this PCI bus.
    pub devices: Vec<PciDevice>,
}


/// Scans all PCI Buses (brute force iteration) to enumerate PCI Devices on each bus.
/// Initializes structures containing this information. 
fn scan_pci() -> Result<Vec<PciBus>, &'static str> {
    #[cfg(target_arch = "aarch64")]
    PCI_CONFIG_SPACE.lock().try_call_once(|| {
        let config = BOARD_CONFIG.pci_ecam;
        let mapped = memory::map_frame_range(config.base_address, config.size_bytes, MMIO_FLAGS)?;
        let config_space_u32_len = BOARD_CONFIG.pci_ecam.size_bytes / size_of::<u32>();
        match mapped.into_borrowed_slice_mut(0, config_space_u32_len) {
            Ok(bsm) => Ok(bsm),
            Err((_, msg)) => Err(msg),
        }
    })?;

    let mut buses: Vec<PciBus> = Vec::new();

    for bus in 0..MAX_PCI_BUSES {
        let bus = bus as u8;
        let mut device_list: Vec<PciDevice> = Vec::new();

        for slot in 0..MAX_SLOTS_PER_BUS {
            let loc_zero = PciLocation { bus, slot, func: 0 };
            // skip the whole slot if the vendor ID is 0xFFFF
            if 0xFFFF == loc_zero.pci_read_16(PCI_VENDOR_ID) {
                continue;
            }

            // If the header's MSB is set, then there are multiple functions for this device,
            // and we should check all 8 of them to be sure.
            // Otherwise, we only need to check the first function, because it's a single-function device.
            let header_type = loc_zero.pci_read_8(PCI_HEADER_TYPE);
            let functions_to_check = if header_type & 0x80 == 0x80 {
                0..MAX_FUNCTIONS_PER_SLOT
            } else {
                0..1
            };

            for f in functions_to_check {
                let location = PciLocation { bus, slot, func: f };
                let vendor_id = location.pci_read_16(PCI_VENDOR_ID);
                if vendor_id == 0xFFFF {
                    continue;
                }

                let device = PciDevice {
                    vendor_id,
                    device_id:        location.pci_read_16(PCI_DEVICE_ID), 
                    command:          location.pci_read_16(PCI_COMMAND),
                    status:           location.pci_read_16(PCI_STATUS),
                    revision_id:      location.pci_read_8( PCI_REVISION_ID),
                    prog_if:          location.pci_read_8( PCI_PROG_IF),
                    subclass:         location.pci_read_8( PCI_SUBCLASS),
                    class:            location.pci_read_8( PCI_CLASS),
                    cache_line_size:  location.pci_read_8( PCI_CACHE_LINE_SIZE),
                    latency_timer:    location.pci_read_8( PCI_LATENCY_TIMER),
                    header_type:      location.pci_read_8( PCI_HEADER_TYPE),
                    bist:             location.pci_read_8( PCI_BIST),
                    bars:             [
                                          location.pci_read_32(PCI_BAR0),
                                          location.pci_read_32(PCI_BAR1), 
                                          location.pci_read_32(PCI_BAR2), 
                                          location.pci_read_32(PCI_BAR3), 
                                          location.pci_read_32(PCI_BAR4), 
                                          location.pci_read_32(PCI_BAR5), 
                                      ],
                    int_pin:          location.pci_read_8(PCI_INTERRUPT_PIN),
                    int_line:         location.pci_read_8(PCI_INTERRUPT_LINE),
                    location,
                    interrupt_waker: Mutex::new(None),
                };

                // disable legacy interrupts initially
                device.pci_enable_interrupts(false);

                device_list.push(device);
            }
        }

        if !device_list.is_empty() {
            buses.push( PciBus {
                bus_number: bus, 
                devices: device_list,
            });
        }
    }

    Ok(buses)   
}

impl RegisterSpan {
    const fn get_mask_and_bitshift(self) -> (u32, u8) {
        match self {
            FullDword => (0xffff_ffff,  0),
            Word0     => (0x0000_ffff,  0),
            Word1     => (0xffff_0000, 16),
            Byte0     => (0x0000_00ff,  0),
            Byte1     => (0x0000_ff00,  8),
            Byte2     => (0x00ff_0000, 16),
            Byte3     => (0xff00_0000, 24),
        }
    }

    const fn width_in_bytes(self) -> usize {
        match self {
            FullDword => size_of::<u32>(),
            Word0     => size_of::<u16>(),
            Word1     => size_of::<u16>(),
            Byte0     => size_of::<u8>(),
            Byte1     => size_of::<u8>(),
            Byte2     => size_of::<u8>(),
            Byte3     => size_of::<u8>(),
        }
    }
}

/// The bus, slot, and function number of a given PCI device.
/// This offers methods for reading and writing the PCI config space. 
#[derive(Copy, Clone, PartialEq, Eq, Hash)]
pub struct PciLocation {
    bus:  u8,
    slot: u8,
    func: u8,
}

impl PciLocation {
    pub fn bus(&self) -> u8 { self.bus }
    pub fn slot(&self) -> u8 { self.slot }
    pub fn function(&self) -> u8 { self.func }

    /// Read the value of the given `register` in the PCI Configuration Space.
    fn pci_read_raw(&self, register: PciRegister) -> u32 {
        let PciRegister { index, span } = register;
        let (mask, shift) = span.get_mask_and_bitshift();
        const U32_BYTES: u32 = size_of::<u32>() as u32;

        let dword_address = BASE_OFFSET
            | ((self.bus    as u32) << 16)
            | ((self.slot   as u32) << 11)
            | ((self.func   as u32) <<  8)
            | ((index as u32) * U32_BYTES);

        let dword_value;

        #[cfg(target_arch = "x86_64")] {
            unsafe { 
                PCI_CONFIG_ADDRESS_PORT.lock().write(dword_address);
            }
            dword_value = PCI_CONFIG_DATA_PORT.lock().read();
        }

        #[cfg(target_arch = "aarch64")] {
            let config_space = PCI_CONFIG_SPACE.lock();
            let config_space = config_space.get()
                .expect("PCI Config Space wasn't mapped yet");
            let dword_index = (dword_address as usize) / size_of::<u32>();
            dword_value = config_space[dword_index].read();
        }

        (dword_value & mask) >> shift
    }

    /// Read a 4-bytes register from the PCI Configuration Space.
    ///
    /// Panics if the register isn't a [`FullDword`]
    fn pci_read_32(&self, register: PciRegister) -> u32 {
        let reg_width = register.span.width_in_bytes();
        let output_width = size_of::<u32>();
        assert_eq!(reg_width, output_width, "pci_read_32: register isn't 32-bit wide");

        self.pci_read_raw(register)
    }

    /// Read a 2-bytes register from the PCI Configuration Space.
    ///
    /// Panics if the register isn't a [`Word0`] / [`Word1`]
    fn pci_read_16(&self, register: PciRegister) -> u16 {
        let reg_width = register.span.width_in_bytes();
        let output_width = size_of::<u16>();
        assert_eq!(reg_width, output_width, "pci_read_16: register isn't 16-bit wide");

        self.pci_read_raw(register) as _
    }

    /// Read a one-byte register from the PCI Configuration Space.
    ///
    /// Panics if the register isn't a [`Byte0`] / [`Byte1`] / [`Byte2`] / [`Byte3`]
    fn pci_read_8(&self, register: PciRegister) -> u8 {
        let reg_width = register.span.width_in_bytes();
        let output_width = size_of::<u8>();
        assert_eq!(reg_width, output_width, "pci_read_16: register isn't 8-bit wide");

        self.pci_read_raw(register) as _
    }

    /// Writes (part of) the given `value` to the given `register` in the PCI Configuration Space.
    ///
    /// If the width of the given `register` is less than 4 bytes, this function will first
    /// read the initial value from the `register` to ensure we don't ovewrite other
    /// unrelated parts of the `u32` value.
    fn pci_write_raw(&self, register: PciRegister, value: u32) {
        let PciRegister { index, span } = register;
        const U32_BYTES: u32 = size_of::<u32>() as u32;
        let dword_address = BASE_OFFSET
            | ((self.bus  as u32) << 16)
            | ((self.slot as u32) << 11)
            | ((self.func as u32) <<  8)
            | ((index as u32) * U32_BYTES);

        /// A macro that handles the required bitmasking/shifting to calculate the
        /// final value that should actually be written to this `register`.
        macro_rules! calc_value {
            ($read_initial_value:expr) => {
                if matches!(span, FullDword) {
                    value
                } else {
                    let mut dword = $read_initial_value;
                    let (mask, shift) = span.get_mask_and_bitshift();
                    dword &= !mask;
                    dword |= value << shift;
                    dword
                }
            }
        }

        #[cfg(target_arch = "x86_64")] {
            unsafe {
                PCI_CONFIG_ADDRESS_PORT.lock().write(dword_address);
            }
            let dword = calc_value!(PCI_CONFIG_DATA_PORT.lock().read());
            unsafe {
                PCI_CONFIG_DATA_PORT.lock().write(dword);
            }
        }

        #[cfg(target_arch = "aarch64")] {
            let mut config_space = PCI_CONFIG_SPACE.lock();
            let config_space = config_space.get_mut()
                .expect("PCI Config Space wasn't mapped yet");
            let dword_index = (dword_address as usize) / size_of::<u32>();

            let dword = calc_value!(config_space[dword_index].read());
            config_space[dword_index].write(dword);
        }
    }

    /// Write a 4-bytes register from the PCI Configuration Space.
    ///
    /// Panics if the register isn't a [`FullDword`]
    fn pci_write_32(&self, register: PciRegister, value: u32) {
        let reg_width = register.span.width_in_bytes();
        let output_width = size_of::<u32>();
        assert_eq!(reg_width, output_width, "pci_write_32: register isn't 32-bit wide");

        self.pci_write_raw(register, value)
    }

    /// Write a 2-bytes register from the PCI Configuration Space.
    ///
    /// Panics if the register isn't a [`Word0`] / [`Word1`]
    fn pci_write_16(&self, register: PciRegister, value: u16) {
        let reg_width = register.span.width_in_bytes();
        let output_width = size_of::<u16>();
        assert_eq!(reg_width, output_width, "pci_write_16: register isn't 16-bit wide");

        self.pci_write_raw(register, value as _)
    }

    /// Write a one-byte register from the PCI Configuration Space.
    ///
    /// Panics if the register isn't a [`Byte0`] / [`Byte1`] / [`Byte2`] / [`Byte3`]
    fn pci_write_8(&self, register: PciRegister, value: u8) {
        let reg_width = register.span.width_in_bytes();
        let output_width = size_of::<u8>();
        assert_eq!(reg_width, output_width, "pci_write_16: register isn't 8-bit wide");

        self.pci_write_raw(register, value as _)
    }

    /// Sets the PCI device's bit 3 in the command portion, which is apparently needed to activate DMA (??)
    pub fn pci_set_command_bus_master_bit(&self) {
        let value = self.pci_read_16(PCI_COMMAND);
        trace!("pci_set_command_bus_master_bit: PciDevice: {}, read value: {:#x}", self, value);

        self.pci_write_16(PCI_COMMAND, value | (1 << 2));

        trace!("pci_set_command_bus_master_bit: PciDevice: {}, read value AFTER WRITE CMD: {:#x}", 
            self,
            self.pci_read_16(PCI_COMMAND),
        );
    }

    /// Sets the PCI device's command bit 10 to disable legacy interrupts
    pub fn pci_set_interrupt_disable_bit(&self, bit: bool) {
        let command = self.pci_read_16(PCI_COMMAND);
        // trace!("pci_set_interrupt_disable_bit: PciDevice: {}, read value: {:#x}", self, command);

        let new_value = match bit {
            true => command | PCI_COMMAND_INT_DISABLED,
            false => command & !PCI_COMMAND_INT_DISABLED,
        };
        self.pci_write_16(PCI_COMMAND, new_value);

        /*trace!("pci_set_interrupt_disable_bit: PciDevice: {} read value AFTER WRITE CMD: {:#x}", 
            self,
            self.pci_read_16(PCI_COMMAND),
        );*/
    }

    /// Explores the PCI config space and returns address of requested capability, if present.
    /// PCI capabilities are stored as a linked list in the PCI config space,
    /// with each capability storing the pointer to the next capability right after its ID.
    /// The function returns a None value if capabilities are not valid for this device
    /// or if the requested capability is not present.
    fn find_pci_capability(&self, pci_capability: PciCapability) -> Option<u8> {
        let pci_capability = pci_capability as u8;
        let status = self.pci_read_16(PCI_STATUS);

        // capabilities are only valid if bit 4 of status register is set
        const CAPABILITIES_VALID: u16 = 1 << 4;
        if status & CAPABILITIES_VALID != 0 {

            // retrieve the capabilities pointer from the pci config space
            let capabilities = self.pci_read_8(PCI_CAPABILITIES);
            // debug!("capabilities pointer: {:#X}", capabilities);

            // mask the bottom 2 bits of the capabilities pointer to find the address of the first capability
            let mut cap_addr = capabilities & 0xFC;

            // the last capability will have its next pointer equal to zero
            let final_capability = 0;

            // iterate through the linked list of capabilities until the requested
            // capability is found or the list reaches its end
            while cap_addr != final_capability {
                // the capability header is a 16 bit value which contains
                // the current capability ID and the pointer to the next capability

                // the id is the lower byte of the header
                let cap_id_reg = PciRegister::from_offset(cap_addr, 1);
                let cap_id = self.pci_read_8(cap_id_reg);

                if cap_id == pci_capability {
                    debug!("Found capability: {:#X} at {:#X}", pci_capability, cap_addr);
                    return Some(cap_addr);
                }

                // find address of next capability which is the higher byte of the header
                let next_cap_ptr_reg = PciRegister::from_offset(cap_addr + 1, 1);
                cap_addr = self.pci_read_8(next_cap_ptr_reg);
            }
        }
        None
    }
}

impl fmt::Display for PciLocation {
    fn fmt(&self, f: &mut fmt::Formatter) -> Result<(), fmt::Error> {
        write!(f, "b{}.s{}.f{}", self.bus, self.slot, self.func)
    }
}

impl fmt::Debug for PciLocation {
    fn fmt(&self, f: &mut fmt::Formatter) -> Result<(), fmt::Error> {
        write!(f, "{self}")
    }
}


/// Contains information common to every type of PCI Device,
/// and offers functions for reading/writing to the PCI configuration space.
///
/// For more, see [this partial table](http://wiki.osdev.org/PCI#Class_Codes)
/// of `class`, `subclass`, and `prog_if` codes, 
#[derive(Debug)]
pub struct PciDevice {
    /// the bus, slot, and function number that locates this PCI device in the bus tree.
    pub location: PciLocation,

    /// The handling task for legacy PCI interrupts
    pub interrupt_waker: Mutex<Option<Waker>>,

    /// The class code, used to determine device type.
    pub class: u8,
    /// The subclass code, used to determine device type.
    pub subclass: u8,
    /// The programming interface of this PCI device, also used to determine device type.
    pub prog_if: u8,
    /// The six Base Address Registers (BARs)
    pub bars: [u32; 6],
    pub vendor_id: u16,
    pub device_id: u16, 
    pub command: u16,
    pub status: u16,
    pub revision_id: u8,
    pub cache_line_size: u8,
    pub latency_timer: u8,
    pub header_type: u8,
    pub bist: u8,
    pub int_pin: u8,
    pub int_line: u8,
}

impl PciDevice {
    /// Returns the base address of the memory region specified by the given `BAR` 
    /// (Base Address Register) for this PCI device. 
    ///
    /// # Argument
    /// * `bar_index` must be between `0` and `5` inclusively, as each PCI device 
    ///   can only have 6 BARs at the most.  
    ///
    /// Note that if the given `BAR` actually indicates it is part of a 64-bit address,
    /// it will be used together with the BAR right above it (`bar + 1`), e.g., `BAR1:BAR0`.
    /// If it is a 32-bit address, then only the given `BAR` will be accessed.
    ///
    /// TODO: currently we assume the BAR represents a memory space (memory mapped I/O) 
    ///       rather than I/O space like Port I/O. Obviously, this is not always the case.
    ///       Instead, we should return an enum specifying which kind of memory space the calculated base address is.
    pub fn determine_mem_base(&self, bar_index: usize) -> Result<PhysicalAddress, &'static str> {
        let mut bar = if let Some(bar_value) = self.bars.get(bar_index) {
            *bar_value
        } else {
            return Err("BAR index must be between 0 and 5 inclusive");
        };

        // Check bits [2:1] of the bar to determine address length (64-bit or 32-bit)
        let mem_base = if bar.get_bits(1..3) == BAR_ADDRESS_IS_64_BIT { 
            // Here: this BAR is the lower 32-bit part of a 64-bit address, 
            // so we need to access the next highest BAR to get the address's upper 32 bits.
            let next_bar = *self.bars.get(bar_index + 1).ok_or("next highest BAR index is out of range")?;
            // Clear the bottom 4 bits because it's a 16-byte aligned address
            PhysicalAddress::new(*bar.set_bits(0..4, 0) as usize | ((next_bar as usize) << 32))
                .ok_or("determine_mem_base(): [64-bit] BAR physical address was invalid")?
        } else {
            // Here: this BAR is the lower 32-bit part of a 64-bit address, 
            // so we need to access the next highest BAR to get the address's upper 32 bits.
            // Also, clear the bottom 4 bits because it's a 16-byte aligned address.
            PhysicalAddress::new(*bar.set_bits(0..4, 0) as usize)
                .ok_or("determine_mem_base(): [32-bit] BAR physical address was invalid")?
        };  
        Ok(mem_base)
    }

    /// Returns the size in bytes of the memory region specified by the given `BAR` 
    /// (Base Address Register) for this PCI device.
    ///
    /// # Argument
    /// * `bar_index` must be between `0` and `5` inclusively, as each PCI device 
    /// can only have 6 BARs at the most. 
    ///
    pub fn determine_mem_size(&self, bar_index: usize) -> u32 {
        assert!(bar_index < 6);
        // Here's what we do: 
        // (1) Write all `1`s to the specified BAR
        // (2) Read that BAR value again
        // (3) Mask the info bits (bits [3:0]) of the BAR value read in Step 2
        // (4) Bitwise "not" (negate) that value, then add 1.
        //     The resulting value is the size of that BAR's memory region.
        // (5) Restore the original value to that BAR
        let bar_reg_def = PciRegister {
            index: PCI_BAR0.index + (bar_index as u8),
            span: FullDword,
        };
        let original_value = self.bars[bar_index];

        self.pci_write_32(bar_reg_def, 0xFFFF_FFFF);       // Step 1
        let mut mem_size = self.pci_read_32(bar_reg_def);  // Step 2
        mem_size.set_bits(0..4, 0);                        // Step 3
        mem_size = !(mem_size);                            // Step 4
        mem_size += 1;                                     // Step 4
        self.pci_write_32(bar_reg_def, original_value);    // Step 5
        mem_size
    }

    /// Enable MSI interrupts for a PCI device.
    /// We assume the device only supports one MSI vector 
    /// and set the interrupt number and core id for that vector.
    /// If the MSI capability is not supported then an error message is returned.
    /// 
    /// # Arguments
    /// * `core_id`: core that interrupt will be routed to
    /// * `int_num`: interrupt number to assign to the MSI vector
    ///
    /// # Panics
    ///
    /// This function panics if the MSI capability isn't aligned to 4 bytes
    pub fn pci_enable_msi(&self, core_id: u8, int_num: u8) -> Result<(), &'static str> {

        // find out if the device is msi capable
        let cap_addr = self.find_pci_capability(PciCapability::Msi).ok_or("Device not MSI capable")?;
        assert_eq!(cap_addr & 0b11, 0, "pci_enable_msi: Invalid MSI capability address alignment");
        let msi_reg_index = cap_addr >> 2;

        // offset in the capability space where the message address register is located 
        const MESSAGE_ADDRESS_REGISTER_OFFSET: u8 = 1 /* one dword */;

        // the memory region is a constant defined for Intel cpus where MSI messages are written
        // it should be written to bit 20 of the message address register
        const MEMORY_REGION: u32 = 0x0FEE << 20;

        // the core id tells which cpu the interrupt will be routed to 
        // it should be written to bit 12 of the message address register
        let core = (core_id as u32) << 12;

        // set the core the MSI will be sent to in the Message Address Register (Intel Arch SDM, vol3, 10.11)
        let msg_addr_reg = PciRegister {
            index: msi_reg_index + MESSAGE_ADDRESS_REGISTER_OFFSET,
            span: FullDword,
        };
        self.pci_write_32(msg_addr_reg, MEMORY_REGION | core);

        // offset in the capability space where the message data register is located 
        const MESSAGE_DATA_REGISTER_OFFSET: u8 = 3 /* dwords */;

        // Set the interrupt number for the MSI in the Message Data Register
        let msg_data_reg = PciRegister {
            index: msi_reg_index + MESSAGE_DATA_REGISTER_OFFSET,
            span: FullDword,
        };
        self.pci_write_32(msg_data_reg, int_num as u32);

        // to enable the MSI capability, we need to set bit 0 of the message control register
        const MSI_ENABLE: u16 = 1;

        // enable MSI in the Message Control Register
        // the message control register corresponds to bits [16:31] of the first dword
        let msg_ctrl_reg = PciRegister { index: msi_reg_index, span: Word1 };
        let mut ctrl = self.pci_read_16(msg_ctrl_reg);
        ctrl |= MSI_ENABLE;
        self.pci_write_16(msg_ctrl_reg, ctrl);

        Ok(())  
    }

    /// Enable MSI-X interrupts for a PCI device.
    /// Only the enable bit is set and the remaining initialization steps of
    /// setting the interrupt number and core id should be completed in the device driver.
    pub fn pci_enable_msix(&self) -> Result<(), &'static str> {
        // find out if the device is msi-x capable
        let cap_addr = self.find_pci_capability(PciCapability::Msix).ok_or("Device not MSI-X capable")?;
        assert_eq!(cap_addr & 0b11, 0, "pci_enable_msix: Invalid MSI-X capability address alignment");
        let msix_reg_index = cap_addr >> 2;

        // write to bit 15 of Message Control Register to enable MSI-X
        const MSIX_ENABLE: u16 = 1 << 15;

        // the message control register corresponds to bits [16:31] of the first dword
        let msg_ctrl_reg = PciRegister { index: msix_reg_index, span: Word1 };
        let mut ctrl = self.pci_read_16(msg_ctrl_reg);
        ctrl |= MSIX_ENABLE;
        self.pci_write_16(msg_ctrl_reg, ctrl);

        // let ctrl = pci_read_16(msg_ctrl_reg, msix_reg_index);
        // debug!("MSIX HEADER AFTER ENABLE: {:#X}", ctrl);

        Ok(())  
    }

    /// Returns the memory mapped msix vector table
    ///
    /// - returns `Err("Device not MSI-X capable")` if the device doesn't have the MSI-X capability
    /// - returns `Err("Invalid BAR content")` if the Base Address Register contains an invalid address
    pub fn pci_mem_map_msix(&self, max_vectors: usize) -> Result<MsixVectorTable, &'static str> {
        // retreive the address in the pci config space for the msi-x capability
        let cap_addr = self.find_pci_capability(PciCapability::Msix).ok_or("Device not MSI-X capable")?;
        assert_eq!(cap_addr & 0b11, 0, "pci_enable_msix: Invalid MSI-X capability address alignment");
        let msix_reg_index = cap_addr >> 2;

        // get physical address of vector table
        const VECTOR_TABLE_OFFSET: u8 = 1;
        let vector_table_reg = PciRegister {
            index: msix_reg_index + VECTOR_TABLE_OFFSET,
            span: FullDword,
        };
        let table_offset = self.pci_read_32(vector_table_reg);
        let bar = table_offset & 0x7;
        let offset = table_offset >> 3;
        let addr = self.bars[bar as usize] + offset;

        // find the memory base address and size of the area for the vector table
        let mem_base = PhysicalAddress::new(addr as usize).ok_or("Invalid BAR content")?;
        let mem_size_in_bytes = size_of::<MsixVectorEntry>() * max_vectors;

        // debug!("msi-x vector table bar: {}, base_address: {:#X} and size: {} bytes", bar, mem_base, mem_size_in_bytes);

        let msix_mapped_pages = map_frame_range(mem_base, mem_size_in_bytes, MMIO_FLAGS)?;
        let vector_table = BorrowedSliceMappedPages::from_mut(msix_mapped_pages, 0, max_vectors)
            .map_err(|(_mp, err)| err)?;

        Ok(MsixVectorTable::new(vector_table))
    }

    /// Maps device memory specified by a Base Address Register.
    ///
    /// # Arguments 
    /// * `bar_index`: index of the Base Address Register to use
    pub fn pci_map_bar_mem(&self, bar_index: usize) -> Result<MappedPages, &'static str> {
        let mem_base = self.determine_mem_base(bar_index)?;
        let mem_size = self.determine_mem_size(bar_index);
        map_frame_range(mem_base, mem_size as usize, MMIO_FLAGS)
    }

    /// Reads and returns this PCI device's interrupt line and interrupt pin registers.
    ///
    /// Returns an error if this PCI device's interrupt pin value is invalid (greater than 4).
    pub fn pci_get_interrupt_info(&self) -> Result<(Option<u8>, Option<InterruptPin>), &'static str> {
        let int_line = match self.pci_read_8(PCI_INTERRUPT_LINE) {
            0xff => None,
            other => Some(other),
        };

        let int_pin = match self.pci_read_8(PCI_INTERRUPT_PIN) {
            0 => None,
            1 => Some(InterruptPin::A),
            2 => Some(InterruptPin::B),
            3 => Some(InterruptPin::C),
            4 => Some(InterruptPin::D),
            _ => return Err("pci_get_interrupt_info: Invalid Register Value for Interrupt Pin"),
        };

        Ok((int_line, int_pin))
    }

    /// Enables/Disables legacy (INTx) interrupts for this device
    pub fn pci_enable_interrupts(&self, enable: bool) {
        self.pci_set_interrupt_disable_bit(!enable);
    }

    /// Reads and returns this PCI device's interrupt status flag.
    pub fn pci_get_interrupt_status(&self, check_enabled: bool) -> bool {
        const PCI_STATUS_INT: u16 = 1 << 3;

        let interrupt_enabled = || (self.pci_read_16(PCI_COMMAND) & PCI_COMMAND_INT_DISABLED) == 0;
        let pending_interrupt = || (self.pci_read_16(PCI_STATUS)  & PCI_STATUS_INT          ) != 0;

        ((!check_enabled) || interrupt_enabled()) && pending_interrupt()
    }

    /// Sets a task waker to be used when this device triggers an interrupt
    ///
    /// Returns the previous interrupt waker for this device, if there was one.
    pub fn set_interrupt_waker(&'static self, waker: Waker) -> Option<Waker> {
<<<<<<< HEAD
        let mut handle = self.interrupt_waker.write();
        let prev_value = handle.replace(waker);

        if let None = prev_value {
            let mut intx_devices = INTX_DEVICES.write();
=======
        let mut handle = self.interrupt_waker.lock();
        let prev_value = handle.replace(waker);

        if prev_value.is_none() {
            let mut intx_devices = INTX_DEVICES.lock();
>>>>>>> 9473e75f
            intx_devices.push(self)
        }

        prev_value
    }
}

impl Deref for PciDevice {
    type Target = PciLocation;
    fn deref(&self) -> &PciLocation {
        &self.location
    }
}
impl DerefMut for PciDevice {
    fn deref_mut(&mut self) -> &mut PciLocation {
        &mut self.location
    }
}



/// Lists the 2 possible PCI configuration space access mechanisms
/// that can be found from the LSB of the devices's BAR0
pub enum PciConfigSpaceAccessMechanism {
    MemoryMapped = 0,
    IoPort = 1,
}

/// A memory-mapped array of [`MsixVectorEntry`]
pub struct MsixVectorTable {
    entries: BorrowedSliceMappedPages<MsixVectorEntry, Mutable>,
}

impl MsixVectorTable {
    pub fn new(entries: BorrowedSliceMappedPages<MsixVectorEntry, Mutable>) -> Self {
        Self { entries }
    }
}
impl Deref for MsixVectorTable {
    type Target = [MsixVectorEntry];
    fn deref(&self) -> &Self::Target {
        &self.entries
    }
}
impl DerefMut for MsixVectorTable {
    fn deref_mut(&mut self) -> &mut Self::Target {
        &mut self.entries
    }
}

/// A single Message Signaled Interrupt entry.
///
/// This entry contains the interrupt's IRQ vector number
/// and the CPU to which the interrupt will be delivered.
#[derive(FromBytes)]
#[repr(C)]
pub struct MsixVectorEntry {
    /// The lower portion of the address for the memory write transaction.
    /// This part contains the CPU ID which the interrupt will be redirected to.
    msg_lower_addr:         Volatile<u32>,
    /// The upper portion of the address for the memory write transaction.
    msg_upper_addr:         Volatile<u32>,
    /// The data portion of the msi vector which contains the interrupt number.
    msg_data:               Volatile<u32>,
    /// The control portion which contains the interrupt mask bit.
    vector_control:         Volatile<u32>,
}

impl MsixVectorEntry {
    /// Sets interrupt destination & number for this entry and makes sure the
    /// interrupt is unmasked (PCI Controller side).
    pub fn init(&mut self, cpu_id: CpuId, int_num: InterruptNumber) {
        // unmask the interrupt
        self.vector_control.write(MSIX_UNMASK_INT);
        let lower_addr = self.msg_lower_addr.read();

        // set the CPU to which this interrupt will be delivered.
        let dest_id = (cpu_id.into_u8() as u32) << MSIX_DEST_ID_SHIFT;
        let address = lower_addr & !MSIX_ADDRESS_BITS;
        self.msg_lower_addr.write(address | MSIX_INTERRUPT_REGION | dest_id); 

        // write interrupt number
        #[allow(clippy::unnecessary_cast)]
        self.msg_data.write(int_num as u32);

        if false {
            let control = self.vector_control.read();
            debug!("Created MSI vector: control: {}, CPU: {}, int: {}", control, cpu_id, int_num);
        }
    }
}

/// A constant which indicates the region that is reserved for interrupt messages
const MSIX_INTERRUPT_REGION:    u32 = 0xFEE << 20;
/// The location in the lower address register where the destination CPU ID is written
const MSIX_DEST_ID_SHIFT:       u32 = 12;
/// The bits in the lower address register that need to be cleared and set
const MSIX_ADDRESS_BITS:        u32 = 0xFFFF_FFF0;
/// Clear the vector control field to unmask the interrupt
const MSIX_UNMASK_INT:          u32 = 0;<|MERGE_RESOLUTION|>--- conflicted
+++ resolved
@@ -5,12 +5,8 @@
 //! port-io is the legacy way to access the config space.
 //!
 //! For context on the various interrupt mechanisms (MSI/MSI-X/INTx):
-<<<<<<< HEAD
-//! https://electronics.stackexchange.com/a/343218
-=======
 //! - [this StackExchange reply](https://electronics.stackexchange.com/a/343218)
 //! - PCI Express Base Specification, Revision 2, Chapter 6.1 - Interrupt & PME Support
->>>>>>> 9473e75f
 
 #![no_std]
 #![allow(dead_code)]
@@ -27,10 +23,6 @@
 use zerocopy::FromBytes;
 use cpu::CpuId;
 use interrupts::InterruptNumber;
-<<<<<<< HEAD
-use sync_irq::RwLock;
-=======
->>>>>>> 9473e75f
 
 #[cfg(target_arch = "x86_64")]
 use port_io::Port;
@@ -224,15 +216,6 @@
     Ok(get_pci_buses()?.iter().flat_map(|b| b.devices.iter()))
 }
 
-<<<<<<< HEAD
-static INTX_DEVICES: RwLock<Vec<&'static PciDevice>> = RwLock::new(Vec::new());
-
-// Architecture-independent PCI interrupt handler
-// Aarch64-only because legacy interrupts aren't supported on x86
-#[cfg(target_arch = "aarch64")]
-interrupt_handler!(pci_int_handler, None, _stack_frame, {
-    let devices = INTX_DEVICES.read();
-=======
 static INTX_DEVICES: Mutex<Vec<&'static PciDevice>> = Mutex::new(Vec::new());
 
 // Architecture-independent PCI interrupt handler
@@ -240,7 +223,6 @@
 #[cfg(target_arch = "aarch64")]
 interrupt_handler!(pci_int_handler, None, _stack_frame, {
     let devices = INTX_DEVICES.lock();
->>>>>>> 9473e75f
 
     for device in &*devices {
         if device.pci_get_interrupt_status(true) {
@@ -261,11 +243,7 @@
 /// Initializes the PCI interrupt handler
 pub fn init() -> Result<(), &'static str> {
     #[cfg(target_arch = "aarch64")]
-<<<<<<< HEAD
-    init_pci_interrupts(pci_int_handler)?;
-=======
     init_pci_interrupts([pci_int_handler; 4])?;
->>>>>>> 9473e75f
 
     Ok(())
 }
@@ -921,19 +899,11 @@
     ///
     /// Returns the previous interrupt waker for this device, if there was one.
     pub fn set_interrupt_waker(&'static self, waker: Waker) -> Option<Waker> {
-<<<<<<< HEAD
-        let mut handle = self.interrupt_waker.write();
-        let prev_value = handle.replace(waker);
-
-        if let None = prev_value {
-            let mut intx_devices = INTX_DEVICES.write();
-=======
         let mut handle = self.interrupt_waker.lock();
         let prev_value = handle.replace(waker);
 
         if prev_value.is_none() {
             let mut intx_devices = INTX_DEVICES.lock();
->>>>>>> 9473e75f
             intx_devices.push(self)
         }
 

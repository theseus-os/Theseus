#![no_std]
#![feature(alloc)]

extern crate alloc;
#[macro_use] extern crate log;
extern crate irq_safety;
extern crate apic;
extern crate task;
extern crate runqueue;


use core::ops::DerefMut;
use irq_safety::{disable_interrupts};
use apic::get_my_apic_id;
use task::{Task, TaskRef, get_my_current_task};
use runqueue::RunQueue;


/// Yields the current CPU by selecting a new `Task` to run 
/// and then performs a task switch to that new `Task`.
///
/// Interrupts will be disabled while this function runs.
pub fn schedule() -> bool {
    disable_interrupts();

<<<<<<< HEAD
=======
    // let current_taskid: TaskId = CURRENT_TASK.load(Ordering::SeqCst);
    // trace!("schedule [0]: current_taskid={}", current_taskid);

>>>>>>> 04142be1
    let current_task: *mut Task;
    let next_task: *mut Task; 

    let apic_id = match get_my_apic_id() {
        Some(id) => id,
        _ => {
            error!("BUG: Couldn't get apic_id in schedule()");
            return false;
        }
    };

    if let Some(selected_next_task) = select_next_task(apic_id) {
        next_task = selected_next_task.lock_mut().deref_mut();  // as *mut Task;
    }
    else {
        // keep running the same current task
        return false;
    }

    if next_task as usize == 0 {
        // keep the same current task
        return false;
    }
    
    // same scoping reasons as above: to release the lock around current_task
<<<<<<< HEAD
    {   
        let taskref = get_my_current_task().expect("schedule(): get_my_current_task() failed").clone();
        current_task = taskref.lock_mut().deref_mut() as *mut Task;
=======
    {
        current_task = get_my_current_task().expect("schedule(): get_my_current_task() failed")
                                            .lock_mut().deref_mut() as *mut Task; 
>>>>>>> 04142be1
    }

    if current_task == next_task {
        // no need to switch if the chosen task is the same as the current task
        return false;
    }

    // we want mutable task references without the locks, and we use unsafe code to obtain those references
    // because the scope-based lock guard won't drop properly after the actual task_switch occurs.
    let (curr, next) = unsafe { (&mut *current_task, &mut *next_task) };

    // trace!("BEFORE TASK_SWITCH CALL (AP {}), current={}, next={}, interrupts are {}", apic_id, curr, next, irq_safety::interrupts_enabled());

    curr.task_switch(next, apic_id); 

    // let new_current: TaskId = CURRENT_TASK.load(Ordering::SeqCst);
    // trace!("AFTER TASK_SWITCH CALL (current={}), interrupts are {}", new_current, ::interrupts::interrupts_enabled());
 
    true
}



/// this defines the scheduler policy.
/// returns None if there is no schedule-able task
fn select_next_task(apic_id: u8) -> Option<TaskRef>  {

    let mut runqueue_locked = match RunQueue::get_runqueue(apic_id) {
        Some(rq) => rq.write(),
        _ => {
            error!("BUG: select_next_task(): couldn't get runqueue for core {}", apic_id); 
            return None;
        }
    };
    
    let mut idle_task_index: Option<usize> = None;
    let mut chosen_task_index: Option<usize> = None;

    for (i, taskref) in runqueue_locked.iter().enumerate() {
        let t = taskref.lock();

        // we skip the idle task, and only choose it if no other tasks are runnable
        if t.is_an_idle_task {
            idle_task_index = Some(i);
            continue;
        }

        // must be runnable
        if !t.is_runnable() {
            continue;
        }

        // if this task is pinned, it must not be pinned to a different core
        if let Some(pinned) = t.pinned_core {
            if pinned != apic_id {
                // with per-core runqueues, this should never happen!
                error!("select_next_task() (AP {}) found a task pinned to a different core: {:?}", apic_id, *t);
                return None;
            }
        }
            
        // found a runnable task!
        chosen_task_index = Some(i);
        // debug!("select_next_task(): AP {} chose Task {:?}", apic_id, *t);
        break; 
    }

    // idle task is a backup iff no other task has been chosen
    chosen_task_index
        .or(idle_task_index)
        .and_then(|index| runqueue_locked.move_to_end(index))
}<|MERGE_RESOLUTION|>--- conflicted
+++ resolved
@@ -23,12 +23,6 @@
 pub fn schedule() -> bool {
     disable_interrupts();
 
-<<<<<<< HEAD
-=======
-    // let current_taskid: TaskId = CURRENT_TASK.load(Ordering::SeqCst);
-    // trace!("schedule [0]: current_taskid={}", current_taskid);
-
->>>>>>> 04142be1
     let current_task: *mut Task;
     let next_task: *mut Task; 
 
@@ -54,15 +48,9 @@
     }
     
     // same scoping reasons as above: to release the lock around current_task
-<<<<<<< HEAD
-    {   
-        let taskref = get_my_current_task().expect("schedule(): get_my_current_task() failed").clone();
-        current_task = taskref.lock_mut().deref_mut() as *mut Task;
-=======
     {
         current_task = get_my_current_task().expect("schedule(): get_my_current_task() failed")
-                                            .lock_mut().deref_mut() as *mut Task; 
->>>>>>> 04142be1
+            .lock_mut().deref_mut() as *mut Task; 
     }
 
     if current_task == next_task {

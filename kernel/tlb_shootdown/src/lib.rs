--- conflicted
+++ resolved
@@ -38,20 +38,10 @@
 /// Broadcasts TLB shootdown IPI to all other AP cores.
 /// Do not invoke this directly, but rather pass it as a callback to the memory subsystem,
 /// which will invoke it as needed (on remap/unmap operations).
-<<<<<<< HEAD
-fn broadcast_tlb_shootdown(virtual_addresses: Vec<VirtualAddress>) -> Vec<VirtualAddress> {
-    if let Some(my_lapic) = get_my_apic() {
-        // info!("broadcast_tlb_shootdown():  AP {}, vaddrs: {:?}", my_lapic.read().apic_id, virtual_addresses);
-        send_tlb_shootdown_ipi(&mut my_lapic.write(), virtual_addresses)
-    }
-    else {
-        virtual_addresses
-=======
 fn broadcast_tlb_shootdown(pages_to_invalidate: PageRange) {
     if let Some(my_lapic) = get_my_apic() {
         // info!("broadcast_tlb_shootdown():  AP {}, vaddrs: {:?}", my_lapic.read().apic_id, virtual_addresses);
         send_tlb_shootdown_ipi(&mut my_lapic.write(), pages_to_invalidate);
->>>>>>> 9b276c97
     }
 }
 
@@ -71,17 +61,12 @@
 
 
 /// Sends an IPI to all other cores (except me) to trigger 
-<<<<<<< HEAD
-/// a TLB flush of the given `VirtualAddress`es
-pub fn send_tlb_shootdown_ipi(my_lapic: &mut LocalApic, virtual_addresses: Vec<VirtualAddress>) -> Vec<VirtualAddress> {        
-=======
 /// a TLB flush of the given pages' virtual addresses.
 pub fn send_tlb_shootdown_ipi(my_lapic: &mut LocalApic, pages_to_invalidate: PageRange) {        
->>>>>>> 9b276c97
     // skip sending IPIs if there are no other cores running
     let core_count = core_count();
     if core_count <= 1 {
-        return virtual_addresses;
+        return;
     }
 
     // trace!("send_tlb_shootdown_ipi(): from AP {}, core_count: {}, {:?}", my_lapic.apic_id, core_count, pages_to_invalidate);
@@ -110,15 +95,8 @@
     }
 
     // clear TLB shootdown data
-<<<<<<< HEAD
-    let mut sent = Vec::new();
-    core::mem::swap(&mut sent, &mut *TLB_SHOOTDOWN_IPI_VIRTUAL_ADDRESSES.write());
-=======
     *TLB_SHOOTDOWN_IPI_PAGES.write() = None;
->>>>>>> 9b276c97
 
     // release lock
     TLB_SHOOTDOWN_IPI_LOCK.store(false, Ordering::SeqCst); 
-
-    sent
 }
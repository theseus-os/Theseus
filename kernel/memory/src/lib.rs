--- conflicted
+++ resolved
@@ -28,256 +28,18 @@
 #[cfg(target_arch = "x86_64")]
 extern crate memory_x86_64;
 extern crate x86_64;
-<<<<<<< HEAD
-=======
-extern crate memory_structs;
 extern crate page_table_entry;
-extern crate page_allocator;
 extern crate frame_allocator;
-extern crate zerocopy;
-
-
-#[cfg(not(mapper_spillful))]
-mod paging;
-
-#[cfg(mapper_spillful)]
-pub mod paging;
-
-
-pub use self::paging::*;
-
-pub use memory_structs::*;
-pub use page_allocator::*;
-pub use frame_allocator::*;
-
-#[cfg(target_arch = "x86_64")]
-use memory_x86_64::*;
-
-#[cfg(target_arch = "x86_64")]
-pub use memory_x86_64::EntryFlags;// Export EntryFlags so that others does not need to get access to memory_<arch>.
-
-use spin::Once;
-use irq_safety::MutexIrqSafe;
-use alloc::vec::Vec;
-use alloc::sync::Arc;
-use kernel_config::memory::KERNEL_OFFSET;
-
-/// The memory management info and address space of the kernel
-static KERNEL_MMI: Once<MmiRef> = Once::new();
-
-/// A shareable reference to a `MemoryManagementInfo` struct wrapper in a lock.
-pub type MmiRef = Arc<MutexIrqSafe<MemoryManagementInfo>>;
-
-/// Returns a cloned reference to the kernel's `MemoryManagementInfo`, if initialized.
-/// If not, it returns None.
-pub fn get_kernel_mmi_ref() -> Option<MmiRef> {
-    KERNEL_MMI.get().cloned()
-}
-
-
-/// This holds all the information for a `Task`'s memory mappings and address space
-/// (this is basically the equivalent of Linux's mm_struct)
-#[derive(Debug)]
-pub struct MemoryManagementInfo {
-    /// the PageTable that should be switched to when this Task is switched to.
-    pub page_table: PageTable,
-    
-    /// a list of additional virtual-mapped Pages that have the same lifetime as this MMI
-    /// and are thus owned by this MMI, but is not all-inclusive (e.g., Stacks are excluded).
-    pub extra_mapped_pages: Vec<MappedPages>,
-}
-
-
-/// A convenience function that creates a new memory mapping by allocating frames that are contiguous in physical memory.
-/// If contiguous frames are not required, then see [`create_mapping()`](fn.create_mapping.html).
-/// Returns a tuple containing the new `MappedPages` and the starting PhysicalAddress of the first frame,
-/// which is a convenient way to get the physical address without walking the page tables.
-/// 
-/// # Locking / Deadlock
-/// Currently, this function acquires the lock on the frame allocator and the kernel's `MemoryManagementInfo` instance.
-/// Thus, the caller should ensure that the locks on those two variables are not held when invoking this function.
-pub fn create_contiguous_mapping(size_in_bytes: usize, flags: EntryFlags) -> Result<(MappedPages, PhysicalAddress), &'static str> {
-    let allocated_pages = allocate_pages_by_bytes(size_in_bytes).ok_or("memory::create_contiguous_mapping(): couldn't allocate contiguous pages!")?;
-    let allocated_frames = allocate_frames_by_bytes(size_in_bytes).ok_or("memory::create_contiguous_mapping(): couldn't allocate contiguous frames!")?;
-
-    let kernel_mmi_ref = get_kernel_mmi_ref().ok_or("create_contiguous_mapping(): KERNEL_MMI was not yet initialized!")?;
-    let mut kernel_mmi = kernel_mmi_ref.lock();
-
-    let starting_phys_addr = allocated_frames.start_address();
-    let mp = kernel_mmi.page_table.map_allocated_pages_to(allocated_pages, allocated_frames, flags)?;
-    Ok((mp, starting_phys_addr))
-}
-
-
-/// A convenience function that creates a new memory mapping. The pages allocated are contiguous in memory but there's
-/// no guarantee that the frames they are mapped to are also contiguous in memory. If contiguous frames are required
-/// then see [`create_contiguous_mapping()`](fn.create_contiguous_mapping.html).
-/// Returns the new `MappedPages.` 
-/// 
-/// # Locking / Deadlock
-/// Currently, this function acquires the lock on the kernel's `MemoryManagementInfo` instance.
-/// Thus, the caller should ensure that lock is not held when invoking this function.
-pub fn create_mapping(size_in_bytes: usize, flags: EntryFlags) -> Result<MappedPages, &'static str> {
-    let allocated_pages = allocate_pages_by_bytes(size_in_bytes).ok_or("memory::create_mapping(): couldn't allocate pages!")?;
-    let kernel_mmi_ref = get_kernel_mmi_ref().ok_or("create_contiguous_mapping(): KERNEL_MMI was not yet initialized!")?;
-    let mut kernel_mmi = kernel_mmi_ref.lock();
-    kernel_mmi.page_table.map_allocated_pages(allocated_pages, flags)
-}
->>>>>>> 204397b3
 
 mod x86_64_memory;
 pub use x86_64_memory::*;
 
-<<<<<<< HEAD
-=======
-pub static BROADCAST_TLB_SHOOTDOWN_FUNC: Once<fn(PageRange)> = Once::new();
-
-/// Set the function callback that will be invoked every time a TLB shootdown is necessary,
-/// i.e., during page table remapping and unmapping operations.
-pub fn set_broadcast_tlb_shootdown_cb(func: fn(PageRange)) {
-    BROADCAST_TLB_SHOOTDOWN_FUNC.call_once(|| func);
-}
-
-
-
-/// Initializes the virtual memory management system.
-/// Consumes the given BootInformation, because after the memory system is initialized,
-/// the original BootInformation will be unmapped and inaccessible.
-/// 
-/// Returns the following tuple, if successful:
-///  1. the kernel's new `PageTable`, which is now currently active,
-///  2. the `MappedPages` of the kernel's text section,
-///  3. the `MappedPages` of the kernel's rodata section,
-///  4. the `MappedPages` of the kernel's data section,
-///  5. a tuple of the stack's underlying guard page (an `AllocatedPages` instance) and the actual `MappedPages` backing it,
-///  6. the `MappedPages` holding the bootloader info,
-///  7. the kernel's list of *other* higher-half MappedPages that needs to be converted to a vector after heap initialization, and which should be kept forever,
-///  8. the kernel's list of identity-mapped MappedPages that needs to be converted to a vector after heap initialization, and which should be dropped before starting the first userspace program. 
-pub fn init(
-    boot_info: &BootInformation
-) -> Result<(
-    PageTable,
-    MappedPages,
-    MappedPages,
-    MappedPages,
-    (AllocatedPages, MappedPages),
-    MappedPages,
-    [Option<MappedPages>; 32],
-    [Option<MappedPages>; 32]
-), &'static str> {
-    // Get the start and end addresses of the kernel, boot info, boot modules, etc.
-    let (kernel_phys_start, kernel_phys_end, kernel_virt_end) = get_kernel_address(&boot_info)?;
-    let (boot_info_paddr_start, boot_info_paddr_end) = get_boot_info_mem_area(&boot_info)?;
-    let (modules_start_paddr, modules_end_paddr) = get_modules_address(&boot_info);
-    debug!("bootloader info memory: p{:#X} to p{:#X}, bootloader modules: p{:#X} to p{:#X}", 
-        boot_info_paddr_start, boot_info_paddr_end, modules_start_paddr, modules_end_paddr,
-    );
-    debug!("kernel_phys_start: p{:#X}, kernel_phys_end: p{:#X} kernel_virt_end = v{:#x}",
-        kernel_phys_start, kernel_phys_end, kernel_virt_end
-    );
-
-    // In addition to the information about the hardware's physical memory map provided by the bootloader,
-    // Theseus chooses to reserve the following regions of physical memory for specific use.
-    let low_memory_frames   = FrameRange::from_phys_addr(PhysicalAddress::zero(), 0x10_0000); // suggested by most OS developers
-    let kernel_frames       = FrameRange::from_phys_addr(kernel_phys_start, kernel_phys_end.value() - kernel_phys_start.value());
-    let boot_modules_frames = FrameRange::from_phys_addr(modules_start_paddr, modules_end_paddr.value() - modules_start_paddr.value());
-    let boot_info_frames    = FrameRange::from_phys_addr(boot_info_paddr_start, boot_info_paddr_end.value() - boot_info_paddr_start.value());
-    
-    // Add the VGA display's memory region to the list of reserved physical memory areas.
-    // Currently this is covered by the first 1MiB region, but it's okay to duplicate it here.
-    let (vga_start_paddr, vga_size, _vga_flags) = memory_x86_64::get_vga_mem_addr()?;
-    let vga_display_frames = FrameRange::from_phys_addr(vga_start_paddr, vga_size);
-    
-    // Now set up the list of free regions and reserved regions so we can initialize the frame allocator.
-    let mut free_regions: [Option<PhysicalMemoryRegion>; 32] = Default::default();
-    let mut free_index = 0;
-    let mut reserved_regions: [Option<PhysicalMemoryRegion>; 32] = Default::default();
-    let mut reserved_index = 0;
-
-    reserved_regions[reserved_index] = Some(PhysicalMemoryRegion::new(low_memory_frames, MemoryRegionType::Reserved));
-    reserved_index += 1;
-    reserved_regions[reserved_index] = Some(PhysicalMemoryRegion::new(kernel_frames, MemoryRegionType::Reserved));
-    reserved_index += 1;
-    reserved_regions[reserved_index] = Some(PhysicalMemoryRegion::new(boot_modules_frames, MemoryRegionType::Reserved));
-    reserved_index += 1;
-    reserved_regions[reserved_index] = Some(PhysicalMemoryRegion::new(boot_info_frames, MemoryRegionType::Reserved));
-    reserved_index += 1;
-    reserved_regions[reserved_index] = Some(PhysicalMemoryRegion::new(vga_display_frames, MemoryRegionType::Reserved));
-    reserved_index += 1;
-
-    for area in boot_info.memory_map_tag()
-        .ok_or("Multiboot2 boot information has no physical memory map information")?
-        .all_memory_areas()
-    {
-        let frames = FrameRange::from_phys_addr(PhysicalAddress::new_canonical(area.start_address() as usize), area.size() as usize);
-        if area.typ() == multiboot2::MemoryAreaType::Available {
-            free_regions[free_index] = Some(PhysicalMemoryRegion::new(frames, MemoryRegionType::Free));
-            free_index += 1;
-        } else {
-            reserved_regions[reserved_index] = Some(PhysicalMemoryRegion::new(frames, MemoryRegionType::Reserved));
-            reserved_index += 1;
-        }
-    }
-
-    frame_allocator::init(free_regions.iter().flatten(), reserved_regions.iter().flatten())?;
-    debug!("Initialized new frame allocator!");
-    frame_allocator::dump_frame_allocator_state();
-
-    page_allocator::init(VirtualAddress::new_canonical(kernel_phys_end.value()))?;
-    debug!("Initialized new page allocator!");
-    page_allocator::dump_page_allocator_state();
-
-    // Initialize paging, which creates a new page table and maps all of the current code/data sections into it.
-    let (
-        page_table,
-        text_mapped_pages,
-        rodata_mapped_pages,
-        data_mapped_pages,
-        (stack_guard_page, stack_pages),
-        boot_info_pages,
-        higher_half_mapped_pages,
-        identity_mapped_pages
-    ) = paging::init(boot_info)?;
-
-    debug!("Done with paging::init(). new page_table: {:?}", page_table);
-    Ok((
-        page_table,
-        text_mapped_pages,
-        rodata_mapped_pages,
-        data_mapped_pages,
-        (stack_guard_page, stack_pages),
-        boot_info_pages,
-        higher_half_mapped_pages,
-        identity_mapped_pages
-    ))
->>>>>>> 204397b3
 }
 
 else if #[cfg(target_arch="arm")] {
 
-<<<<<<< HEAD
 mod armv7em_memory;
 pub use armv7em_memory::*;
 
 }
-=======
-    page_allocator::convert_to_heap_allocated();
-    frame_allocator::convert_to_heap_allocated();
-
-    let mut higher_half_mapped_pages: Vec<MappedPages> = higher_half_mapped_pages.iter_mut().filter_map(|opt| opt.take()).collect();
-    higher_half_mapped_pages.push(heap_mapped_pages);
-    let identity_mapped_pages: Vec<MappedPages> = identity_mapped_pages.iter_mut().filter_map(|opt| opt.take()).collect();
-   
-    // return the kernel's memory info 
-    let kernel_mmi = MemoryManagementInfo {
-        page_table: page_table,
-        extra_mapped_pages: higher_half_mapped_pages,
-    };
-
-    let kernel_mmi_ref = KERNEL_MMI.call_once( || {
-        Arc::new(MutexIrqSafe::new(kernel_mmi))
-    });
-
-    Ok( (kernel_mmi_ref.clone(), identity_mapped_pages) )
->>>>>>> 204397b3
 }
//! This crate implements the main memory management subsystem for Theseus.
//!
//! The primary type of interest is [`MappedPages`], which offers a robust
//! interface that unifies the usage of arbitrary memory regions
//! with that of Rust's safe type system and lifetimes.
//!
//! ## Acknowledgments
//! Some of the internal page table management code was based on
//! Philipp Oppermann's [blog_os], but has since changed significantly.
//!
//! [blog_os]: https://github.com/phil-opp/blog_os

#![no_std]
#![feature(ptr_internals)]
#![feature(unboxed_closures)]
#![feature(result_option_inspect)]

extern crate alloc;

mod paging;
pub use self::paging::{
    PageTable, Mapper, Mutability, Mutable, Immutable,
    MappedPages, BorrowedMappedPages, BorrowedSliceMappedPages,
};

pub use memory_structs::{Frame, Page, FrameRange, PageRange, VirtualAddress, PhysicalAddress};
pub use page_allocator::{
    AllocatedPages, allocate_pages, allocate_pages_at,
    allocate_pages_by_bytes, allocate_pages_by_bytes_at,
};

pub use frame_allocator::{
    AllocatedFrames, MemoryRegionType, PhysicalMemoryRegion,
    allocate_frames, allocate_frames_at, allocate_frames_by_bytes_at, allocate_frames_by_bytes,
};

#[cfg(target_arch = "x86_64")]
use memory_x86_64::{
    find_section_memory_bounds, get_vga_mem_addr, tlb_flush_virt_addr, tlb_flush_all, get_p4,
};

pub use pte_flags::*;

use boot_info::{BootInformation, MemoryRegion};
use log::debug;
use spin::Once;
use irq_safety::MutexIrqSafe;
use alloc::vec::Vec;
use alloc::sync::Arc;
use no_drop::NoDrop;
use kernel_config::memory::KERNEL_OFFSET;
pub use kernel_config::memory::PAGE_SIZE;

/// The memory management info and address space of the kernel
static KERNEL_MMI: Once<MmiRef> = Once::new();

/// A shareable reference to a `MemoryManagementInfo` struct wrapper in a lock.
pub type MmiRef = Arc<MutexIrqSafe<MemoryManagementInfo>>;

/// Returns a reference to the kernel's `MemoryManagementInfo`, if initialized.
/// If not, it returns `None`.
pub fn get_kernel_mmi_ref() -> Option<&'static MmiRef> {
    KERNEL_MMI.get()
}


/// This holds all the information for a `Task`'s memory mappings and address space
/// (this is basically the equivalent of Linux's mm_struct)
#[derive(Debug)]
pub struct MemoryManagementInfo {
    /// the PageTable that should be switched to when this Task is switched to.
    pub page_table: PageTable,
    
    /// a list of additional virtual-mapped Pages that have the same lifetime as this MMI
    /// and are thus owned by this MMI, but is not all-inclusive (e.g., Stacks are excluded).
    pub extra_mapped_pages: Vec<MappedPages>,
}


/// A convenience function that creates a new memory mapping by allocating frames that are contiguous in physical memory.
/// If contiguous frames are not required, then see [`create_mapping()`](fn.create_mapping.html).
/// Returns a tuple containing the new `MappedPages` and the starting PhysicalAddress of the first frame,
/// which is a convenient way to get the physical address without walking the page tables.
/// 
/// # Locking / Deadlock
/// Currently, this function acquires the lock on the frame allocator and the kernel's `MemoryManagementInfo` instance.
/// Thus, the caller should ensure that the locks on those two variables are not held when invoking this function.
pub fn create_contiguous_mapping<F: Into<PteFlagsArch>>(
    size_in_bytes: usize,
    flags: F,
) -> Result<(MappedPages, PhysicalAddress), &'static str> {
    let kernel_mmi_ref = get_kernel_mmi_ref().ok_or("create_contiguous_mapping(): KERNEL_MMI was not yet initialized!")?;
    let allocated_pages = allocate_pages_by_bytes(size_in_bytes).ok_or("memory::create_contiguous_mapping(): couldn't allocate contiguous pages!")?;
    let allocated_frames = allocate_frames_by_bytes(size_in_bytes).ok_or("memory::create_contiguous_mapping(): couldn't allocate contiguous frames!")?;
    let starting_phys_addr = allocated_frames.start_address();
    let mp = kernel_mmi_ref.lock().page_table.map_allocated_pages_to(allocated_pages, allocated_frames, flags)?;
    Ok((mp, starting_phys_addr))
}


/// A convenience function that creates a new memory mapping. The pages allocated are contiguous in memory but there's
/// no guarantee that the frames they are mapped to are also contiguous in memory. If contiguous frames are required
/// then see [`create_contiguous_mapping()`](fn.create_contiguous_mapping.html).
/// Returns the new `MappedPages.` 
/// 
/// # Locking / Deadlock
/// Currently, this function acquires the lock on the kernel's `MemoryManagementInfo` instance.
/// Thus, the caller should ensure that lock is not held when invoking this function.
pub fn create_mapping<F: Into<PteFlagsArch>>(
    size_in_bytes: usize,
    flags: F,
) -> Result<MappedPages, &'static str> {
    let kernel_mmi_ref = get_kernel_mmi_ref().ok_or("create_contiguous_mapping(): KERNEL_MMI was not yet initialized!")?;
    let allocated_pages = allocate_pages_by_bytes(size_in_bytes).ok_or("memory::create_mapping(): couldn't allocate pages!")?;
    kernel_mmi_ref.lock().page_table.map_allocated_pages(allocated_pages, flags)
}


static BROADCAST_TLB_SHOOTDOWN_FUNC: Once<fn(PageRange)> = Once::new();

/// Set the function callback that will be invoked every time a TLB shootdown is necessary,
/// i.e., during page table remapping and unmapping operations.
pub fn set_broadcast_tlb_shootdown_cb(func: fn(PageRange)) {
    BROADCAST_TLB_SHOOTDOWN_FUNC.call_once(|| func);
}

/// Information returned after initialising the memory subsystem.
pub struct InitialMemoryMappings {
    /// The currently active page table.
    pub page_table: PageTable,
    /// The kernel's text section mappings.
    pub text: NoDrop<MappedPages>,
    /// The kernel's rodata section mappings.
    pub rodata: NoDrop<MappedPages>,
    /// The kernel's data section mappings.
    pub data: NoDrop<MappedPages>,
    /// The kernel stack's guard page.
    pub stack_guard: AllocatedPages,
    /// The kernel's stack mappings.
    pub stack: NoDrop<MappedPages>,
    /// The boot information mappings.
    pub boot_info: MappedPages,
    /// The list of other higher-half mapping that must be converted to a vec after heap initialization, and kept forever e.g. VGA buffer.
    pub higher_half: [Option<NoDrop<MappedPages>>; 32],
    /// The list of identity mappings that must be converted to a vec after heap initialization, and dropped before starting the first userspace program.
    pub identity: [Option<NoDrop<MappedPages>>; 32],
}

/// Initializes the virtual memory management system.
/// Consumes the given BootInformation, because after the memory system is initialized,
/// the original BootInformation will be unmapped and inaccessible.
pub fn init(
    boot_info: &impl BootInformation,
    kernel_stack_start: VirtualAddress,
) -> Result<InitialMemoryMappings, &'static str> {
<<<<<<< HEAD
    // Get the start and end addresses of the kernel, boot info, boot modules, etc.
    // These are all physical addresses.
    let kernel_memory = boot_info.kernel_memory_range()?;
    let boot_info_memory = boot_info.bootloader_info_memory_range()?;
    let modules_memory = boot_info.modules_memory_range()?;

    debug!("kernel memory: p{:#X} to p{:#X}", kernel_memory.start, kernel_memory.end);
    // debug!("boot info memory: p{:#X} to p{:#X}", boot_info_memory.start, boot_info_memory.end);
    debug!("modules memory: p{:#X} to p{:#X}", modules_memory.start, modules_memory.end);

    // In addition to the information about the hardware's physical memory map provided by the bootloader,
    // Theseus chooses to reserve the following regions of physical memory for specific use.
=======
>>>>>>> 13a91a5f
    let low_memory_frames   = FrameRange::from_phys_addr(PhysicalAddress::zero(), 0x10_0000); // suggested by most OS developers
    
    // Add the VGA display's memory region to the list of reserved physical memory areas.
    // Currently this is covered by the first 1MiB region, but it's okay to duplicate it here.
    let (vga_start_paddr, vga_size, _vga_flags) = memory_x86_64::get_vga_mem_addr()?;
    let vga_display_frames = FrameRange::from_phys_addr(vga_start_paddr, vga_size);
    
    // Now set up the list of free regions and reserved regions so we can initialize the frame allocator.
    let mut free_regions: [Option<PhysicalMemoryRegion>; 32] = Default::default();
    let mut free_index = 0;
    let mut reserved_regions: [Option<PhysicalMemoryRegion>; 32] = Default::default();
    let mut reserved_index = 0;

    reserved_regions[reserved_index] = Some(PhysicalMemoryRegion::new(low_memory_frames, MemoryRegionType::Reserved));
    reserved_index += 1;
    reserved_regions[reserved_index] = Some(PhysicalMemoryRegion::new(vga_display_frames, MemoryRegionType::Reserved));
    reserved_index += 1;

    for region in boot_info.memory_regions()? {
        let frames = FrameRange::from_phys_addr(region.start(), region.len());
        if region.is_usable() {
            free_regions[free_index] = Some(PhysicalMemoryRegion::new(frames, MemoryRegionType::Free));
            free_index += 1;
        } else {
            reserved_regions[reserved_index] = Some(PhysicalMemoryRegion::new(frames, MemoryRegionType::Reserved));
            reserved_index += 1;
        }
    }

    for region in boot_info.additional_reserved_memory_regions()? {
        reserved_regions[reserved_index] = Some(PhysicalMemoryRegion::new(
            FrameRange::from_phys_addr(region.start, region.len),
            MemoryRegionType::Reserved,
        ));
        reserved_index += 1;
    }

    let into_alloc_frames_fn = frame_allocator::init(free_regions.iter().flatten(), reserved_regions.iter().flatten())?;
    debug!("Initialized new frame allocator!");
    frame_allocator::dump_frame_allocator_state();

    page_allocator::init(
        VirtualAddress::new(
            Mapper::from_current()
                .translate(boot_info.kernel_end()?)
                .ok_or("couldn't translate kernel end virtual address")?
                .value(),
        )
        .ok_or("couldn't convert kernel end physical address into virtual address")?,
    )?;
    debug!("Initialized new page allocator!");
    page_allocator::dump_page_allocator_state();

    // Initialize paging, which creates a new page table and maps all of the current code/data sections into it.
    paging::init(boot_info, kernel_stack_start, into_alloc_frames_fn)
        .inspect(|InitialMemoryMappings { page_table, .. } | {
            debug!("Done with paging::init(). new page table: {:?}", page_table);
        })
}

/// Finishes initializing the memory management system after the heap is ready.
/// 
/// Returns the following tuple:
///  * The kernel's new [`MemoryManagementInfo`], representing the initial virtual address space,
///  * The kernel's list of identity-mapped [`MappedPages`],
///    which must not be dropped until all AP (additional CPUs) are fully booted,
///    but *should* be dropped before starting the first user application. 
pub fn init_post_heap(
    page_table: PageTable,
    mut higher_half_mapped_pages: [Option<NoDrop<MappedPages>>; 32],
    mut identity_mapped_pages: [Option<NoDrop<MappedPages>>; 32],
    heap_mapped_pages: MappedPages
) -> (MmiRef, NoDrop<Vec<MappedPages>>) {
    // HERE: heap is initialized! We can now use `alloc` types.

    page_allocator::convert_to_heap_allocated();
    frame_allocator::convert_to_heap_allocated();

    let mut higher_half_mapped_pages: Vec<MappedPages> = higher_half_mapped_pages
        .iter_mut()
        .filter_map(|opt| opt.take().map(NoDrop::into_inner))
        .collect();
    higher_half_mapped_pages.push(heap_mapped_pages);
    let identity_mapped_pages: Vec<MappedPages> = identity_mapped_pages
        .iter_mut()
        .filter_map(|opt| opt.take().map(NoDrop::into_inner))
        .collect();
    let identity_mapped_pages = NoDrop::new(identity_mapped_pages);
   
    // Construct the kernel's memory mgmt info, i.e., its address space info
    let kernel_mmi = MemoryManagementInfo {
        page_table,
        extra_mapped_pages: higher_half_mapped_pages,
    };

    let kernel_mmi_ref = KERNEL_MMI.call_once( || {
        Arc::new(MutexIrqSafe::new(kernel_mmi))
    });

    (kernel_mmi_ref.clone(), identity_mapped_pages)
}<|MERGE_RESOLUTION|>--- conflicted
+++ resolved
@@ -153,21 +153,6 @@
     boot_info: &impl BootInformation,
     kernel_stack_start: VirtualAddress,
 ) -> Result<InitialMemoryMappings, &'static str> {
-<<<<<<< HEAD
-    // Get the start and end addresses of the kernel, boot info, boot modules, etc.
-    // These are all physical addresses.
-    let kernel_memory = boot_info.kernel_memory_range()?;
-    let boot_info_memory = boot_info.bootloader_info_memory_range()?;
-    let modules_memory = boot_info.modules_memory_range()?;
-
-    debug!("kernel memory: p{:#X} to p{:#X}", kernel_memory.start, kernel_memory.end);
-    // debug!("boot info memory: p{:#X} to p{:#X}", boot_info_memory.start, boot_info_memory.end);
-    debug!("modules memory: p{:#X} to p{:#X}", modules_memory.start, modules_memory.end);
-
-    // In addition to the information about the hardware's physical memory map provided by the bootloader,
-    // Theseus chooses to reserve the following regions of physical memory for specific use.
-=======
->>>>>>> 13a91a5f
     let low_memory_frames   = FrameRange::from_phys_addr(PhysicalAddress::zero(), 0x10_0000); // suggested by most OS developers
     
     // Add the VGA display's memory region to the list of reserved physical memory areas.

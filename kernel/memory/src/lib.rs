--- conflicted
+++ resolved
@@ -162,19 +162,11 @@
 }
 
 
-<<<<<<< HEAD
-pub static BROADCAST_TLB_SHOOTDOWN_FUNC: Once<fn(Vec<VirtualAddress>) -> Vec<VirtualAddress>> = Once::new();
-
-/// Set the function callback that will be invoked every time a TLB shootdown is necessary,
-/// i.e., during page table remapping and unmapping operations.
-pub fn set_broadcast_tlb_shootdown_cb(func: fn(Vec<VirtualAddress>)  -> Vec<VirtualAddress>) {
-=======
 pub static BROADCAST_TLB_SHOOTDOWN_FUNC: Once<fn(PageRange)> = Once::new();
 
 /// Set the function callback that will be invoked every time a TLB shootdown is necessary,
 /// i.e., during page table remapping and unmapping operations.
 pub fn set_broadcast_tlb_shootdown_cb(func: fn(PageRange)) {
->>>>>>> 9b276c97
     BROADCAST_TLB_SHOOTDOWN_FUNC.call_once(|| func);
 }
 

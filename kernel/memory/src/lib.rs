//! This crate implements the main memory management subsystem for Theseus.
//!
//! The primary type of interest is [`MappedPages`], which offers a robust
//! interface that unifies the usage of arbitrary memory regions
//! with that of Rust's safe type system and lifetimes.
//!
//! ## Acknowledgments
//! Some of the internal page table management code was based on
//! Philipp Oppermann's [blog_os], but has since changed significantly.
//!
//! [blog_os]: https://github.com/phil-opp/blog_os

#![no_std]
#![feature(ptr_internals)]
#![feature(unboxed_closures)]
#![feature(result_option_inspect)]

extern crate alloc;
<<<<<<< HEAD
#[macro_use] extern crate log;
extern crate irq_safety;
extern crate kernel_config;
extern crate atomic_linked_list;
extern crate xmas_elf;
extern crate bit_field;
#[cfg(target_arch = "x86_64")]
extern crate memory_x86_64;
extern crate x86_64;
extern crate memory_structs;
extern crate page_table_entry;
extern crate page_allocator;
extern crate frame_allocator;
extern crate zerocopy;
extern crate no_drop;
extern crate boot_info;

=======
>>>>>>> 40819402

#[cfg(not(mapper_spillful))]
mod paging;

#[cfg(mapper_spillful)]
pub mod paging;

pub use self::paging::{
    PageTable, Mapper, Mutability, Mutable, Immutable,
    MappedPages, BorrowedMappedPages, BorrowedSliceMappedPages,
};

pub use memory_structs::{Frame, Page, FrameRange, PageRange, VirtualAddress, PhysicalAddress};
pub use page_allocator::{
    AllocatedPages, allocate_pages, allocate_pages_at,
    allocate_pages_by_bytes, allocate_pages_by_bytes_at,
};

pub use frame_allocator::{
    AllocatedFrames, MemoryRegionType, PhysicalMemoryRegion,
    allocate_frames, allocate_frames_at, allocate_frames_by_bytes_at, allocate_frames_by_bytes,
};

#[cfg(target_arch = "x86_64")]
<<<<<<< HEAD
use memory_x86_64::{find_section_memory_bounds, get_vga_mem_addr, tlb_flush_virt_addr, tlb_flush_all, get_p4};
=======
use memory_x86_64::{
    BootInformation, get_kernel_address, get_boot_info_mem_area, find_section_memory_bounds,
    get_vga_mem_addr, get_modules_address, tlb_flush_virt_addr, tlb_flush_all, get_p4,
};
>>>>>>> 40819402

pub use pte_flags::*;

use log::debug;
use spin::Once;
use irq_safety::MutexIrqSafe;
use alloc::vec::Vec;
use alloc::sync::Arc;
use no_drop::NoDrop;
use kernel_config::memory::KERNEL_OFFSET;
use boot_info::MemoryRegion;
pub use kernel_config::memory::PAGE_SIZE;

/// The memory management info and address space of the kernel
static KERNEL_MMI: Once<MmiRef> = Once::new();

/// A shareable reference to a `MemoryManagementInfo` struct wrapper in a lock.
pub type MmiRef = Arc<MutexIrqSafe<MemoryManagementInfo>>;

/// Returns a reference to the kernel's `MemoryManagementInfo`, if initialized.
/// If not, it returns `None`.
pub fn get_kernel_mmi_ref() -> Option<&'static MmiRef> {
    KERNEL_MMI.get()
}


/// This holds all the information for a `Task`'s memory mappings and address space
/// (this is basically the equivalent of Linux's mm_struct)
#[derive(Debug)]
pub struct MemoryManagementInfo {
    /// the PageTable that should be switched to when this Task is switched to.
    pub page_table: PageTable,
    
    /// a list of additional virtual-mapped Pages that have the same lifetime as this MMI
    /// and are thus owned by this MMI, but is not all-inclusive (e.g., Stacks are excluded).
    pub extra_mapped_pages: Vec<MappedPages>,
}


/// A convenience function that creates a new memory mapping by allocating frames that are contiguous in physical memory.
/// If contiguous frames are not required, then see [`create_mapping()`](fn.create_mapping.html).
/// Returns a tuple containing the new `MappedPages` and the starting PhysicalAddress of the first frame,
/// which is a convenient way to get the physical address without walking the page tables.
/// 
/// # Locking / Deadlock
/// Currently, this function acquires the lock on the frame allocator and the kernel's `MemoryManagementInfo` instance.
/// Thus, the caller should ensure that the locks on those two variables are not held when invoking this function.
pub fn create_contiguous_mapping<F: Into<PteFlagsArch>>(
    size_in_bytes: usize,
    flags: F,
) -> Result<(MappedPages, PhysicalAddress), &'static str> {
    let kernel_mmi_ref = get_kernel_mmi_ref().ok_or("create_contiguous_mapping(): KERNEL_MMI was not yet initialized!")?;
    let allocated_pages = allocate_pages_by_bytes(size_in_bytes).ok_or("memory::create_contiguous_mapping(): couldn't allocate contiguous pages!")?;
    let allocated_frames = allocate_frames_by_bytes(size_in_bytes).ok_or("memory::create_contiguous_mapping(): couldn't allocate contiguous frames!")?;
    let starting_phys_addr = allocated_frames.start_address();
    let mp = kernel_mmi_ref.lock().page_table.map_allocated_pages_to(allocated_pages, allocated_frames, flags)?;
    Ok((mp, starting_phys_addr))
}


/// A convenience function that creates a new memory mapping. The pages allocated are contiguous in memory but there's
/// no guarantee that the frames they are mapped to are also contiguous in memory. If contiguous frames are required
/// then see [`create_contiguous_mapping()`](fn.create_contiguous_mapping.html).
/// Returns the new `MappedPages.` 
/// 
/// # Locking / Deadlock
/// Currently, this function acquires the lock on the kernel's `MemoryManagementInfo` instance.
/// Thus, the caller should ensure that lock is not held when invoking this function.
pub fn create_mapping<F: Into<PteFlagsArch>>(
    size_in_bytes: usize,
    flags: F,
) -> Result<MappedPages, &'static str> {
    let kernel_mmi_ref = get_kernel_mmi_ref().ok_or("create_contiguous_mapping(): KERNEL_MMI was not yet initialized!")?;
    let allocated_pages = allocate_pages_by_bytes(size_in_bytes).ok_or("memory::create_mapping(): couldn't allocate pages!")?;
    kernel_mmi_ref.lock().page_table.map_allocated_pages(allocated_pages, flags)
}


static BROADCAST_TLB_SHOOTDOWN_FUNC: Once<fn(PageRange)> = Once::new();

/// Set the function callback that will be invoked every time a TLB shootdown is necessary,
/// i.e., during page table remapping and unmapping operations.
pub fn set_broadcast_tlb_shootdown_cb(func: fn(PageRange)) {
    BROADCAST_TLB_SHOOTDOWN_FUNC.call_once(|| func);
}



/// Initializes the virtual memory management system.
/// Consumes the given BootInformation, because after the memory system is initialized,
/// the original BootInformation will be unmapped and inaccessible.
/// 
/// Returns the following tuple, if successful:
///  1. the kernel's new `PageTable`, which is now currently active,
///  2. the `MappedPages` of the kernel's text section,
///  3. the `MappedPages` of the kernel's rodata section,
///  4. the `MappedPages` of the kernel's data section,
///  5. a tuple of the stack's underlying guard page (an `AllocatedPages` instance) and the actual `MappedPages` backing it,
///  6. the `MappedPages` holding the bootloader info,
///  7. the kernel's list of *other* higher-half MappedPages that needs to be converted to a vector after heap initialization, and which should be kept forever,
///  8. the kernel's list of identity-mapped MappedPages that needs to be converted to a vector after heap initialization, and which should be dropped before starting the first userspace program. 
pub fn init<T>(
    boot_info: &T,
    kernel_stack_start: VirtualAddress,
) -> Result<(
    PageTable,
    NoDrop<MappedPages>,
    NoDrop<MappedPages>,
    NoDrop<MappedPages>,
    (AllocatedPages, NoDrop<MappedPages>),
    MappedPages,
    [Option<NoDrop<MappedPages>>; 32],
    [Option<NoDrop<MappedPages>>; 32],
), &'static str>
where
    T: boot_info::BootInformation,
{
    // Get the physical address ranges of the kernel, boot info, and boot modules.
    let kernel_memory = boot_info.kernel_memory_range()?;
    let boot_info_memory = boot_info.bootloader_info_memory_range()?;
    let modules_memory  = boot_info.modules_memory_range()?;
    debug!("bootloader info memory: p{:#X} to p{:#X}, bootloader modules: p{:#X} to p{:#X}", 
        boot_info_memory.start, boot_info_memory.end, modules_memory.start, modules_memory.end,
    );
    debug!("kernel_phys_start: p{:#X}, kernel_phys_end: p{:#X}",
        kernel_memory.start, kernel_memory.end
    );

    // In addition to the information about the hardware's physical memory map provided by the bootloader,
    // Theseus chooses to reserve the following regions of physical memory for specific use.
    let low_memory_frames   = FrameRange::from_phys_addr(PhysicalAddress::zero(), 0x10_0000); // suggested by most OS developers
    let kernel_frames       = FrameRange::from_phys_addr(kernel_memory.start, kernel_memory.end.value() - kernel_memory.start.value());
    let boot_modules_frames = FrameRange::from_phys_addr(modules_memory.start, modules_memory.end.value() - modules_memory.start.value());
    let boot_info_frames    = FrameRange::from_phys_addr(boot_info_memory.start, boot_info_memory.end.value() - boot_info_memory.start.value());
    
    // Add the VGA display's memory region to the list of reserved physical memory areas.
    // Currently this is covered by the first 1MiB region, but it's okay to duplicate it here.
    let (vga_start_paddr, vga_size, _vga_flags) = memory_x86_64::get_vga_mem_addr()?;
    let vga_display_frames = FrameRange::from_phys_addr(vga_start_paddr, vga_size);
    
    // Now set up the list of free regions and reserved regions so we can initialize the frame allocator.
    let mut free_regions: [Option<PhysicalMemoryRegion>; 32] = Default::default();
    let mut free_index = 0;
    let mut reserved_regions: [Option<PhysicalMemoryRegion>; 32] = Default::default();
    let mut reserved_index = 0;

    reserved_regions[reserved_index] = Some(PhysicalMemoryRegion::new(low_memory_frames, MemoryRegionType::Reserved));
    reserved_index += 1;
    reserved_regions[reserved_index] = Some(PhysicalMemoryRegion::new(kernel_frames, MemoryRegionType::Reserved));
    reserved_index += 1;
    reserved_regions[reserved_index] = Some(PhysicalMemoryRegion::new(boot_modules_frames, MemoryRegionType::Reserved));
    reserved_index += 1;
    reserved_regions[reserved_index] = Some(PhysicalMemoryRegion::new(boot_info_frames, MemoryRegionType::Reserved));
    reserved_index += 1;
    reserved_regions[reserved_index] = Some(PhysicalMemoryRegion::new(vga_display_frames, MemoryRegionType::Reserved));
    reserved_index += 1;

    for area in boot_info.memory_regions()? {
        let frames = FrameRange::from_phys_addr(area.start(), area.len());
        if area.is_usable() {
            free_regions[free_index] = Some(PhysicalMemoryRegion::new(frames, MemoryRegionType::Free));
            free_index += 1;
        } else {
            reserved_regions[reserved_index] = Some(PhysicalMemoryRegion::new(frames, MemoryRegionType::Reserved));
            reserved_index += 1;
        }
    }

    let into_alloc_frames_fn = frame_allocator::init(free_regions.iter().flatten(), reserved_regions.iter().flatten())?;
    debug!("Initialized new frame allocator!");
    frame_allocator::dump_frame_allocator_state();

    page_allocator::init(VirtualAddress::new_canonical(kernel_memory.end.value()))?;
    debug!("Initialized new page allocator!");
    page_allocator::dump_page_allocator_state();

    // Initialize paging, which creates a new page table and maps all of the current code/data sections into it.
    paging::init(boot_info, kernel_stack_start, into_alloc_frames_fn)
        .inspect(|(new_page_table, ..)| {
            debug!("Done with paging::init(). new page table: {:?}", new_page_table);
        })
}

/// Finishes initializing the memory management system after the heap is ready.
/// 
/// Returns the following tuple:
///  * The kernel's new [`MemoryManagementInfo`], representing the initial virtual address space,
///  * The kernel's list of identity-mapped [`MappedPages`],
///    which must not be dropped until all AP (additional CPUs) are fully booted,
///    but *should* be dropped before starting the first user application. 
pub fn init_post_heap(
    page_table: PageTable,
    mut higher_half_mapped_pages: [Option<NoDrop<MappedPages>>; 32],
    mut identity_mapped_pages: [Option<NoDrop<MappedPages>>; 32],
    heap_mapped_pages: MappedPages
) -> (MmiRef, NoDrop<Vec<MappedPages>>) {
    // HERE: heap is initialized! We can now use `alloc` types.

    page_allocator::convert_to_heap_allocated();
    frame_allocator::convert_to_heap_allocated();

    let mut higher_half_mapped_pages: Vec<MappedPages> = higher_half_mapped_pages
        .iter_mut()
        .filter_map(|opt| opt.take().map(NoDrop::into_inner))
        .collect();
    higher_half_mapped_pages.push(heap_mapped_pages);
    let identity_mapped_pages: Vec<MappedPages> = identity_mapped_pages
        .iter_mut()
        .filter_map(|opt| opt.take().map(NoDrop::into_inner))
        .collect();
    let identity_mapped_pages = NoDrop::new(identity_mapped_pages);
   
    // Construct the kernel's memory mgmt info, i.e., its address space info
    let kernel_mmi = MemoryManagementInfo {
        page_table,
        extra_mapped_pages: higher_half_mapped_pages,
    };

    let kernel_mmi_ref = KERNEL_MMI.call_once( || {
        Arc::new(MutexIrqSafe::new(kernel_mmi))
    });

    (kernel_mmi_ref.clone(), identity_mapped_pages)
}<|MERGE_RESOLUTION|>--- conflicted
+++ resolved
@@ -16,26 +16,6 @@
 #![feature(result_option_inspect)]
 
 extern crate alloc;
-<<<<<<< HEAD
-#[macro_use] extern crate log;
-extern crate irq_safety;
-extern crate kernel_config;
-extern crate atomic_linked_list;
-extern crate xmas_elf;
-extern crate bit_field;
-#[cfg(target_arch = "x86_64")]
-extern crate memory_x86_64;
-extern crate x86_64;
-extern crate memory_structs;
-extern crate page_table_entry;
-extern crate page_allocator;
-extern crate frame_allocator;
-extern crate zerocopy;
-extern crate no_drop;
-extern crate boot_info;
-
-=======
->>>>>>> 40819402
 
 #[cfg(not(mapper_spillful))]
 mod paging;
@@ -60,14 +40,7 @@
 };
 
 #[cfg(target_arch = "x86_64")]
-<<<<<<< HEAD
 use memory_x86_64::{find_section_memory_bounds, get_vga_mem_addr, tlb_flush_virt_addr, tlb_flush_all, get_p4};
-=======
-use memory_x86_64::{
-    BootInformation, get_kernel_address, get_boot_info_mem_area, find_section_memory_bounds,
-    get_vga_mem_addr, get_modules_address, tlb_flush_virt_addr, tlb_flush_all, get_p4,
-};
->>>>>>> 40819402
 
 pub use pte_flags::*;
 

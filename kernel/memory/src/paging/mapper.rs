// Copyright 2016 Philipp Oppermann. See the README.md
// file at the top-level directory of this distribution.
//
// Licensed under the Apache License, Version 2.0 <LICENSE-APACHE or
// http://www.apache.org/licenses/LICENSE-2.0> or the MIT license
// <LICENSE-MIT or http://opensource.org/licenses/MIT>, at your
// option. This file may not be copied, modified, or distributed
// except according to those terms.

use core::{
    borrow::{Borrow, BorrowMut},
    cmp::Ordering,
    hash::{Hash, Hasher},
    marker::PhantomData,
    mem,
    ops::{Deref, DerefMut},
    ptr::{NonNull, Unique},
    slice,
};
use log::{error, warn, debug, trace};
use crate::{BROADCAST_TLB_SHOOTDOWN_FUNC, VirtualAddress, PhysicalAddress, Page, Frame, FrameRange, AllocatedPages, AllocatedFrames}; 
use crate::paging::{
    get_current_p4,
    PageRange,
<<<<<<< HEAD
    table::{P4, INACTIVE_P4, Table, Level4},
=======
    table::{P4, UPCOMING_P4, Table, Level4},
>>>>>>> b88a23a7
};
use pte_flags::PteFlagsArch;
use spin::Once;
use kernel_config::memory::{PAGE_SIZE, ENTRIES_PER_PAGE_TABLE};
use super::tlb_flush_virt_addr;
use zerocopy::FromBytes;
use page_table_entry::UnmapResult;
use owned_borrowed_trait::{OwnedOrBorrowed, Owned, Borrowed};

/// This is a private callback used to convert `UnmappedFrames` into `AllocatedFrames`.
/// 
/// This exists to break the cyclic dependency cycle between `page_table_entry` and
/// `frame_allocator`, which depend on each other as such:
/// * `frame_allocator` needs to `impl Into<AllocatedPages> for UnmappedFrames`
///    in order to allow unmapped exclusive frames to be safely deallocated
/// * `page_table_entry` needs to use the `AllocatedFrames` type in order to allow
///   page table entry values to be set safely to a real physical frame that is owned and exists.
/// 
/// To get around that, the `frame_allocator::init()` function returns a callback
/// to its function that allows converting a range of unmapped frames back into `AllocatedFrames`,
/// which then allows them to be dropped and thus deallocated.
/// 
/// This is safe because the frame allocator can only be initialized once, and also because
/// only this crate has access to that function callback and can thus guarantee
/// that it is only invoked for `UnmappedFrames`.
pub(super) static INTO_ALLOCATED_FRAMES_FUNC: Once<fn(FrameRange) -> AllocatedFrames> = Once::new();

pub fn translate(virtual_address: VirtualAddress) -> Option<PhysicalAddress> {
    Mapper::from_current().translate(virtual_address)
}

pub struct Mapper {
    p4: Unique<Table<Level4>>,
    /// The Frame contaning the top-level P4 page table.
    pub(crate) target_p4: Frame,
}

impl Mapper {
    /// Creates (bootstraps) a `Mapper` based on the
    /// currently-active P4 page table root.
    pub(crate) fn from_current() -> Mapper {
        Self::with_p4_frame(get_current_p4())
    }

    /// Creates a new `Mapper` that uses the recursive entry in the current P4 page table
    /// to map the given `p4` frame.
    ///
    /// The given `p4` frame is the root frame of that upcoming page table.
    pub(crate) fn with_p4_frame(p4: Frame) -> Mapper {
        Mapper { 
            p4: Unique::new(P4).unwrap(), // cannot panic; the P4 value is valid
            target_p4: p4,
        }
    }

    /// Creates a new mapper for an upcoming (soon-to-be-initialized) page table
    /// that uses the `UPCOMING_P4` recursive entry in the current P4 table
    /// to map that new page table.
    ///
    /// The given `p4` frame is the root frame of that upcoming page table.
    pub(crate) fn upcoming(p4: Frame) -> Mapper {
        Mapper {
            p4: Unique::new(UPCOMING_P4).unwrap(),
            target_p4: p4,
        }
    }

<<<<<<< HEAD
    /// Creates a new mapper that uses the temporary recursive P4 address.
    pub(crate) fn inactive(p4: Frame) -> Mapper {
        Mapper {
            p4: Unique::new(INACTIVE_P4).unwrap(),
            target_p4: p4,
        }
    }

=======
    /// Returns a reference to this `Mapper`'s root page table as a P4-level table.
>>>>>>> b88a23a7
    pub(crate) fn p4(&self) -> &Table<Level4> {
        unsafe { self.p4.as_ref() }
    }

    /// Returns a mutable reference to this `Mapper`'s root page table as a P4-level table.
    pub(crate) fn p4_mut(&mut self) -> &mut Table<Level4> {
        unsafe { self.p4.as_mut() }
    }

    /// Dumps all page table entries at all four page table levels for the given `VirtualAddress`, 
    /// and also shows their `PteFlags`.
    /// 
<<<<<<< HEAD
    /// The page table details are written to the the given `writer`.
    pub fn dump_pte(&self,virtual_address: VirtualAddress) {
=======
    /// The page table details are written to the log as an `info` message.
    pub fn dump_pte(&self, virtual_address: VirtualAddress) {
>>>>>>> b88a23a7
        let page = Page::containing_address(virtual_address);
        let p4  = self.p4();
        let p3  = p4.next_table(page.p4_index());
        let p2  = p3.and_then(|p3| p3.next_table(page.p3_index()));
        let p1  = p2.and_then(|p2| p2.next_table(page.p2_index()));
        log::info!(
            "VirtualAddress: {:#X}:
                P4 entry:        {:#X}   ({:?})
                P3 entry:        {:#X}   ({:?})
                P2 entry:        {:#X}   ({:?})
                P1 entry: (PTE)  {:#X}   ({:?})",
            virtual_address,
            &p4[page.p4_index()].value(),
            &p4[page.p4_index()].flags(),
            p3.map(|p3| &p3[page.p3_index()]).map(|p3_entry| p3_entry.value()).unwrap_or(0x0),
            p3.map(|p3| &p3[page.p3_index()]).map(|p3_entry| p3_entry.flags()),
            p2.map(|p2| &p2[page.p2_index()]).map(|p2_entry| p2_entry.value()).unwrap_or(0x0),
            p2.map(|p2| &p2[page.p2_index()]).map(|p2_entry| p2_entry.flags()),
            p1.map(|p1| &p1[page.p1_index()]).map(|p1_entry| p1_entry.value()).unwrap_or(0x0),
            p1.map(|p1| &p1[page.p1_index()]).map(|p1_entry| p1_entry.flags()),
        );
    }

    /// Translates a `VirtualAddress` to a `PhysicalAddress` by walking the page tables.
    pub fn translate(&self, virtual_address: VirtualAddress) -> Option<PhysicalAddress> {
        // get the frame number of the page containing the given virtual address,
        // and then the corresponding physical address is that page frame number * page size + offset
        self.translate_page(Page::containing_address(virtual_address))
            .map(|frame| frame.start_address() + virtual_address.page_offset())
    }

    /// Translates a virtual memory `Page` to a physical memory `Frame` by walking the page tables.
    pub fn translate_page(&self, page: Page) -> Option<Frame> {
        let p3 = self.p4().next_table(page.p4_index());

        #[cfg(target_arch = "x86_64")]
        let huge_page = || {
            p3.and_then(|p3| {
                let p3_entry = &p3[page.p3_index()];
                // 1GiB page?
                if let Some(start_frame) = p3_entry.pointed_frame() {
                    if p3_entry.flags().is_huge() {
                        // address must be 1GiB aligned
                        assert!(start_frame.number() % (ENTRIES_PER_PAGE_TABLE * ENTRIES_PER_PAGE_TABLE) == 0);
                        return Some(Frame::containing_address(PhysicalAddress::new_canonical(
                            PAGE_SIZE * (start_frame.number() + page.p2_index() * ENTRIES_PER_PAGE_TABLE + page.p1_index())
                        )));
                    }
                }
                if let Some(p2) = p3.next_table(page.p3_index()) {
                    let p2_entry = &p2[page.p2_index()];
                    // 2MiB page?
                    if let Some(start_frame) = p2_entry.pointed_frame() {
                        if p2_entry.flags().is_huge() {
                            // address must be 2MiB aligned
                            assert!(start_frame.number() % ENTRIES_PER_PAGE_TABLE == 0);
                            return Some(Frame::containing_address(PhysicalAddress::new_canonical(
                                PAGE_SIZE * (start_frame.number() + page.p1_index())
                            )));
                        }
                    }
                }
                None
            })
        };
        #[cfg(target_arch = "aarch64")]
        let huge_page = || { todo!("huge page (block descriptor) translation for aarch64") };

        p3.and_then(|p3| p3.next_table(page.p3_index()))
            .and_then(|p2| p2.next_table(page.p2_index()))
            .and_then(|p1| p1[page.p1_index()].pointed_frame())
            .or_else(huge_page)
    }


    /// An internal function that performs the actual mapping of a range of allocated `pages`
    /// to a range of allocated `frames`.
    /// 
    /// Returns a tuple of the new `MappedPages` object containing the allocated `pages`
    /// and the allocated `frames` object.
    pub(super) fn internal_map_to<Frames, Flags>(
        &mut self,
        pages: AllocatedPages,
        frames: Frames,
        flags: Flags,
    ) -> Result<(MappedPages, Frames::Inner), &'static str> 
    where
        Frames: OwnedOrBorrowed<AllocatedFrames>,
        Flags: Into<PteFlagsArch>,
    {
        let frames = frames.into_inner();
        let flags = flags.into();
        let higher_level_flags = flags.adjust_for_higher_level_pte();

        // Only the lowest-level P1 entry can be considered exclusive, and only when
        // we are mapping it exclusively (i.e., owned `AllocatedFrames` are passed in).
        let actual_flags = flags
            .valid(true)
            .exclusive(Frames::OWNED);

        let pages_count = pages.size_in_pages();
        let frames_count = frames.borrow().size_in_frames();
        if pages_count != frames_count {
            error!("map_allocated_pages_to(): pages {:?} count {} must equal frames {:?} count {}!", 
                pages, pages_count, frames.borrow(), frames_count
            );
            return Err("map_allocated_pages_to(): page count must equal frame count");
        }

        // iterate over pages and frames in lockstep
        for (page, frame) in pages.deref().clone().into_iter().zip(frames.borrow().into_iter()) {
            let p3 = self.p4_mut().next_table_create(page.p4_index(), higher_level_flags);
            let p2 = p3.next_table_create(page.p3_index(), higher_level_flags);
            let p1 = p2.next_table_create(page.p2_index(), higher_level_flags);

            if !p1[page.p1_index()].is_unused() {
                error!("map_allocated_pages_to(): page {:#X} -> frame {:#X}, page was already in use!", page.start_address(), frame.start_address());
                return Err("map_allocated_pages_to(): page was already in use");
            } 

            p1[page.p1_index()].set_entry(frame, actual_flags);
        }

        Ok((
            MappedPages {
                page_table_p4: self.target_p4,
                pages,
                flags: actual_flags,
            },
            frames,
        ))
    }
    

    /// Maps the given virtual `AllocatedPages` to the given physical `AllocatedFrames`.
    /// 
    /// Consumes the given `AllocatedPages` and returns a `MappedPages` object which contains those `AllocatedPages`.
    pub fn map_allocated_pages_to<F: Into<PteFlagsArch>>(
        &mut self,
        pages: AllocatedPages,
        frames: AllocatedFrames,
        flags: F,
    ) -> Result<MappedPages, &'static str> {
        let (mapped_pages, frames) = self.internal_map_to(pages, Owned(frames), flags)?;
        
        // Currently we forget the actual `AllocatedFrames` object because
        // there is no easy/efficient way to store a dynamic list of non-contiguous frames (would require Vec).
        // This is okay because we will deallocate each of these frames when this MappedPages object is dropped
        // and each of the page table entries for its pages are cleared.
        core::mem::forget(frames);

        Ok(mapped_pages)
    }


    /// Maps the given `AllocatedPages` to randomly chosen (allocated) physical frames.
    /// 
    /// Consumes the given `AllocatedPages` and returns a `MappedPages` object which contains those `AllocatedPages`.
    pub fn map_allocated_pages<F: Into<PteFlagsArch>>(
        &mut self,
        pages: AllocatedPages,
        flags: F,
    ) -> Result<MappedPages, &'static str> {
        let flags = flags.into();
        let higher_level_flags = flags.adjust_for_higher_level_pte();

        // Only the lowest-level P1 entry can be considered exclusive, and only because
        // we are mapping it exclusively (to owned `AllocatedFrames`).
        let actual_flags = flags
            .exclusive(true)
            .valid(true);

        for page in pages.deref().clone() {
            let af = frame_allocator::allocate_frames(1).ok_or("map_allocated_pages(): couldn't allocate new frame, out of memory")?;

            let p3 = self.p4_mut().next_table_create(page.p4_index(), higher_level_flags);
            let p2 = p3.next_table_create(page.p3_index(), higher_level_flags);
            let p1 = p2.next_table_create(page.p2_index(), higher_level_flags);

            if !p1[page.p1_index()].is_unused() {
                error!("map_allocated_pages(): page {:#X} -> frame {:#X}, page was already in use!",
                    page.start_address(), af.start_address()
                );
                return Err("map_allocated_pages(): page was already in use");
            } 

            p1[page.p1_index()].set_entry(af.as_allocated_frame(), actual_flags);
            core::mem::forget(af); // we currently forget frames allocated here since we don't yet have a way to track them.
        }

        Ok(MappedPages {
            page_table_p4: self.target_p4,
            pages,
            flags: actual_flags,
        })
    }
}

// This implementation block contains a hacky function for non-bijective mappings 
// that shouldn't be exposed to most other OS components, especially applications.
impl Mapper {
    /// An unsafe escape hatch that allows one to map the given virtual `AllocatedPages` 
    /// to the given range of physical `frames`. 
    ///
    /// This is unsafe because it accepts a reference to an `AllocatedFrames` object.
    /// This violates Theseus's bijective mapping guarantee, 
    /// in which only one virtual page can map to a given physical frame,
    /// which preserves Rust's knowledge of language-level aliasing and thus its safety checks.
    ///
    /// As such, the pages mapped here will be marked as non-exclusive,
    /// regardless of the `flags` passed in.
    /// This means that the `frames` they map will NOT be deallocated upon unmapping.
    /// 
    /// Consumes the given `AllocatedPages` and returns a `MappedPages` object
    /// which contains those `AllocatedPages`.
    #[doc(hidden)]
    pub unsafe fn map_to_non_exclusive<F: Into<PteFlagsArch>>(
        mapper: &mut Self,
        pages: AllocatedPages,
        frames: &AllocatedFrames,
        flags: F,
    ) -> Result<MappedPages, &'static str> {
        // In this function, none of the frames can be mapped as exclusive
        // because we're accepting a *reference* to an `AllocatedFrames`, not consuming it.
        mapper.internal_map_to(pages, Borrowed(frames), flags)
            .map(|(mp, _af)| mp)
    }
}


/// Represents a contiguous range of virtual memory pages that are currently mapped. 
/// A `MappedPages` object can only have a single range of contiguous pages, not multiple disjoint ranges.
/// This does not guarantee that its pages are mapped to frames that are contiguous in physical memory.
/// 
/// This object also represents ownership of those pages; if this object falls out of scope,
/// it will be dropped, and the pages will be unmapped and then also de-allocated. 
/// Thus, it ensures memory safety by guaranteeing that this object must be held 
/// in order to access data stored in these mapped pages, much like a guard type.
#[derive(Debug)]
pub struct MappedPages {
    /// The Frame containing the top-level P4 page table that this MappedPages was originally mapped into. 
    page_table_p4: Frame,
    /// The range of allocated virtual pages contained by this mapping.
    pages: AllocatedPages,
    // The PTE flags that define the page permissions of this mapping.
    flags: PteFlagsArch,
}
impl Deref for MappedPages {
    type Target = PageRange;
    fn deref(&self) -> &PageRange {
        self.pages.deref()
    }
}

impl MappedPages {
    /// Returns an empty MappedPages object that performs no allocation or mapping actions. 
    /// Can be used as a placeholder, but will not permit any real usage. 
    pub const fn empty() -> MappedPages {
        MappedPages {
            page_table_p4: Frame::containing_address(PhysicalAddress::zero()),
            pages: AllocatedPages::empty(),
            flags: PteFlagsArch::new(),
        }
    }

    /// Returns the flags that describe this `MappedPages` page table permissions.
    pub fn flags(&self) -> PteFlagsArch {
        self.flags
    }

    /// Merges the given `MappedPages` object `mp` into this `MappedPages` object (`self`).
    ///
    /// For example, if you have the following `MappedPages` objects:    
    /// * this mapping, with a page range including one page at 0x2000
    /// * `mp`, with a page range including two pages at 0x3000 and 0x4000
    /// Then this `MappedPages` object will be updated to cover three pages from `[0x2000:0x4000]` inclusive.
    /// 
    /// In addition, the `MappedPages` objects must have the same flags and page table root frame
    /// (i.e., they must have all been mapped using the same set of page tables).
    /// 
    /// If an error occurs, such as the `mappings` not being contiguous or having different flags, 
    /// then a tuple including an error message and the original `mp` will be returned,
    /// which prevents the `mp` from being dropped. 
    /// 
    /// # Note
    /// No remapping actions or page reallocations will occur on either a failure or a success.
    pub fn merge(&mut self, mut mp: MappedPages) -> Result<(), (&'static str, MappedPages)> {
        if mp.page_table_p4 != self.page_table_p4 {
            error!("MappedPages::merge(): mappings weren't mapped using the same page table: {:?} vs. {:?}",
                self.page_table_p4, mp.page_table_p4);
            return Err(("failed to merge MappedPages that were mapped into different page tables", mp));
        }
        if mp.flags != self.flags {
            error!("MappedPages::merge(): mappings had different flags: {:?} vs. {:?}",
                self.flags, mp.flags);
            return Err(("failed to merge MappedPages that were mapped with different flags", mp));
        }

        // Attempt to merge the page ranges together, which will fail if they're not contiguous.
        // First, take ownership of the AllocatedPages inside of the `mp` argument.
        let second_alloc_pages_owned = core::mem::replace(&mut mp.pages, AllocatedPages::empty());
        if let Err(orig) = self.pages.merge(second_alloc_pages_owned) {
            // Upon error, restore the `mp.pages` AllocatedPages that we took ownership of.
            mp.pages = orig;
            error!("MappedPages::merge(): mappings not virtually contiguous: first ends at {:?}, second starts at {:?}",
                self.pages.end(), mp.pages.start()
            );
            return Err(("failed to merge MappedPages that weren't virtually contiguous", mp));
        }

        // Ensure the existing mapping doesn't run its drop handler and unmap its pages.
        mem::forget(mp); 
        Ok(())
    }

    /// Splits this `MappedPages` into two separate `MappedPages` objects:
    /// * `[beginning : at_page - 1]`
    /// * `[at_page : end]`
    /// 
    /// This function follows the behavior of [`core::slice::split_at()`],
    /// thus, either one of the returned `MappedPages` objects may be empty. 
    /// * If `at_page == self.pages.start`, the first returned `MappedPages` object will be empty.
    /// * If `at_page == self.pages.end + 1`, the second returned `MappedPages` object will be empty.
    /// 
    /// Returns an `Err` containing this `MappedPages` (`self`) if `at_page` is not within its bounds.
    /// 
    /// # Note
    /// No remapping actions or page reallocations will occur on either a failure or a success.
    /// 
    /// [`core::slice::split_at()`]: https://doc.rust-lang.org/core/primitive.slice.html#method.split_at
    pub fn split(mut self, at_page: Page) -> Result<(MappedPages, MappedPages), MappedPages> {
        // Take ownership of the `AllocatedPages` inside of the `MappedPages` so we can split it.
        let alloc_pages_owned = core::mem::replace(&mut self.pages, AllocatedPages::empty());

        match alloc_pages_owned.split(at_page) {
            Ok((first_ap, second_ap)) => Ok((
                MappedPages {
                    page_table_p4: self.page_table_p4,
                    pages: first_ap,
                    flags: self.flags,
                },
                MappedPages {
                    page_table_p4: self.page_table_p4,
                    pages: second_ap,
                    flags: self.flags,
                }
                // When returning here, `self` will be dropped, but it's empty so it has no effect.
            )),
            Err(orig_ap) => {
                // Upon error, restore the `self.pages` (`AllocatedPages`) that we took ownership of.
                self.pages = orig_ap;
                Err(self)
            }
        }
    }

    
    /// Creates a deep copy of this `MappedPages` memory region,
    /// by duplicating not only the virtual memory mapping
    /// but also the underlying physical memory frames. 
    /// 
    /// The caller can optionally specify new flags for the duplicated mapping,
    /// otherwise, the same flags as the existing `MappedPages` will be used. 
    /// This is useful for when you want to modify contents in the new pages,
    /// since it avoids extra `remap()` operations.
    /// 
    /// Returns a new `MappedPages` object with the same in-memory contents
    /// as this object, but at a completely new memory region.
    pub fn deep_copy<F: Into<PteFlagsArch>>(
        &self,
        active_table_mapper: &mut Mapper,
        new_flags: Option<F>,
    ) -> Result<MappedPages, &'static str> {
        warn!("MappedPages::deep_copy() has not been adequately tested yet.");
        let size_in_pages = self.size_in_pages();

        use crate::paging::allocate_pages;
        let new_pages = allocate_pages(size_in_pages).ok_or("Couldn't allocate_pages()")?;

        // we must temporarily map the new pages as Writable, since we're about to copy data into them
        let new_flags = new_flags.map_or(self.flags, Into::into);
        let needs_remapping = !new_flags.is_writable(); 
        let mut new_mapped_pages = active_table_mapper.map_allocated_pages(
            new_pages, 
            new_flags.writable(true), // force writable
        )?;

        // perform the actual copy of in-memory content
        // TODO: there is probably a better way to do this, e.g., `rep stosq/movsq` or something
        {
            type PageContent = [u8; PAGE_SIZE];
            let source: &[PageContent] = self.as_slice(0, size_in_pages)?;
            let dest: &mut [PageContent] = new_mapped_pages.as_slice_mut(0, size_in_pages)?;
            dest.copy_from_slice(source);
        }

        if needs_remapping {
            new_mapped_pages.remap(active_table_mapper, new_flags)?;
        }
        
        Ok(new_mapped_pages)
    }

    
    /// Change the mapping flags of this `MappedPages`'s page table entries.
    ///
    /// Note that attempting to change certain "reserved" flags will have no effect. 
    /// For example, the `EXCLUSIVE` flag cannot be changed beause arbitrarily setting it
    /// would violate safety.
    pub fn remap<F: Into<PteFlagsArch>>(
        &mut self,
        active_table_mapper: &mut Mapper,
        new_flags: F,
    ) -> Result<(), &'static str> {
        if self.size_in_pages() == 0 { return Ok(()); }

        // Use the existing value of the `EXCLUSIVE` flag, ignoring whatever value was passed in.
        // Also ensure these flags are PRESENT (valid), since they are currently being mapped.
        let new_flags = new_flags.into()
            .exclusive(self.flags.is_exclusive())
            .valid(true);

        if new_flags == self.flags {
            trace!("remap(): new_flags were the same as existing flags, doing nothing.");
            return Ok(());
        }

        for page in self.pages.clone() {
            let p1 = active_table_mapper.p4_mut()
                .next_table_mut(page.p4_index())
                .and_then(|p3| p3.next_table_mut(page.p3_index()))
                .and_then(|p2| p2.next_table_mut(page.p2_index()))
                .ok_or("mapping code does not support huge pages")?;
            
            p1[page.p1_index()].set_flags(new_flags);

            tlb_flush_virt_addr(page.start_address());
        }
        
        if let Some(func) = BROADCAST_TLB_SHOOTDOWN_FUNC.get() {
            func(self.pages.deref().clone());
        }

        self.flags = new_flags;
        Ok(())
    }   
    
    /// Consumes and unmaps this `MappedPages` object without auto-deallocating its `AllocatedPages` and `AllocatedFrames`,
    /// allowing the caller to continue using them directly, e.g., reusing them for a future mapping. 
    /// This removes the need to attempt to to reallocate those same pages or frames on a separate code path.
    ///
    /// Note that only the first contiguous range of `AllocatedFrames` will be returned, if any were unmapped.
    /// All other non-contiguous ranges will be auto-dropped and deallocated.
    /// This is due to how frame deallocation works.
    pub fn unmap_into_parts(mut self, active_table_mapper: &mut Mapper) -> Result<(AllocatedPages, Option<AllocatedFrames>), Self> {
        match self.unmap(active_table_mapper) {
            Ok(first_frames) => {
                let pages = mem::replace(&mut self.pages, AllocatedPages::empty());
                Ok((pages, first_frames))
            }
            Err(e) => {
                error!("MappedPages::unmap_into_parts(): failed to unmap {:?}, error: {}", self, e);
                Err(self)
            }
        }
    }


    /// Remove the virtual memory mapping represented by this `MappedPages`.
    ///
    /// This must NOT be public because it does not take ownership of this `MappedPages` object (`self`).
    /// This is to allow it to be invoked from the `MappedPages` drop handler.
    ///
    /// Returns the **first, contiguous** range of frames that was mapped to these pages.
    /// If there are multiple discontiguous ranges of frames that were unmapped, 
    /// or the frames were not mapped bijectively (i.e., multiple pages mapped to these frames),
    /// then only the first contiguous range of frames will be returned.
    ///
    /// TODO: a few optional improvements could be made here:
    ///   (1) Accept an `Option<&mut Vec<AllocatedFrames>>` argument that allows the caller to 
    ///       recover **all** `AllocatedFrames` unmapped during this function, not just the first contiguous frame range.
    ///   (2) Redesign this to take/consume `self` by ownership, and expose it as the only unmap function,
    ///       avoiding the need for a separate `unmap_into_parts()` function. 
    ///       We could then use `mem::replace(&mut self, MappedPages::empty())` in the drop handler 
    ///       to obtain ownership of `self`, which would allow us to transfer ownership of the dropped `MappedPages` here.
    ///
    fn unmap(&mut self, active_table_mapper: &mut Mapper) -> Result<Option<AllocatedFrames>, &'static str> {
        if self.size_in_pages() == 0 { return Ok(None); }

        if active_table_mapper.target_p4 != self.page_table_p4 {
            error!("BUG: MappedPages::unmap(): {:?}\n    current P4 {:?} must equal original P4 {:?}, \
                cannot unmap MappedPages from a different page table than they were originally mapped to!",
                self, get_current_p4(), self.page_table_p4
            );
            return Err(
                "BUG: MappedPages::unmap(): current P4 must equal original P4, \
                cannot unmap MappedPages from a different page table than they were originally mapped to!"
            );
        }   

        let mut first_frame_range: Option<AllocatedFrames> = None; // this is what we'll return
        let mut current_frame_range: Option<AllocatedFrames> = None;

        for page in self.pages.clone() {            
            let p1 = active_table_mapper.p4_mut()
                .next_table_mut(page.p4_index())
                .and_then(|p3| p3.next_table_mut(page.p3_index()))
                .and_then(|p2| p2.next_table_mut(page.p2_index()))
                .ok_or("mapping code does not support huge pages")?;
            let pte = &mut p1[page.p1_index()];
            if pte.is_unused() {
                return Err("unmap(): page not mapped");
            }

            let unmapped_frames = pte.set_unmapped();
            tlb_flush_virt_addr(page.start_address());

            // Here, create (or extend) a contiguous ranges of frames here based on the `unmapped_frames`
            // freed from the newly-unmapped P1 PTE entry above.
            match unmapped_frames {
                UnmapResult::Exclusive(newly_unmapped_frames) => {
                    let newly_unmapped_frames = INTO_ALLOCATED_FRAMES_FUNC.get()
                        .ok_or("BUG: Mapper::unmap(): the `INTO_ALLOCATED_FRAMES_FUNC` callback was not initialized")
                        .map(|into_func| into_func(newly_unmapped_frames.deref().clone()))?;

                    if let Some(mut curr_frames) = current_frame_range.take() {
                        match curr_frames.merge(newly_unmapped_frames) {
                            Ok(()) => {
                                // Here, the newly unmapped frames were contiguous with the current frame_range,
                                // and we successfully merged them into a single range of AllocatedFrames.
                                current_frame_range = Some(curr_frames);
                            }
                            Err(newly_unmapped_frames) => {
                                // Here, the newly unmapped frames were **NOT** contiguous with the current_frame_range,
                                // so we "finish" the current_frame_range (it's already been "taken") and start a new one
                                // based on the newly unmapped frames.
                                current_frame_range = Some(newly_unmapped_frames);
                                
                                // If this is the first frame range we've unmapped, don't drop it -- save it as the return value.
                                if first_frame_range.is_none() {
                                    first_frame_range = Some(curr_frames);
                                } else {
                                    // If this is NOT the first frame range we've unmapped, then go ahead and drop it now,
                                    // otherwise there will not be any other opportunity for it to be dropped.
                                    //
                                    // TODO: here in the future, we could add it to the optional input list (see this function's doc comments)
                                    //       of AllocatedFrames to return, i.e., `Option<&mut Vec<AllocatedFrames>>`.
                                    trace!("MappedPages::unmap(): dropping additional non-contiguous frames {:?}", curr_frames);
                                    // curr_frames is dropped here
                                }
                            }
                        }
                    } else {
                        // This was the first frames we unmapped, so start a new current_frame_range.
                        current_frame_range = Some(newly_unmapped_frames);
                    }
                }
                UnmapResult::NonExclusive(_frames) => {
                    // trace!("Note: FYI: page {:X?} -> frames {:X?} was just unmapped but not mapped as EXCLUSIVE.", page, _frames);
                }
            }
        }
    
        #[cfg(not(bm_map))]
        {
            if let Some(func) = BROADCAST_TLB_SHOOTDOWN_FUNC.get() {
                func(self.pages.deref().clone());
            }
        }

        // Ensure that we return at least some frame range, even if we broke out of the above loop early.
        Ok(first_frame_range.or(current_frame_range))
    }


    /// Reinterprets this `MappedPages`'s underlying memory region as a struct of the given type `T`,
    /// i.e., overlays a struct on top of this mapped memory region. 
    /// 
    /// # Requirements
    /// The type `T` must implement the `FromBytes` trait, which is similar to the requirements 
    /// of a "plain old data" type, in that it cannot contain Rust references (`&` or `&mut`).
    /// This makes sense because there is no valid way to reinterpret a region of untyped memory 
    /// as a Rust reference. 
    /// In addition, if we did permit that, a Rust reference created from unchecked memory contents
    /// could never be valid, safe, or sound, as it could allow random memory access 
    /// (just like with an arbitrary pointer dereference) that could break isolation.
    /// 
    /// To satisfy this condition, you can use `#[derive(FromBytes)]` on your struct type `T`,
    /// which will only compile correctly if the struct can be validly constructed 
    /// from "untyped" memory, i.e., an array of bytes.
    /// 
    /// # Arguments
    /// * `byte_offset`: the offset (in number of bytes) from the beginning of the memory region
    ///    at which the struct is located (where it should start).
    ///    This offset must be properly aligned with respect to the alignment requirements
    ///    of type `T`, otherwise an error will be returned.
    /// 
    /// Returns a reference to the new struct (`&T`) that is formed from the underlying memory region,
    /// with a lifetime dependent upon the lifetime of this `MappedPages` object.
    /// This ensures safety by guaranteeing that the returned struct reference 
    /// cannot be used after this `MappedPages` object is dropped and unmapped.
    pub fn as_type<T: FromBytes>(&self, byte_offset: usize) -> Result<&T, &'static str> {
        let size = mem::size_of::<T>();
        if false {
            debug!("MappedPages::as_type(): requested type {} with size {} at byte_offset {}, MappedPages size {}!",
                core::any::type_name::<T>(),
                size, byte_offset, self.size_in_bytes()
            );
        }

        if byte_offset % mem::align_of::<T>() != 0 {
            error!("MappedPages::as_type(): requested type {} with size {}, but the byte_offset {} is unaligned with type alignment {}!",
                core::any::type_name::<T>(),
                size, byte_offset, mem::align_of::<T>()
            );
        }

        let start_vaddr = self.start_address().value().checked_add(byte_offset)
            .ok_or("MappedPages::as_type(): overflow: start_address + byte_offset")?;
        // check that size of type T fits within the size of the mapping
        let end_bound = byte_offset.checked_add(size)
            .ok_or("MappedPages::as_type(): overflow: byte_offset + size_of::<T>())")?;
        if end_bound > self.size_in_bytes() {
            error!("MappedPages::as_type(): requested type {} with size {} at byte_offset {}, which is too large for MappedPages of size {}!",
                core::any::type_name::<T>(),
                size, byte_offset, self.size_in_bytes()
            );
            return Err("MappedPages::as_type(): requested type and byte_offset would not fit within the MappedPages bounds");
        }

        // SAFE: we guarantee the size and lifetime are within that of this MappedPages object
        let t: &T = unsafe {
            &*(start_vaddr as *const T)
        };

        Ok(t)
    }


    /// Same as [`MappedPages::as_type()`], but returns a *mutable* reference to the type `T`.
    /// 
    /// Thus, it also checks that the underlying mapping is writable.
    pub fn as_type_mut<T: FromBytes>(&mut self, byte_offset: usize) -> Result<&mut T, &'static str> {
        let size = mem::size_of::<T>();
        if false {
            debug!("MappedPages::as_type_mut(): requested type {} with size {} at byte_offset {}, MappedPages size {}!",
                core::any::type_name::<T>(),
                size, byte_offset, self.size_in_bytes()
            );
        }

        if byte_offset % mem::align_of::<T>() != 0 {
            error!("MappedPages::as_type_mut(): requested type {} with size {}, but the byte_offset {} is unaligned with type alignment {}!",
                core::any::type_name::<T>(),
                size, byte_offset, mem::align_of::<T>()
            );
        }

        // check flags to make sure mutability is allowed (otherwise a page fault would occur on a write)
        if !self.flags.is_writable() {
            error!("MappedPages::as_type_mut(): requested type {} with size {} at byte_offset {}, but MappedPages weren't writable (flags: {:?})",
                core::any::type_name::<T>(),
                size, byte_offset, self.flags
            );
            return Err("MappedPages::as_type_mut(): MappedPages were not writable");
        }
        
        let start_vaddr = self.start_address().value().checked_add(byte_offset)
            .ok_or("MappedPages::as_type_mut(): overflow: start_address + byte_offset")?;
        // check that size of type T fits within the size of the mapping
        let end_bound = byte_offset.checked_add(size)
            .ok_or("MappedPages::as_type_mut(): overflow: byte_offset + size_of::<T>())")?;
        if end_bound > self.size_in_bytes() {
            error!("MappedPages::as_type_mut(): requested type {} with size {} at byte_offset {}, which is too large for MappedPages of size {}!",
                core::any::type_name::<T>(),
                size, byte_offset, self.size_in_bytes()
            );
            return Err("MappedPages::as_type_mut(): requested type and byte_offset would not fit within the MappedPages bounds");
        }

        // SAFE: we guarantee the size and lifetime are within that of this MappedPages object
        let t: &mut T = unsafe {
            &mut *(start_vaddr as *mut T)
        };

        Ok(t)
    }


    /// Reinterprets this `MappedPages`'s underlying memory region as `&[T]`, a `length`-element slice of type `T`.
    /// 
    /// It has similar requirements and behavior as [`MappedPages::as_type()`].
    /// 
    /// # Arguments
    /// * `byte_offset`: the offset (in number of bytes) into the memory region
    ///    at which the slice should start.
    ///    This offset must be properly aligned with respect to the alignment requirements
    ///    of type `T`, otherwise an error will be returned.
    /// * `length`: the length of the slice, i.e., the number of elements of type `T` in the slice. 
    ///    Thus, the slice's address bounds will span the range from
    ///    `byte_offset` (inclusive) to `byte_offset + (size_of::<T>() * length)` (exclusive).
    /// 
    /// Returns a reference to the new slice that is formed from the underlying memory region,
    /// with a lifetime dependent upon the lifetime of this `MappedPages` object.
    /// This ensures safety by guaranteeing that the returned slice 
    /// cannot be used after this `MappedPages` object is dropped and unmapped.
    pub fn as_slice<T: FromBytes>(&self, byte_offset: usize, length: usize) -> Result<&[T], &'static str> {
        let size_in_bytes = length.checked_mul(mem::size_of::<T>())
            .ok_or("MappedPages::as_slice(): overflow: length * size_of::<T>()")?;
        if false {
            debug!("MappedPages::as_slice(): requested slice of type {} with length {} (total size {}) at byte_offset {}, MappedPages size {}!",
                core::any::type_name::<T>(),
                length, size_in_bytes, byte_offset, self.size_in_bytes()
            );
        }

        if size_in_bytes > isize::MAX as usize {
            return Err("MappedPages::as_slice(): length * size_of::<T>() must be no larger than isize::MAX");
        }

        if byte_offset % mem::align_of::<T>() != 0 {
            error!("MappedPages::as_slice(): requested slice of type {} with length {} (total size {}), but the byte_offset {} is unaligned with type alignment {}!",
                core::any::type_name::<T>(),
                length, size_in_bytes, byte_offset, mem::align_of::<T>()
            );
        }
        
        let start_vaddr = self.start_address().value().checked_add(byte_offset)
            .ok_or("MappedPages::as_slice(): overflow: start_address + byte_offset")?;
        // check that size of slice fits within the size of the mapping
        let end_bound = byte_offset.checked_add(size_in_bytes)
            .ok_or("MappedPages::as_slice_mut(): overflow: byte_offset + (length * size_of::<T>())")?;
        if end_bound > self.size_in_bytes() {
            error!("MappedPages::as_slice(): requested slice of type {} with length {} (total size {}) at byte_offset {}, which is too large for MappedPages of size {}!",
                core::any::type_name::<T>(),
                length, size_in_bytes, byte_offset, self.size_in_bytes()
            );
            return Err("MappedPages::as_slice(): requested slice length and byte_offset would not fit within the MappedPages bounds");
        }

        // SAFETY:
        // ✅ The pointer is properly aligned (checked above) and is non-null.
        // ✅ The entire memory range of the slice is contained within this `MappedPages` (bounds checked above).
        // ✅ The pointer points to `length` consecutive values of type T.
        // ✅ The slice memory cannot be mutated by anyone else because we only return an immutable reference to it.
        // ✅ The total size of the slice does not exceed isize::MAX (checked above).
        // ✅ The lifetime of the returned slice reference is tied to the lifetime of this `MappedPages`.
        let slc: &[T] = unsafe {
            slice::from_raw_parts(start_vaddr as *const T, length)
        };

        Ok(slc)
    }


    /// Same as [`MappedPages::as_slice()`], but returns a *mutable* slice. 
    /// 
    /// Thus, it checks that the underlying mapping is writable.
    pub fn as_slice_mut<T: FromBytes>(&mut self, byte_offset: usize, length: usize) -> Result<&mut [T], &'static str> {
        let size_in_bytes = length.checked_mul(mem::size_of::<T>())
            .ok_or("MappedPages::as_slice_mut(): overflow: length * size_of::<T>()")?;

        if false {
            debug!("MappedPages::as_slice_mut(): requested slice of type {} with length {} (total size {}) at byte_offset {}, MappedPages size {}!",
                core::any::type_name::<T>(), 
                length, size_in_bytes, byte_offset, self.size_in_bytes()
            );
        }

        if size_in_bytes > isize::MAX as usize {
            return Err("MappedPages::as_slice_mut(): length * size_of::<T>() must be no larger than isize::MAX");
        }

        if byte_offset % mem::align_of::<T>() != 0 {
            error!("MappedPages::as_slice_mut(): requested slice of type {} with length {} (total size {}), but the byte_offset {} is unaligned with type alignment {}!",
                core::any::type_name::<T>(),
                length, size_in_bytes, byte_offset, mem::align_of::<T>()
            );
        }

        // check flags to make sure mutability is allowed (otherwise a page fault would occur on a write)
        if !self.flags.is_writable() {
            error!("MappedPages::as_slice_mut(): requested mutable slice of type {} with length {} (total size {}) at byte_offset {}, but MappedPages weren't writable (flags: {:?})",
                core::any::type_name::<T>(),
                length, size_in_bytes, byte_offset, self.flags
            );
            return Err("MappedPages::as_slice_mut(): MappedPages were not writable");
        }

        let start_vaddr = self.start_address().value().checked_add(byte_offset)
            .ok_or("MappedPages::as_slice_mut(): overflow: start_address + byte_offset")?;
        // check that size of slice fits within the size of the mapping
        let end_bound = byte_offset.checked_add(size_in_bytes)
            .ok_or("MappedPages::as_slice_mut(): overflow: byte_offset + (length * size_of::<T>())")?;
        if end_bound > self.size_in_bytes() {
            error!("MappedPages::as_slice_mut(): requested mutable slice of type {} with length {} (total size {}) at byte_offset {}, which is too large for MappedPages of size {}!",
                core::any::type_name::<T>(),
                length, size_in_bytes, byte_offset, self.size_in_bytes()
            );
            return Err("MappedPages::as_slice_mut(): requested slice length and byte_offset would not fit within the MappedPages bounds");
        }

        // SAFETY:
        // ✅ same as for `MappedPages::as_slice()`, plus:
        // ✅ The underlying memory is not accessible through any other pointer, as we require a `&mut self` above.
        // ✅ The underlying memory can be mutated because it is mapped as writable (checked above).
        let slc: &mut [T] = unsafe {
            slice::from_raw_parts_mut(start_vaddr as *mut T, length)
        };

        Ok(slc)
    }

    /// A convenience function for [`BorrowedMappedPages::from()`].
    pub fn into_borrowed<T: FromBytes>(
        self,
        byte_offset: usize,
    ) -> Result<BorrowedMappedPages<T, Immutable>, (MappedPages, &'static str)> {
        BorrowedMappedPages::from(self, byte_offset)
    }

    /// A convenience function for [`BorrowedMappedPages::from_mut()`].
    pub fn into_borrowed_mut<T: FromBytes>(
        self,
        byte_offset: usize,
    ) -> Result<BorrowedMappedPages<T, Mutable>, (MappedPages, &'static str)> {
        BorrowedMappedPages::from_mut(self, byte_offset)
    }

    /// A convenience function for [`BorrowedSliceMappedPages::from()`].
    pub fn into_borrowed_slice<T: FromBytes>(
        self,
        byte_offset: usize,
        length: usize,
    ) -> Result<BorrowedSliceMappedPages<T, Immutable>, (MappedPages, &'static str)> {
        BorrowedSliceMappedPages::from(self, byte_offset, length)
    }

    /// A convenience function for [`BorrowedSliceMappedPages::from_mut()`].
    pub fn into_borrowed_slice_mut<T: FromBytes>(
        self,
        byte_offset: usize,
        length: usize,
    ) -> Result<BorrowedSliceMappedPages<T, Mutable>, (MappedPages, &'static str)> {
        BorrowedSliceMappedPages::from_mut(self, byte_offset, length)
    }
}

impl Drop for MappedPages {
    fn drop(&mut self) {
        // if self.size_in_pages() > 0 {
        //     trace!("MappedPages::drop(): unmapped MappedPages {:?}, flags: {:?}", &*self.pages, self.flags);
        // }
        
        let mut mapper = Mapper::from_current();
        if let Err(e) = self.unmap(&mut mapper) {
            error!("MappedPages::drop(): failed to unmap, error: {:?}", e);
        }

        // Note that the AllocatedPages will automatically be dropped here too,
        // we do not need to call anything to make that happen.
    }
}


/// A borrowed [`MappedPages`] object that derefs to `&T` and optionally also `&mut T`.
/// 
/// By default, the `Mutability` type parameter is `Immutable` for ease of use.
///
/// When dropped, the borrow ends and the contained `MappedPages` is dropped and unmapped.
/// You can manually end the borrow and reclaim the inner `MappedPages` via [`Self::into_inner()`].
pub struct BorrowedMappedPages<T: FromBytes, M: Mutability = Immutable> {
    ptr: Unique<T>,
    mp: MappedPages,
    _mut: PhantomData<M>,
}

impl<T: FromBytes> BorrowedMappedPages<T, Immutable> {
    /// Immutably borrows the given `MappedPages` as an instance of type `&T` 
    /// located at the given `byte_offset` into the `MappedPages`.
    ///
    /// See [`MappedPages::as_type()`] for more info.
    ///
    /// Upon failure, returns an error containing the unmodified `MappedPages` and a string
    /// describing the error.
    pub fn from(
        mp: MappedPages,
        byte_offset: usize,
    ) -> Result<BorrowedMappedPages<T>, (MappedPages, &'static str)> {
        Ok(Self {
            ptr: match mp.as_type::<T>(byte_offset) {
                Ok(r) => {
                    let nn: NonNull<T> = r.into();
                    nn.into()
                }
                Err(e_str) => return Err((mp, e_str)),
            },
            mp,
            _mut: PhantomData,
        })
    }
}

impl<T: FromBytes> BorrowedMappedPages<T, Mutable> {
    /// Mutably borrows the given `MappedPages` as an instance of type `&mut T` 
    /// located at the given `byte_offset` into the `MappedPages`.
    /// 
    /// See [`MappedPages::as_type_mut()`] for more info.
    /// 
    /// Upon failure, returns an error containing the unmodified `MappedPages`
    /// and a string describing the error.
    pub fn from_mut(
        mut mp: MappedPages,
        byte_offset: usize,
    ) -> Result<BorrowedMappedPages<T, Mutable>, (MappedPages, &'static str)> {
        Ok(Self {
            ptr: match mp.as_type_mut::<T>(byte_offset) {
                Ok(r) => r.into(),
                Err(e_str) => return Err((mp, e_str)),
            },
            mp,
            _mut: PhantomData,
        })
    }
}

impl<T: FromBytes, M: Mutability> BorrowedMappedPages<T, M> {
    /// Consumes this object and returns the inner `MappedPages`.
    pub fn into_inner(self) -> MappedPages {
        self.mp
    }
}

/// Both [`Mutable`] and [`Immutable`] [`BorrowedMappedPages`] can deref into `&T`.
impl<T: FromBytes, M: Mutability> Deref for BorrowedMappedPages<T, M> {
    type Target = T;
    fn deref(&self) -> &T {
        // SAFETY:
        // ✅ The pointer is properly aligned; its alignment has been checked in `MappedPages::as_type()`.
        // ✅ The pointer is dereferenceable; it has been bounds checked by `MappedPages::as_type()`.
        // ✅ The pointer has been initialized in the constructor `from()`.
        // ✅ The lifetime of the returned reference `&T` is tied to the lifetime of the `MappedPages`,
        //     ensuring that the `MappedPages` object will persist at least as long as the reference.
        unsafe { self.ptr.as_ref() }
    }
}
/// Only [`Mutable`] [`BorrowedMappedPages`] can deref into `&mut T`.
impl<T: FromBytes> DerefMut for BorrowedMappedPages<T, Mutable> {
    fn deref_mut(&mut self) -> &mut T {
        // SAFETY:
        // ✅ Same as the above `Deref` block, plus:
        // ✅ The underlying `MappedPages` is guaranteed to be writable by `MappedPages::as_type_mut()`.
        unsafe { self.ptr.as_mut() }
    }
}
/// Both [`Mutable`] and [`Immutable`] [`BorrowedMappedPages`] implement `AsRef<T>`.
impl<T: FromBytes, M: Mutability> AsRef<T> for BorrowedMappedPages<T, M> {
    fn as_ref(&self) -> &T { self.deref() }
}
/// Only [`Mutable`] [`BorrowedMappedPages`] implement `AsMut<T>`.
impl<T: FromBytes> AsMut<T> for BorrowedMappedPages<T, Mutable> {
    fn as_mut(&mut self) -> &mut T { self.deref_mut() }
}
/// Both [`Mutable`] and [`Immutable`] [`BorrowedMappedPages`] implement `Borrow<T>`.
impl<T: FromBytes, M: Mutability> Borrow<T> for BorrowedMappedPages<T, M> {
    fn borrow(&self) -> &T { self.deref() }
}
/// Only [`Mutable`] [`BorrowedMappedPages`] implement `BorrowMut<T>`.
impl<T: FromBytes> BorrowMut<T> for BorrowedMappedPages<T, Mutable> {
    fn borrow_mut(&mut self) -> &mut T { self.deref_mut() }
}

// Forward the impls of `PartialEq`, `Eq`, `PartialOrd`, `Ord`, and `Hash`.
impl<T: FromBytes + PartialEq, M: Mutability> PartialEq for BorrowedMappedPages<T, M> {
    fn eq(&self, other: &Self) -> bool { self.deref().eq(other.deref()) }
}
impl<T: FromBytes + Eq, M: Mutability> Eq for BorrowedMappedPages<T, M> { }
impl<T: FromBytes + PartialOrd, M: Mutability> PartialOrd for BorrowedMappedPages<T, M> {
    fn partial_cmp(&self, other: &Self) -> Option<Ordering> { self.deref().partial_cmp(other.deref()) }
}
impl<T: FromBytes + Ord, M: Mutability> Ord for BorrowedMappedPages<T, M> {
    fn cmp(&self, other: &Self) -> Ordering { self.deref().cmp(other.deref()) }
}
impl<T: FromBytes + Hash, M: Mutability> Hash for BorrowedMappedPages<T, M> {
    fn hash<H: Hasher>(&self, state: &mut H) { self.deref().hash(state) }
}


/// A borrowed [`MappedPages`] object that derefs to a slice `&[T]` and optionally also `&mut [T]`.
/// 
/// For ease of use, the default `Mutability` type parameter is `Immutable`.
///
/// When dropped, the borrow ends and the contained `MappedPages` is dropped and unmapped.
/// You can manually end the borrow and reclaim the inner `MappedPages` via [`Self::into_inner()`].
pub struct BorrowedSliceMappedPages<T: FromBytes, M: Mutability = Immutable> {
    ptr: Unique<[T]>,
    mp: MappedPages,
    _mut: PhantomData<M>,
}

impl<T: FromBytes> BorrowedSliceMappedPages<T, Immutable> {
    /// Immutably borrows the given `MappedPages` as a slice `&[T]`
    /// of `length` elements of type `T` starting at the given `byte_offset` into the `MappedPages`.
    ///
    /// See [`MappedPages::as_slice()`] for more info.
    ///
    /// Upon failure, returns an error containing the unmodified `MappedPages` and a string
    /// describing the error.
    pub fn from(
        mp: MappedPages,
        byte_offset: usize,
        length: usize,
    ) -> Result<BorrowedSliceMappedPages<T>, (MappedPages, &'static str)> {
        Ok(Self {
            ptr: match mp.as_slice::<T>(byte_offset, length) {
                Ok(r) => {
                    let nn: NonNull<[T]> = r.into();
                    nn.into()
                }
                Err(e_str) => return Err((mp, e_str)),
            },
            mp,
            _mut: PhantomData,
        })
    }
}

impl<T: FromBytes> BorrowedSliceMappedPages<T, Mutable> {
    /// Mutably borrows the given `MappedPages` as an instance of type `&mut T` 
    /// starting at the given `byte_offset` into the `MappedPages`.
    /// 
    /// See [`MappedPages::as_type_mut()`] for more info.
    /// 
    /// Upon failure, returns an error containing the unmodified `MappedPages`
    /// and a string describing the error.
    pub fn from_mut(
        mut mp: MappedPages,
        byte_offset: usize,
        length: usize,
    ) -> Result<Self, (MappedPages, &'static str)> {
        Ok(Self {
            ptr: match mp.as_slice_mut::<T>(byte_offset, length) {
                Ok(r) => r.into(),
                Err(e_str) => return Err((mp, e_str)),
            },
            mp,
            _mut: PhantomData,
        })
    }
}

impl<T: FromBytes, M: Mutability> BorrowedSliceMappedPages<T, M> {
    /// Consumes this object and returns the inner `MappedPages`.
    pub fn into_inner(self) -> MappedPages {
        self.mp
    }
}

/// Both [`Mutable`] and [`Immutable`] [`BorrowedSliceMappedPages`] can deref into `&[T]`.
impl<T: FromBytes, M: Mutability> Deref for BorrowedSliceMappedPages<T, M> {
    type Target = [T];
    fn deref(&self) -> &[T] {
        // SAFETY:
        // ✅ The pointer is properly aligned; its alignment has been checked in `MappedPages::as_slice()`.
        // ✅ The pointer is dereferenceable; it has been bounds checked by `MappedPages::as_slice()`.
        // ✅ The pointer has been initialized in the constructor `from()`.
        // ✅ The lifetime of the returned reference `&[T]` is tied to the lifetime of the `MappedPages`,
        //     ensuring that the `MappedPages` object will persist at least as long as the reference.
        unsafe { self.ptr.as_ref() }
    }
}
/// Only [`Mutable`] [`BorrowedSliceMappedPages`] can deref into `&mut T`.
impl<T: FromBytes> DerefMut for BorrowedSliceMappedPages<T, Mutable> {
    fn deref_mut(&mut self) -> &mut [T] {
        // SAFETY:
        // ✅ Same as the above `Deref` block, plus:
        // ✅ The underlying `MappedPages` is guaranteed to be writable by `MappedPages::as_slice_mut()`.
        unsafe { self.ptr.as_mut() }
    }
}

/// Both [`Mutable`] and [`Immutable`] [`BorrowedSliceMappedPages`] implement `AsRef<[T]>`.
impl<T: FromBytes, M: Mutability> AsRef<[T]> for BorrowedSliceMappedPages<T, M> {
    fn as_ref(&self) -> &[T] { self.deref() }
}
/// Only [`Mutable`] [`BorrowedSliceMappedPages`] implement `AsMut<T>`.
impl<T: FromBytes> AsMut<[T]> for BorrowedSliceMappedPages<T, Mutable> {
    fn as_mut(&mut self) -> &mut [T] { self.deref_mut() }
}
/// Both [`Mutable`] and [`Immutable`] [`BorrowedSliceMappedPages`] implement `Borrow<T>`.
impl<T: FromBytes, M: Mutability> Borrow<[T]> for BorrowedSliceMappedPages<T, M> {
    fn borrow(&self) -> &[T] { self.deref() }
}
/// Only [`Mutable`] [`BorrowedSliceMappedPages`] implement `BorrowMut<T>`.
impl<T: FromBytes> BorrowMut<[T]> for BorrowedSliceMappedPages<T, Mutable> {
    fn borrow_mut(&mut self) -> &mut [T] { self.deref_mut() }
}

// Forward the impls of `PartialEq`, `Eq`, `PartialOrd`, `Ord`, and `Hash`.
impl<T: FromBytes + PartialEq, M: Mutability> PartialEq for BorrowedSliceMappedPages<T, M> {
    fn eq(&self, other: &Self) -> bool { self.deref().eq(other.deref()) }
}
impl<T: FromBytes + Eq, M: Mutability> Eq for BorrowedSliceMappedPages<T, M> { }
impl<T: FromBytes + PartialOrd, M: Mutability> PartialOrd for BorrowedSliceMappedPages<T, M> {
    fn partial_cmp(&self, other: &Self) -> Option<Ordering> { self.deref().partial_cmp(other.deref()) }
}
impl<T: FromBytes + Ord, M: Mutability> Ord for BorrowedSliceMappedPages<T, M> {
    fn cmp(&self, other: &Self) -> Ordering { self.deref().cmp(other.deref()) }
}
impl<T: FromBytes + Hash, M: Mutability> Hash for BorrowedSliceMappedPages<T, M> {
    fn hash<H: Hasher>(&self, state: &mut H) { self.deref().hash(state) }
}


/// A marker type used to indicate that a [`BorrowedMappedPages`]
/// or [`BorrowedSliceMappedPages`] is borrowed mutably.
/// 
/// Implements the [`Mutability`] trait. 
#[non_exhaustive]
pub struct Mutable { }

/// A marker type used to indicate that a [`BorrowedMappedPages`]
/// or [`BorrowedSliceMappedPages`] is borrowed immutably.
/// 
/// Implements the [`Mutability`] trait.
#[non_exhaustive]
pub struct Immutable { }

/// A trait for parameterizing a [`BorrowedMappedPages`]
/// or [`BorrowedSliceMappedPages`] as mutably or immutably borrowed.
/// 
/// Only [`Mutable`] and [`Immutable`] are able to implement this trait.
pub trait Mutability: private::Sealed { }

impl private::Sealed for Immutable { }
impl private::Sealed for Mutable { }
impl Mutability for Immutable { }
impl Mutability for Mutable { }

mod private {
    pub trait Sealed { }
}<|MERGE_RESOLUTION|>--- conflicted
+++ resolved
@@ -22,11 +22,7 @@
 use crate::paging::{
     get_current_p4,
     PageRange,
-<<<<<<< HEAD
-    table::{P4, INACTIVE_P4, Table, Level4},
-=======
     table::{P4, UPCOMING_P4, Table, Level4},
->>>>>>> b88a23a7
 };
 use pte_flags::PteFlagsArch;
 use spin::Once;
@@ -94,18 +90,7 @@
         }
     }
 
-<<<<<<< HEAD
-    /// Creates a new mapper that uses the temporary recursive P4 address.
-    pub(crate) fn inactive(p4: Frame) -> Mapper {
-        Mapper {
-            p4: Unique::new(INACTIVE_P4).unwrap(),
-            target_p4: p4,
-        }
-    }
-
-=======
     /// Returns a reference to this `Mapper`'s root page table as a P4-level table.
->>>>>>> b88a23a7
     pub(crate) fn p4(&self) -> &Table<Level4> {
         unsafe { self.p4.as_ref() }
     }
@@ -118,13 +103,8 @@
     /// Dumps all page table entries at all four page table levels for the given `VirtualAddress`, 
     /// and also shows their `PteFlags`.
     /// 
-<<<<<<< HEAD
-    /// The page table details are written to the the given `writer`.
-    pub fn dump_pte(&self,virtual_address: VirtualAddress) {
-=======
     /// The page table details are written to the log as an `info` message.
     pub fn dump_pte(&self, virtual_address: VirtualAddress) {
->>>>>>> b88a23a7
         let page = Page::containing_address(virtual_address);
         let p4  = self.p4();
         let p3  = p4.next_table(page.p4_index());

--- conflicted
+++ resolved
@@ -179,12 +179,8 @@
 ///
 /// Otherwise, it returns a str error message. 
 pub fn init(allocator_mutex: &MutexIrqSafe<AreaFrameAllocator>, boot_info: &multiboot2::BootInformation) 
-<<<<<<< HEAD
     // -> Result<(PageTable, Vec<VirtualMemoryArea>, MappedPages, MappedPages, MappedPages, Vec<MappedPages>, Vec<MappedPages>), &'static str>
-    -> Result<(PageTable, MappedPages, MappedPages, MappedPages, [VirtualMemoryArea; 32], [Option<MappedPages>; 32], [Option<MappedPages>; 32]), &'static str>
-=======
-    -> Result<(PageTable, MappedPages, MappedPages, MappedPages, Vec<MappedPages>, Vec<MappedPages>), &'static str>
->>>>>>> c62f3b11
+    -> Result<(PageTable, MappedPages, MappedPages, MappedPages, [Option<MappedPages>; 32], [Option<MappedPages>; 32]), &'static str>
 {
     // bootstrap a PageTable from the currently-loaded page table
     let mut page_table = PageTable::from_current();
@@ -337,9 +333,8 @@
     // here, new_page_table and new_table should be identical
     debug!("switched to new page table {:?}.", new_page_table); 
 
-<<<<<<< HEAD
     // Return the new_page_table because that's the one that should be used by the kernel in future mappings. 
-    Ok((new_page_table, text_mapped_pages, rodata_mapped_pages, data_mapped_pages, vmas, higher_half_mapped_pages, identity_mapped_pages))
+    Ok((new_page_table, text_mapped_pages, rodata_mapped_pages, data_mapped_pages, higher_half_mapped_pages, identity_mapped_pages))
 }
 
 /// Finishes initializing the kernel paging mechanism after the heap is initalized. 
@@ -349,47 +344,14 @@
 ///  * the kernel's list of *other* higher-half MappedPages, which should be kept forever,
 ///  * the kernel's list of identity-mapped MappedPages, which should be dropped before starting the first userspace program. 
 ///
-/// Otherwise, it returns a str error message. 
-pub fn init_post_heap(allocator_mutex: &MutexIrqSafe<AreaFrameAllocator>, heap_vma: VirtualMemoryArea, heap_mapped_pages: MappedPages, vmas: [VirtualMemoryArea; 32], mut higher_half_mapped_pages: [Option<MappedPages>; 32], mut identity_mapped_pages: [Option<MappedPages>; 32]) 
--> Result<(Vec<VirtualMemoryArea>, Vec<MappedPages>, Vec<MappedPages>), &'static str> {
+/// Otherwise, it returns a str error message. ],
+pub fn init_post_heap(allocator_mutex: &MutexIrqSafe<AreaFrameAllocator>, heap_mapped_pages: MappedPages, mut higher_half_mapped_pages: [Option<MappedPages>; 32], mut identity_mapped_pages: [Option<MappedPages>; 32]) 
+-> Result<(Vec<MappedPages>, Vec<MappedPages>), &'static str> {
     allocator_mutex.lock().alloc_ready(); // heap is ready
-=======
-    // After this point, we must "forget" all of the above mapped_pages instances if an error occurs,
-    // because they will be auto-unmapped from the new page table upon return, causing all execution to stop.          
-
-
-    // We must map the heap memory here, before it can initialized! 
-    let heap_mapped_pages = {
-        let mut allocator = allocator_mutex.lock();
-
-        let pages = PageRange::from_virt_addr(VirtualAddress::new_canonical(KERNEL_HEAP_START), KERNEL_HEAP_INITIAL_SIZE);
-        let heap_flags = paging::EntryFlags::WRITABLE;
-        let heap_mp = try_forget!(
-            new_page_table.map_pages(pages, heap_flags, allocator.deref_mut())
-                .map_err(|e| {
-                    error!("Failed to map kernel heap memory pages, {} bytes starting at virtual address {:#X}. Error: {:?}", KERNEL_HEAP_INITIAL_SIZE, KERNEL_HEAP_START, e);
-                    "Failed to map the kernel heap memory. Perhaps the KERNEL_HEAP_INITIAL_SIZE exceeds the size of the system's physical memory?"
-                }),
-            text_mapped_pages, rodata_mapped_pages, data_mapped_pages, higher_half_mapped_pages, identity_mapped_pages
-        );
-        heap_irq_safe::init(KERNEL_HEAP_START, KERNEL_HEAP_INITIAL_SIZE);
-        
-        allocator.alloc_ready(); // heap is ready
-        heap_mp
-    };
-
-    debug!("mapped and initialized the heap at addr: {:#X}, size {} bytes", heap_mapped_pages.start_address(), heap_mapped_pages.size_in_bytes());
-    // HERE: now the heap is set up, we can use dynamically-allocated types like Vecs
->>>>>>> c62f3b11
 
     let mut higher_half: Vec<MappedPages> = higher_half_mapped_pages.iter_mut().filter_map(|opt| opt.take()).collect();
     higher_half.push(heap_mapped_pages);
     let identity: Vec<MappedPages> = identity_mapped_pages.iter_mut().filter_map(|opt| opt.take()).collect();
 
-<<<<<<< HEAD
-    Ok((kernel_vmas, higher_half, identity))
-=======
-    // Return the new_page_table because that's the one that should be used by the kernel in future mappings. 
-    Ok((new_page_table, text_mapped_pages, rodata_mapped_pages, data_mapped_pages, higher_half, identity))
->>>>>>> c62f3b11
+    Ok((higher_half, identity))
 }
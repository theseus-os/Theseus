--- conflicted
+++ resolved
@@ -28,14 +28,9 @@
     ops::{Deref, DerefMut},
     fmt,
 };
-<<<<<<< HEAD
+use log::debug;
 use super::{Frame, FrameRange, Page, PageRange, VirtualAddress, PhysicalAddress,
-    AllocatedPages, allocate_pages, AllocatedFrames, EntryFlags,
-=======
-use log::debug;
-use super::{Frame, FrameRange, PageRange, VirtualAddress, PhysicalAddress,
     AllocatedPages, allocate_pages, AllocatedFrames, PteFlags,
->>>>>>> 40819402
     tlb_flush_all, tlb_flush_virt_addr, get_p4, find_section_memory_bounds,
     get_vga_mem_addr, KERNEL_OFFSET};
 use pte_flags::PteFlagsArch;
@@ -374,29 +369,17 @@
         higher_half_mapped_pages[index] = Some(NoDrop::new(mapper.map_allocated_pages_to(vga_display_pages, vga_display_frames, vga_flags)?));
         index += 1;
 
-
-<<<<<<< HEAD
         let mut iter = boot_info_mappings.iter();
         while let Some(Some((page, frame))) = iter.next() {
             let allocated_page = page_allocator::allocate_pages_at(page.start_address(), 1)?;
             let allocated_frame = frame_allocator::allocate_frames_at(frame.start_address(), 1)?;
-            let mapped_pages = mapper.map_allocated_pages_to(allocated_page, allocated_frame, data_flags)?;
+            let mapped_pages = mapper.map_allocated_pages_to(allocated_page, allocated_frame, PteFlags::new())?;
             if let Some(ref mut boot_info_mapped_pages) = boot_info_mapped_pages {
                 boot_info_mapped_pages.merge(mapped_pages).map_err(|_| "failed to merge boot info pages")?;
             } else {
                 boot_info_mapped_pages = Some(mapped_pages);
             }
         }
-=======
-        // Map the multiboot boot_info at the same address it is currently at, so we can continue to validly access `boot_info`
-        let boot_info_pages = page_allocator::allocate_pages_by_bytes_at(boot_info_start_vaddr, boot_info_size)?;
-        let boot_info_frames = frame_allocator::allocate_frames_by_bytes_at(boot_info_start_paddr, boot_info_size)?;
-        boot_info_mapped_pages = Some(mapper.map_allocated_pages_to(
-            boot_info_pages,
-            boot_info_frames,
-            PteFlags::new(),
-        )?);
->>>>>>> 40819402
 
         debug!("identity_mapped_pages: {:?}", &identity_mapped_pages[..index]);
         debug!("higher_half_mapped_pages: {:?}", &higher_half_mapped_pages[..index]);

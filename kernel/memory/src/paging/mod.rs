// Copyright 2016 Philipp Oppermann. See the README.md
// file at the top-level directory of this distribution.
//
// Licensed under the Apache License, Version 2.0 <LICENSE-APACHE or
// http://www.apache.org/licenses/LICENSE-2.0> or the MIT license
// <LICENSE-MIT or http://opensource.org/licenses/MIT>, at your
// option. This file may not be copied, modified, or distributed
// except according to those terms.

mod virtual_address_allocator;
mod entry;
mod table;
mod temporary_page;
mod mapper;

#[cfg(mapper_spillful)]
pub mod mapper_spillful;


pub use self::entry::*;
pub use self::temporary_page::TemporaryPage;
pub use self::mapper::*;
pub use self::virtual_address_allocator::*;

use core::fmt;
use super::*;

use kernel_config::memory::{RECURSIVE_P4_INDEX};
use kernel_config::memory::{KERNEL_TEXT_P4_INDEX, KERNEL_HEAP_P4_INDEX, KERNEL_STACK_P4_INDEX};


/// A root (P4) page table.
/// 
/// Auto-derefs into a `Mapper` for easy invocation of memory mapping functions.
pub struct PageTable {
    mapper: Mapper,
    p4_table: Frame,
}
impl fmt::Debug for PageTable {
    fn fmt(&self, f: &mut fmt::Formatter) -> fmt::Result {
        write!(f, "PageTable(p4: {:#X})", self.p4_table.start_address()) 
    }
}

impl Deref for PageTable {
    type Target = Mapper;

    fn deref(&self) -> &Mapper {
        &self.mapper
    }
}

impl DerefMut for PageTable {
    fn deref_mut(&mut self) -> &mut Mapper {
        &mut self.mapper
    }
}

impl PageTable {
    /// An internal function to create a new top-level PageTable 
    /// based on the currently-active page table register (e.g., CR3). 
    fn from_current() -> PageTable {
        PageTable { 
            mapper: Mapper::from_current(),
            p4_table: get_current_p4(),
        }
    }

    /// Initializes a brand new top-level P4 `PageTable` (previously called an `InactivePageTable`)
    /// that is based on the given `current_active_table` and is located in the given `new_p4_frame`.
    /// The `TemporaryPage` is used for recursive mapping, and is auto-unmapped upon return. 
    /// 
    /// Returns the new `PageTable` that exists in physical memory at the given `new_p4_frame`, 
    /// and has the kernel memory region mappings copied in from the given `current_page_table`
    /// to ensure that the system will continue running 
    pub fn new_table(
        current_page_table: &mut PageTable,
        new_p4_frame: Frame,
        mut temporary_page: TemporaryPage,
    ) -> Result<PageTable, &'static str> {
        {
            let table = try!(temporary_page.map_table_frame(new_p4_frame.clone(), current_page_table));
            table.zero();

            table[RECURSIVE_P4_INDEX].set(new_p4_frame.clone(), EntryFlags::PRESENT | EntryFlags::WRITABLE);

            // start out by copying all the kernel sections into the new table
            table.copy_entry_from_table(current_page_table.p4(), KERNEL_TEXT_P4_INDEX);
            table.copy_entry_from_table(current_page_table.p4(), KERNEL_HEAP_P4_INDEX);
            table.copy_entry_from_table(current_page_table.p4(), KERNEL_STACK_P4_INDEX);
            // TODO: FIXME: we should probably copy all of the mappings here just to be safe (except 510, the recursive P4 entry.)
        }

        Ok( PageTable { 
            mapper: Mapper::with_p4_frame(new_p4_frame.clone()),
            p4_table: new_p4_frame 
        })
        // temporary_page is auto unmapped here 
    }

    /// Temporarily maps the given other `PageTable` to the recursive entry (510th entry) 
    /// so that the given closure `f` can set up new mappings on the new `other_table` without actually switching to it yet.
    /// Accepts a closure `f` that is passed  a `Mapper`, such that it can set up new mappings on the other table.
    /// Consumes the given `temporary_page` and automatically unmaps it afterwards. 
    /// # Note
    /// This does not perform any task switching or changing of the current page table register (e.g., cr3).
    pub fn with<F>(&mut self,
                   other_table: &mut PageTable,
                   mut temporary_page: temporary_page::TemporaryPage,
                   f: F)
        -> Result<(), &'static str>
        where F: FnOnce(&mut Mapper) -> Result<(), &'static str>
    {
        let backup = get_current_p4();
        if self.p4_table != backup {
            return Err("To invoke PageTable::with(), that PageTable ('self') must be currently active.");
        }

        // map temporary_page to current p4 table
        let p4_table = temporary_page.map_table_frame(backup.clone(), self)?;

        // overwrite recursive mapping
        self.p4_mut()[RECURSIVE_P4_INDEX].set(other_table.p4_table.clone(), EntryFlags::PRESENT | EntryFlags::WRITABLE); 
        tlb_flush_all();

        // set mapper's target frame to reflect that future mappings will be mapped into the other_table
        self.mapper.target_p4 = other_table.p4_table.clone();

        // execute f in the new context
        let ret = f(self);

        // restore mapper's target frame to reflect that future mappings will be mapped using the currently-active (original) PageTable
        self.mapper.target_p4 = self.p4_table.clone();

        // restore recursive mapping to original p4 table
        p4_table[RECURSIVE_P4_INDEX].set(backup, EntryFlags::PRESENT | EntryFlags::WRITABLE);
        tlb_flush_all();

        // here, temporary_page is dropped, which auto unmaps it
        ret
    }


    /// Switches from the currently-active page table (this `PageTable`, i.e., `self`) to the given `new_table`.
    /// Returns the newly-switched-to PageTable.
    pub fn switch(&mut self, new_table: &PageTable) -> PageTable {
        // debug!("PageTable::switch() old table: {:?}, new table: {:?}", self, new_table);

        // perform the actual page table switch
        unsafe { set_p4(new_table.p4_table.start_address()); }
        let current_table_after_switch = PageTable::from_current();
        current_table_after_switch
    }


    /// Returns the physical address of this page table's top-level p4 frame
    pub fn physical_address(&self) -> PhysicalAddress {
        self.p4_table.start_address()
    }
}


/// Returns the current top-level page table frame
pub fn get_current_p4() -> Frame {
    Frame::containing_address(get_p4())
}


/// Initializes a new page table and sets up all necessary mappings for the kernel to continue running. 
/// Returns the following tuple, if successful:
/// 
///  * The kernel's new PageTable, which is now currently active,
///  * the kernel's list of VirtualMemoryAreas,
///  * the kernels' text section MappedPages,
///  * the kernels' rodata section MappedPages,
///  * the kernels' data section MappedPages,
///  * the kernel's list of *other* higher-half MappedPages, which should be kept forever,
///  * the kernel's list of identity-mapped MappedPages, which should be dropped before starting the first userspace program. 
///
/// Otherwise, it returns a str error message. 
/// 
/// Note: this was previously called remap_the_kernel.
pub fn init(allocator_mutex: &MutexIrqSafe<AreaFrameAllocator>, boot_info: &multiboot2::BootInformation) 
    -> Result<(PageTable, Vec<VirtualMemoryArea>, MappedPages, MappedPages, MappedPages, Vec<MappedPages>, Vec<MappedPages>), &'static str>
{
    // bootstrap a PageTable from the currently-loaded page table
    let mut page_table = PageTable::from_current();

    let (boot_info_start_vaddr, boot_info_end_vaddr) = get_boot_info_vaddress(&boot_info)?;
    let boot_info_start_paddr = page_table.translate(boot_info_start_vaddr).ok_or("Couldn't get boot_info start physical address")?;
    let boot_info_end_paddr = page_table.translate(boot_info_end_vaddr).ok_or("Couldn't get boot_info end physical address")?;
    let boot_info_size = boot_info.total_size();
    info!("multiboot start: {:#X}-->{:#X}, multiboot end: {:#X}-->{:#X}, size: {:#X}\n",
            boot_info_start_vaddr, boot_info_start_paddr, boot_info_end_vaddr, boot_info_end_paddr, boot_info_size
    );

    // new_frame is a single frame, and temp_frames1/2 are tuples of 3 Frames each.
    let (new_frame, temp_frames1, temp_frames2) = {
        let mut allocator = allocator_mutex.lock();
        // a quick closure to allocate one frame
        let mut alloc_frame = || allocator.allocate_frame().ok_or("couldn't allocate frame"); 
        (
            alloc_frame()?,
            (alloc_frame()?, alloc_frame()?, alloc_frame()?),
            (alloc_frame()?, alloc_frame()?, alloc_frame()?)
        )
    };
    let mut new_table = PageTable::new_table(&mut page_table, new_frame, TemporaryPage::new(temp_frames1))?;

    let mut vmas: [VirtualMemoryArea; 32] = Default::default();
    let mut text_mapped_pages: Option<MappedPages> = None;
    let mut rodata_mapped_pages: Option<MappedPages> = None;
    let mut data_mapped_pages: Option<MappedPages> = None;
    let mut higher_half_mapped_pages: [Option<MappedPages>; 32] = Default::default();
    let mut identity_mapped_pages: [Option<MappedPages>; 32] = Default::default();

    // consumes and auto unmaps temporary page
    try!( page_table.with(&mut new_table, TemporaryPage::new(temp_frames2), |mapper| {
        
        // clear out the initially-mapped kernel entries of P4, since we're recreating kernel page tables from scratch.
        // (they were initialized in PageTable::new_table())
        mapper.p4_mut().clear_entry(KERNEL_TEXT_P4_INDEX);
        mapper.p4_mut().clear_entry(KERNEL_HEAP_P4_INDEX);
        mapper.p4_mut().clear_entry(KERNEL_STACK_P4_INDEX);

        // scoped to release the frame allocator lock
        {
            let mut allocator = allocator_mutex.lock(); 

<<<<<<< HEAD
            let mut index = 0;    
            // map the allocated kernel text sections
            for section in elf_sections_tag.sections() {
                
                // skip sections that don't need to be loaded into memory
                if  section.size() == 0 ||
                    !section.is_allocated() ||
                    section.name().starts_with(".debug") 
                {
                    continue;
                }
                
                debug!("Looking at loaded section {} at {:#X}, size {:#X}", section.name(), section.start_address(), section.size());

                let flags = EntryFlags::from_multiboot2_section_flags(&section) | EntryFlags::GLOBAL;

                // even though the linker stipulates that the kernel sections have a higher-half virtual address,
                // they are still loaded at a lower physical address, in which phys_addr = virt_addr - KERNEL_OFFSET.
                // thus, we must map the zeroeth kernel section from its low address to a higher-half address,
                // and we must map all the other sections from their higher given virtual address to the proper lower phys addr
                let mut start_phys_addr = section.start_address() as usize;
                if start_phys_addr >= KERNEL_OFFSET { 
                    // true for all sections but the first section (inittext)
                    start_phys_addr -= KERNEL_OFFSET;
                }
                
                let mut start_virt_addr = section.start_address() as usize;
                if start_virt_addr < KERNEL_OFFSET { 
                    // special case to handle the first section only
                    start_virt_addr += KERNEL_OFFSET;
                }

                let start_phys_addr = PhysicalAddress::new(start_phys_addr)?;
                let start_virt_addr = VirtualAddress::new(start_virt_addr)?;
                let end_virt_addr = start_virt_addr + (section.size() as usize);
                let end_phys_addr = start_phys_addr + (section.size() as usize);

                // Currently, we require that the linker script specify that each section should be page-aligned.
                // This isn't truly necessary, but it simplifies the logic here quite a bit. 
                if start_phys_addr.frame_offset() != 0 {
                    error!("Section {} at {:#X}, size {:#X} was not page-aligned!", section.name(), section.start_address(), section.size());
                    return Err("Kernel ELF Section was not page-aligned");
                }

                // The linker script (linker_higher_half.ld) defines the following order of sections:
                // (1) .init (start of executable pages)
                // (2) .text (end of executable pages)
                // (3) .rodata (start of read-only pages)
                // (4) .eh_frame
                // (5) .gcc_except_table (end of read-only pages)
                // (6) .data (start of read-write pages)
                // (7) .bss (end of read-write pages)
                // Those are the only sections we care about; we ignore subsequent `.debug_*` sections (and .got).
                let static_str_name = match section.name() {
                    ".init" => {
                        text_start = Some((start_virt_addr, start_phys_addr));
                        "nano_core .init"
                    } 
                    ".text" => {
                        text_end = Some((end_virt_addr, end_phys_addr));
                        text_flags = Some(flags);
                        "nano_core .text"
                    }
                    ".rodata" => {
                        rodata_start = Some((start_virt_addr, start_phys_addr));
                        "nano_core .rodata"
                    }
                    ".eh_frame" => {
                        "nano_core .eh_frame"
                    }
                    ".gcc_except_table" => {
                        rodata_end   = Some((end_virt_addr, end_phys_addr));
                        rodata_flags = Some(flags);
                        "nano_core .gcc_except_table"
                    }
                    ".data" => {
                        data_start = Some((start_virt_addr, start_phys_addr));
                        data_flags = Some(flags);
                        "nano_core .data"
                    }
                    ".bss" => {
                        data_end = Some((end_virt_addr, end_phys_addr));
                        "nano_core .bss"
                    }
                    _ =>  {
                        error!("Section {} at {:#X}, size {:#X} was not an expected section (.init, .text, .data, .bss, .rodata)", 
                                section.name(), section.start_address(), section.size());
                        return Err("Kernel ELF Section had an unexpected name (expected .init, .text, .data, .bss, .rodata)");
                    }
                };
                vmas[index] = VirtualMemoryArea::new(start_virt_addr, section.size() as usize, flags, static_str_name);
                debug!("     mapping kernel section: {} at addr: {:?}", section.name(), vmas[index]);


                // to allow the APs to boot up, we identity map the kernel sections too.
                // (lower half virtual addresses mapped to same lower half physical addresses)
                // we will unmap these later before we start booting to userspace processes
                identity_mapped_pages[index] = Some(
=======
            // add virtual memory areas occupied by kernel data and code sections
            let (mut index, 
                initial_sections_memory_bounds,
                sections_memory_bounds) = add_sections_vmem_areas(&boot_info, &mut vmas)?;

            // to allow the APs to boot up, we identity map the kernel sections too.
            // (lower half virtual addresses mapped to same lower half physical addresses)
            // we will unmap these later before we start booting to userspace processes
            for i in 0..index {
                let smb = &sections_memory_bounds[i];
                let (start_virt_addr, start_phys_addr) = smb.start;
                let (_end_virt_addr, end_phys_addr) = smb.end;
                let size = end_phys_addr.value() - start_phys_addr.value();
                identity_mapped_pages[i] = Some(
>>>>>>> 4f0bd320
                    mapper.map_frames(
                        FrameRange::from_phys_addr(start_phys_addr, size), 
                        Page::containing_address(start_virt_addr - KERNEL_OFFSET), 
                        smb.flags,
                        allocator.deref_mut()
                    )?
                );
                debug!("           also mapped vaddr {:#X} to paddr {:#x} (size {:#X})", start_virt_addr - KERNEL_OFFSET, start_phys_addr, size);
            }


            let (text_start_virt,    text_start_phys)    = initial_sections_memory_bounds.text.start;
            let (_text_end_virt,     text_end_phys)      = initial_sections_memory_bounds.text.end;
            let (rodata_start_virt,  rodata_start_phys)  = initial_sections_memory_bounds.rodata.start;
            let (_rodata_end_virt,   rodata_end_phys)    = initial_sections_memory_bounds.rodata.end;
            let (data_start_virt,    data_start_phys)    = initial_sections_memory_bounds.data.start;
            let (_data_end_virt,     data_end_phys)      = initial_sections_memory_bounds.data.end;

            let text_flags    = initial_sections_memory_bounds.text.flags  ;
            let rodata_flags  = initial_sections_memory_bounds.rodata.flags;
            let data_flags    = initial_sections_memory_bounds.data.flags;


            // now we map the 5 main sections into 3 groups according to flags
            text_mapped_pages = Some( try!( mapper.map_frames(
                FrameRange::from_phys_addr(text_start_phys, text_end_phys.value() - text_start_phys.value()), 
                Page::containing_address(text_start_virt), 
                text_flags, allocator.deref_mut())
            ));
            rodata_mapped_pages = Some( try!( mapper.map_frames(
                FrameRange::from_phys_addr(rodata_start_phys, rodata_end_phys.value() - rodata_start_phys.value()), 
                Page::containing_address(rodata_start_virt), 
                rodata_flags, allocator.deref_mut())
            ));
            data_mapped_pages = Some( try!( mapper.map_frames(
                FrameRange::from_phys_addr(data_start_phys, data_end_phys.value() - data_start_phys.value()),
                Page::containing_address(data_start_virt), 
                data_flags, allocator.deref_mut())
            ));

            // map the VGA display memory as writable
            let (vga_display_phys_addr, vga_size_in_bytes, vga_display_flags) = get_vga_mem_addr()?;
            let vga_display_virt_addr = VirtualAddress::new_canonical(vga_display_phys_addr.value() + KERNEL_OFFSET);
            higher_half_mapped_pages[index] = Some( try!( mapper.map_frames(
                FrameRange::from_phys_addr(vga_display_phys_addr, vga_size_in_bytes), 
                Page::containing_address(vga_display_virt_addr), 
                vga_display_flags,
                allocator.deref_mut())
            ));
            vmas[index] = VirtualMemoryArea::new(vga_display_virt_addr, vga_size_in_bytes, vga_display_flags, "Kernel VGA Display Memory");
            debug!("mapped kernel section: vga_buffer at addr: {:?}", vmas[index]);
            // also do an identity mapping for APs that need it while booting
            identity_mapped_pages[index] = Some( try!( mapper.map_frames(
                FrameRange::from_phys_addr(vga_display_phys_addr, vga_size_in_bytes), 
                Page::containing_address(VirtualAddress::new_canonical(vga_display_phys_addr.value())), 
                vga_display_flags, allocator.deref_mut())
            ));
            index += 1;
            

            // map the multiboot boot_info at the same address it previously was, so we can continue to access boot_info 
            let boot_info_pages  = PageRange::from_virt_addr(boot_info_start_vaddr, boot_info_size);
            let boot_info_frames = FrameRange::from_phys_addr(boot_info_start_paddr, boot_info_size);
            vmas[index] = VirtualMemoryArea::new(boot_info_start_vaddr, boot_info_size, EntryFlags::PRESENT | EntryFlags::GLOBAL, "Kernel Multiboot Info");
            for (page, frame) in boot_info_pages.into_iter().zip(boot_info_frames) {
                // we must do it page-by-page to make sure that a page hasn't already been mapped
                if mapper.translate_page(page).is_some() {
                    // skip pages that are already mapped
                    continue;
                }
                higher_half_mapped_pages[index] = Some( try!( mapper.map_to(
                    page, frame.clone(), EntryFlags::PRESENT | EntryFlags::GLOBAL, allocator.deref_mut())
                ));
                // also do an identity mapping, if maybe we need it?
                identity_mapped_pages[index] = Some( try!( mapper.map_to(
                    Page::containing_address(page.start_address() - KERNEL_OFFSET), frame, 
                    EntryFlags::PRESENT | EntryFlags::GLOBAL, allocator.deref_mut())
                ));
                index += 1;
            }

            debug!("identity_mapped_pages: {:?}", &identity_mapped_pages[0..(index + 1)]);

        } // unlocks the frame allocator 

        Ok(()) // mapping closure completed successfully

    })); // TemporaryPage is dropped here


    let text_mapped_pages   = try!(text_mapped_pages  .ok_or("Couldn't map .text section"));
    let rodata_mapped_pages = try!(rodata_mapped_pages.ok_or("Couldn't map .rodata section"));
    let data_mapped_pages   = try!(data_mapped_pages  .ok_or("Couldn't map .data section"));


    debug!("switching to new page table {:?}", new_table);
    let mut new_page_table = page_table.switch(&new_table); 
    // here, new_page_table and new_table should be identical
    debug!("switched to new page table {:?}.", new_page_table); 

    // After this point, we must "forget" all of the above mapped_pages instances if an error occurs,
    // because they will be auto-unmapped from the new page table upon return, causing all execution to stop.          


    // We must map the heap memory here, before it can initialized! 
    let (heap_mapped_pages, heap_vma) = {
        let mut allocator = allocator_mutex.lock();

        let pages = PageRange::from_virt_addr(VirtualAddress::new_canonical(KERNEL_HEAP_START), KERNEL_HEAP_INITIAL_SIZE);
        let heap_flags = paging::EntryFlags::WRITABLE;
        let heap_vma: VirtualMemoryArea = VirtualMemoryArea::new(VirtualAddress::new_canonical(KERNEL_HEAP_START), KERNEL_HEAP_INITIAL_SIZE, heap_flags, "Kernel Heap");
        let heap_mp = try_forget!(
            new_page_table.map_pages(pages, heap_flags, allocator.deref_mut())
                .map_err(|e| {
                    error!("Failed to map kernel heap memory pages, {} bytes starting at virtual address {:#X}. Error: {:?}", KERNEL_HEAP_INITIAL_SIZE, KERNEL_HEAP_START, e);
                    "Failed to map the kernel heap memory. Perhaps the KERNEL_HEAP_INITIAL_SIZE exceeds the size of the system's physical memory?"
                }),
            text_mapped_pages, rodata_mapped_pages, data_mapped_pages, higher_half_mapped_pages, identity_mapped_pages
        );
        heap_irq_safe::init(KERNEL_HEAP_START, KERNEL_HEAP_INITIAL_SIZE);
        
        allocator.alloc_ready(); // heap is ready
        (heap_mp, heap_vma)
    };

    debug!("mapped and initialized the heap, VMA: {:?}", heap_vma);
    // HERE: now the heap is set up, we can use dynamically-allocated types like Vecs

    let mut kernel_vmas: Vec<VirtualMemoryArea> = vmas.to_vec();
    kernel_vmas.retain(|x|  *x != VirtualMemoryArea::default() );
    kernel_vmas.push(heap_vma);

    debug!("kernel_vmas: {:?}", kernel_vmas);

    let mut higher_half: Vec<MappedPages> = higher_half_mapped_pages.iter_mut().filter_map(|opt| opt.take()).collect();
    higher_half.push(heap_mapped_pages);
    let identity: Vec<MappedPages> = identity_mapped_pages.iter_mut().filter_map(|opt| opt.take()).collect();

    // Return the new_page_table because that's the one that should be used by the kernel in future mappings. 
    Ok((new_page_table, kernel_vmas, text_mapped_pages, rodata_mapped_pages, data_mapped_pages, higher_half, identity))
}<|MERGE_RESOLUTION|>--- conflicted
+++ resolved
@@ -227,106 +227,6 @@
         {
             let mut allocator = allocator_mutex.lock(); 
 
-<<<<<<< HEAD
-            let mut index = 0;    
-            // map the allocated kernel text sections
-            for section in elf_sections_tag.sections() {
-                
-                // skip sections that don't need to be loaded into memory
-                if  section.size() == 0 ||
-                    !section.is_allocated() ||
-                    section.name().starts_with(".debug") 
-                {
-                    continue;
-                }
-                
-                debug!("Looking at loaded section {} at {:#X}, size {:#X}", section.name(), section.start_address(), section.size());
-
-                let flags = EntryFlags::from_multiboot2_section_flags(&section) | EntryFlags::GLOBAL;
-
-                // even though the linker stipulates that the kernel sections have a higher-half virtual address,
-                // they are still loaded at a lower physical address, in which phys_addr = virt_addr - KERNEL_OFFSET.
-                // thus, we must map the zeroeth kernel section from its low address to a higher-half address,
-                // and we must map all the other sections from their higher given virtual address to the proper lower phys addr
-                let mut start_phys_addr = section.start_address() as usize;
-                if start_phys_addr >= KERNEL_OFFSET { 
-                    // true for all sections but the first section (inittext)
-                    start_phys_addr -= KERNEL_OFFSET;
-                }
-                
-                let mut start_virt_addr = section.start_address() as usize;
-                if start_virt_addr < KERNEL_OFFSET { 
-                    // special case to handle the first section only
-                    start_virt_addr += KERNEL_OFFSET;
-                }
-
-                let start_phys_addr = PhysicalAddress::new(start_phys_addr)?;
-                let start_virt_addr = VirtualAddress::new(start_virt_addr)?;
-                let end_virt_addr = start_virt_addr + (section.size() as usize);
-                let end_phys_addr = start_phys_addr + (section.size() as usize);
-
-                // Currently, we require that the linker script specify that each section should be page-aligned.
-                // This isn't truly necessary, but it simplifies the logic here quite a bit. 
-                if start_phys_addr.frame_offset() != 0 {
-                    error!("Section {} at {:#X}, size {:#X} was not page-aligned!", section.name(), section.start_address(), section.size());
-                    return Err("Kernel ELF Section was not page-aligned");
-                }
-
-                // The linker script (linker_higher_half.ld) defines the following order of sections:
-                // (1) .init (start of executable pages)
-                // (2) .text (end of executable pages)
-                // (3) .rodata (start of read-only pages)
-                // (4) .eh_frame
-                // (5) .gcc_except_table (end of read-only pages)
-                // (6) .data (start of read-write pages)
-                // (7) .bss (end of read-write pages)
-                // Those are the only sections we care about; we ignore subsequent `.debug_*` sections (and .got).
-                let static_str_name = match section.name() {
-                    ".init" => {
-                        text_start = Some((start_virt_addr, start_phys_addr));
-                        "nano_core .init"
-                    } 
-                    ".text" => {
-                        text_end = Some((end_virt_addr, end_phys_addr));
-                        text_flags = Some(flags);
-                        "nano_core .text"
-                    }
-                    ".rodata" => {
-                        rodata_start = Some((start_virt_addr, start_phys_addr));
-                        "nano_core .rodata"
-                    }
-                    ".eh_frame" => {
-                        "nano_core .eh_frame"
-                    }
-                    ".gcc_except_table" => {
-                        rodata_end   = Some((end_virt_addr, end_phys_addr));
-                        rodata_flags = Some(flags);
-                        "nano_core .gcc_except_table"
-                    }
-                    ".data" => {
-                        data_start = Some((start_virt_addr, start_phys_addr));
-                        data_flags = Some(flags);
-                        "nano_core .data"
-                    }
-                    ".bss" => {
-                        data_end = Some((end_virt_addr, end_phys_addr));
-                        "nano_core .bss"
-                    }
-                    _ =>  {
-                        error!("Section {} at {:#X}, size {:#X} was not an expected section (.init, .text, .data, .bss, .rodata)", 
-                                section.name(), section.start_address(), section.size());
-                        return Err("Kernel ELF Section had an unexpected name (expected .init, .text, .data, .bss, .rodata)");
-                    }
-                };
-                vmas[index] = VirtualMemoryArea::new(start_virt_addr, section.size() as usize, flags, static_str_name);
-                debug!("     mapping kernel section: {} at addr: {:?}", section.name(), vmas[index]);
-
-
-                // to allow the APs to boot up, we identity map the kernel sections too.
-                // (lower half virtual addresses mapped to same lower half physical addresses)
-                // we will unmap these later before we start booting to userspace processes
-                identity_mapped_pages[index] = Some(
-=======
             // add virtual memory areas occupied by kernel data and code sections
             let (mut index, 
                 initial_sections_memory_bounds,
@@ -336,16 +236,15 @@
             // (lower half virtual addresses mapped to same lower half physical addresses)
             // we will unmap these later before we start booting to userspace processes
             for i in 0..index {
-                let smb = &sections_memory_bounds[i];
-                let (start_virt_addr, start_phys_addr) = smb.start;
-                let (_end_virt_addr, end_phys_addr) = smb.end;
+                let sec = &sections_memory_bounds[i];
+                let (start_virt_addr, start_phys_addr) = sec.start;
+                let (_end_virt_addr, end_phys_addr) = sec.end;
                 let size = end_phys_addr.value() - start_phys_addr.value();
                 identity_mapped_pages[i] = Some(
->>>>>>> 4f0bd320
                     mapper.map_frames(
                         FrameRange::from_phys_addr(start_phys_addr, size), 
                         Page::containing_address(start_virt_addr - KERNEL_OFFSET), 
-                        smb.flags,
+                        sec.flags,
                         allocator.deref_mut()
                     )?
                 );
@@ -360,7 +259,7 @@
             let (data_start_virt,    data_start_phys)    = initial_sections_memory_bounds.data.start;
             let (_data_end_virt,     data_end_phys)      = initial_sections_memory_bounds.data.end;
 
-            let text_flags    = initial_sections_memory_bounds.text.flags  ;
+            let text_flags    = initial_sections_memory_bounds.text.flags;
             let rodata_flags  = initial_sections_memory_bounds.rodata.flags;
             let data_flags    = initial_sections_memory_bounds.data.flags;
 

--- conflicted
+++ resolved
@@ -16,14 +16,11 @@
 extern crate mpmc;
 extern crate ixgbe;
 extern crate alloc;
-<<<<<<< HEAD
-extern crate mlx5;
-=======
 extern crate fatfs;
 extern crate io;
 extern crate bare_io;
 #[macro_use] extern crate derive_more;
->>>>>>> 2bc18d73
+extern crate mlx5;
 
 use mpmc::Queue;
 use event_types::Event;

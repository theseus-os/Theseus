#![no_std]
#![feature(trait_alias)]

#[macro_use] extern crate log;
extern crate spin;
extern crate event_types;
extern crate e1000;
extern crate memory;
extern crate apic;
extern crate acpi;
extern crate serial_port;
extern crate logger;
extern crate keyboard;
extern crate pci;
extern crate mouse;
extern crate storage_manager;
extern crate network_manager;
extern crate ethernet_smoltcp_device;
extern crate mpmc;
extern crate ixgbe;
extern crate alloc;
extern crate fatfs;
extern crate io;
extern crate bare_io;
#[macro_use] extern crate derive_more;
extern crate mlx5;

use core::{array::IntoIter, convert::TryFrom};
use mpmc::Queue;
use event_types::Event;
use memory::MemoryManagementInfo;
use ethernet_smoltcp_device::EthernetNetworkInterface;
use network_manager::add_to_network_interfaces;
use alloc::vec::Vec;
use io::{ByteReaderWriterWrapper, LockableIo, ReaderWriter};
<<<<<<< HEAD
use serial_port::SerialPortAddress;
=======
use serial_port::{SerialPortAddress, take_serial_port_basic};
>>>>>>> d6b86b6c
use storage_manager::StorageDevice;

/// A randomly chosen IP address that must be outside of the DHCP range.
/// TODO: use DHCP to acquire an IP address.
const DEFAULT_LOCAL_IP: &'static str = "10.0.2.15/24"; // the default QEMU user-slirp network gives IP addresses of "10.0.2.*"

/// Standard home router address.
/// TODO: use DHCP to acquire gateway IP
const DEFAULT_GATEWAY_IP: [u8; 4] = [10, 0, 2, 2]; // the default QEMU user-slirp networking gateway IP

/// Performs early-stage initialization for simple devices needed during early boot.
///
/// This includes:
/// * local APICs ([`apic`]),
/// * [`acpi`] tables for system configuration info, including the IOAPIC.
pub fn early_init(kernel_mmi: &mut MemoryManagementInfo) -> Result<(), &'static str> {
    // First, initialize the local apic info.
    apic::init(&mut kernel_mmi.page_table)?;
    
    // Then, parse the ACPI tables to acquire system configuration info.
    acpi::init(&mut kernel_mmi.page_table)?;

    Ok(())
}


/// Initializes all other devices not initialized during [`early_init()`]. 
///
/// Devices include:
<<<<<<< HEAD
/// * Serial ports with interrupt support, currently only `COM1` and `COM2`,
/// * The fully-featured system [`logger`],
/// * PS2 keyboard and mouse,
/// * All other devices discovered on the PCI bus.
=======
/// * At least one [`serial_port`] (e.g., `COM1`) with full interrupt support,
/// * The fully-featured system [`logger`],
/// * PS2 [`keyboard`] and [`mouse`],
/// * All other devices discovered on the [`pci`] bus.
>>>>>>> d6b86b6c
pub fn init(key_producer: Queue<Event>, mouse_producer: Queue<Event>) -> Result<(), &'static str>  {

    let serial_ports = logger::take_early_log_writers();
    let logger_writers = IntoIter::new(serial_ports)
        .flatten()
        .flat_map(|sp| SerialPortAddress::try_from(sp.base_port_address())
            .ok()
            .map(|sp_addr| serial_port::init_serial_port(sp_addr, sp))
        ).map(|arc_ref| arc_ref.clone());

    logger::init(None, logger_writers).map_err(|_e| "BUG: logger::init() failed")?;

<<<<<<< HEAD
=======
    // Ensure that COM1 is initialized, even if it wasn't used in [`logger::early_init()`].
    if let Some(com1) = take_serial_port_basic(SerialPortAddress::COM1) {
        serial_port::init_serial_port(SerialPortAddress::COM1, com1);
    }

>>>>>>> d6b86b6c
    keyboard::init(key_producer);
    mouse::init(mouse_producer);

    // Initialize/scan the PCI bus to discover PCI devices
    for dev in pci::pci_device_iter() {
        debug!("Found pci device: {:X?}", dev);
    } 

    // store all the initialized ixgbe NICs here to be added to the network interface list
    let mut ixgbe_devs = Vec::new();

    // Iterate over all PCI devices and initialize the drivers for the devices we support.

    for dev in pci::pci_device_iter() {
        // Currently we skip Bridge devices, since we have no use for them yet. 
        if dev.class == 0x06 {
            continue;
        }

        // If this is a storage device, initialize it as such.
        match storage_manager::init_device(dev) {
            // Successfully initialized this storage device.
            Ok(Some(_storage_controller)) => continue,

            // Not a storage device, so fall through and let another handler deal with it.
            Ok(None) => { }
            
            // Error initializing this device, so skip it.
            Err(e) => {
                error!("Failed to initialize storage device, it will be unavailable.\n{:?}\nError: {}", dev, e);
                continue;
            }
        }

        // If this is a network device, initialize it as such.
        // Look for networking controllers, specifically ethernet cards
        if dev.class == 0x02 && dev.subclass == 0x00 {
            if dev.vendor_id == e1000::INTEL_VEND && dev.device_id == e1000::E1000_DEV {
                info!("e1000 PCI device found at: {:?}", dev.location);
                let e1000_nic_ref = e1000::E1000Nic::init(dev)?;
                let e1000_interface = EthernetNetworkInterface::new_ipv4_interface(e1000_nic_ref, DEFAULT_LOCAL_IP, &DEFAULT_GATEWAY_IP)?;
                add_to_network_interfaces(e1000_interface);
                continue;
            }
            if dev.vendor_id == ixgbe::INTEL_VEND && dev.device_id == ixgbe::INTEL_82599 {
                info!("ixgbe PCI device found at: {:?}", dev.location);
                
                // Initialization parameters of the NIC.
                // These can be changed according to the requirements specified in the ixgbe init function.
                const VIRT_ENABLED: bool = true;
                const RSS_ENABLED: bool = false;
                const RX_DESCS: u16 = 8;
                const TX_DESCS: u16 = 8;
                
                let ixgbe_nic = ixgbe::IxgbeNic::init(
                    dev, 
                    dev.location,
                    ixgbe::LinkSpeedMbps::LS10000, 
                    VIRT_ENABLED, 
                    None, 
                    RSS_ENABLED, 
                    ixgbe::RxBufferSizeKiB::Buffer8KiB,
                    RX_DESCS,
                    TX_DESCS
                )?;

                ixgbe_devs.push(ixgbe_nic);
                continue;
            }
            if dev.vendor_id == mlx5::MLX_VEND && dev.device_id == mlx5::CONNECTX5_DEV {
                info!("mlx5 PCI device found at: {:?}", dev.location);
                mlx5::ConnectX5Nic::init(dev)?;
            }

            // here: check for and initialize other ethernet cards
        }

        warn!("Ignoring PCI device with no handler. {:X?}", dev);
    }

    // Once all the NICs have been initialized, we can store them and add them to the list of network interfaces.
    let ixgbe_nics = ixgbe::IXGBE_NICS.call_once(|| ixgbe_devs);
    for ixgbe_nic_ref in ixgbe_nics.iter() {
        let ixgbe_interface = EthernetNetworkInterface::new_ipv4_interface(
            ixgbe_nic_ref, 
            DEFAULT_LOCAL_IP, 
            &DEFAULT_GATEWAY_IP
        )?;
        add_to_network_interfaces(ixgbe_interface);
    }

    // Convenience notification for developers to inform them of no networking devices
    if network_manager::NETWORK_INTERFACES.lock().is_empty() {
        warn!("Note: no network devices found on this system.");
    }

    // Discover filesystems from each storage device on the storage controllers initialized above
    // and mount each filesystem to the root directory by default.
    if false {
        for storage_device in storage_manager::storage_devices() {
            let disk = FatFsAdapter(
                ReaderWriter::new(
                    ByteReaderWriterWrapper::from(
                        LockableIo::<dyn StorageDevice + Send, spin::Mutex<_>, _>::from(storage_device)
                    )
                ),
            );

            if let Ok(filesystem) = fatfs::FileSystem::new(disk, fatfs::FsOptions::new()) {
                debug!("FATFS data:
                    fat_type: {:?},
                    volume_id: {:X?},
                    volume_label: {:?},
                    cluster_size: {:?},
                    status_flags: {:?},
                    stats: {:?}",
                    filesystem.fat_type(),
                    filesystem.volume_id(),
                    filesystem.volume_label(),
                    filesystem.cluster_size(),
                    filesystem.read_status_flags(),
                    filesystem.stats(),
                );

                let root = filesystem.root_dir();
                debug!("Root directory contents:");
                for f in root.iter() {
                    debug!("\t {:X?}", f.map(|entry| (entry.file_name(), entry.attributes(), entry.len())));
                }
            }
        }
    }

    Ok(())
}

// TODO: move the following `FatFsAdapter` stuff into a separate crate. 

/// An adapter (wrapper type) that implements traits required by the [`fatfs`] crate
/// for any I/O device that wants to be usable by [`fatfs`].
///
/// To meet [`fatfs`]'s requirements, the underlying I/O stream must be able to 
/// read, write, and seek while tracking its current offset. 
/// We use traits from the [`bare_io`] crate to meet these requirements, 
/// thus, the given `IO` parameter must implement those [`bare_io`] traits.
///
/// For example, this allows one to access a FAT filesystem 
/// by reading from or writing to a storage device.
pub struct FatFsAdapter<IO>(IO);
impl<IO> FatFsAdapter<IO> {
    pub fn new(io: IO) -> FatFsAdapter<IO> { FatFsAdapter(io) }
}
/// This tells the `fatfs` crate that our read/write/seek functions
/// may return errors of the type [`FatFsIoErrorAdapter`],
/// which is a simple wrapper around [`bare_io::Error`].
impl<IO> fatfs::IoBase for FatFsAdapter<IO> {
    type Error = FatFsIoErrorAdapter;
}
impl<IO> fatfs::Read for FatFsAdapter<IO> where IO: bare_io::Read {
    fn read(&mut self, buf: &mut [u8]) -> Result<usize, Self::Error> {
        self.0.read(buf).map_err(Into::into)
    }
}
impl<IO> fatfs::Write for FatFsAdapter<IO> where IO: bare_io::Write {
    fn write(&mut self, buf: &[u8]) -> Result<usize, Self::Error> {
        self.0.write(buf).map_err(Into::into)
    }
    fn flush(&mut self) -> Result<(), Self::Error> {
        self.0.flush().map_err(Into::into)
    }
}
impl<IO> fatfs::Seek for FatFsAdapter<IO> where IO: bare_io::Seek {
    fn seek(&mut self, pos: fatfs::SeekFrom) -> Result<u64, Self::Error> {
        let bare_io_pos = match pos {
            fatfs::SeekFrom::Start(s)   => bare_io::SeekFrom::Start(s),
            fatfs::SeekFrom::Current(c) => bare_io::SeekFrom::Current(c),
            fatfs::SeekFrom::End(e)     => bare_io::SeekFrom::End(e),
        };
        self.0.seek(bare_io_pos).map_err(Into::into)
    }
}

/// This struct exists to enable us to implement the [`fatfs::IoError`] trait
/// for the [`bare_io::Error`] trait.
/// 
/// This is required because Rust prevents implementing foreign traits for foreign types.
#[derive(Debug, From, Into)]
pub struct FatFsIoErrorAdapter(bare_io::Error);
impl fatfs::IoError for FatFsIoErrorAdapter {
    fn is_interrupted(&self) -> bool {
        self.0.kind() == bare_io::ErrorKind::Interrupted
    }
    fn new_unexpected_eof_error() -> Self {
        FatFsIoErrorAdapter(bare_io::ErrorKind::UnexpectedEof.into())
    }
    fn new_write_zero_error() -> Self {
        FatFsIoErrorAdapter(bare_io::ErrorKind::WriteZero.into())
    }
}<|MERGE_RESOLUTION|>--- conflicted
+++ resolved
@@ -33,11 +33,7 @@
 use network_manager::add_to_network_interfaces;
 use alloc::vec::Vec;
 use io::{ByteReaderWriterWrapper, LockableIo, ReaderWriter};
-<<<<<<< HEAD
-use serial_port::SerialPortAddress;
-=======
 use serial_port::{SerialPortAddress, take_serial_port_basic};
->>>>>>> d6b86b6c
 use storage_manager::StorageDevice;
 
 /// A randomly chosen IP address that must be outside of the DHCP range.
@@ -67,17 +63,10 @@
 /// Initializes all other devices not initialized during [`early_init()`]. 
 ///
 /// Devices include:
-<<<<<<< HEAD
-/// * Serial ports with interrupt support, currently only `COM1` and `COM2`,
-/// * The fully-featured system [`logger`],
-/// * PS2 keyboard and mouse,
-/// * All other devices discovered on the PCI bus.
-=======
 /// * At least one [`serial_port`] (e.g., `COM1`) with full interrupt support,
 /// * The fully-featured system [`logger`],
 /// * PS2 [`keyboard`] and [`mouse`],
 /// * All other devices discovered on the [`pci`] bus.
->>>>>>> d6b86b6c
 pub fn init(key_producer: Queue<Event>, mouse_producer: Queue<Event>) -> Result<(), &'static str>  {
 
     let serial_ports = logger::take_early_log_writers();
@@ -90,14 +79,11 @@
 
     logger::init(None, logger_writers).map_err(|_e| "BUG: logger::init() failed")?;
 
-<<<<<<< HEAD
-=======
     // Ensure that COM1 is initialized, even if it wasn't used in [`logger::early_init()`].
     if let Some(com1) = take_serial_port_basic(SerialPortAddress::COM1) {
         serial_port::init_serial_port(SerialPortAddress::COM1, com1);
     }
 
->>>>>>> d6b86b6c
     keyboard::init(key_producer);
     mouse::init(mouse_producer);
 

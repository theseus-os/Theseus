--- conflicted
+++ resolved
@@ -19,10 +19,7 @@
 use spin::Mutex;
 use port_io::Port;
 use core::mem;
-<<<<<<< HEAD
-=======
 use frame_buffer::{ColorPixel, Buffer};
->>>>>>> 058462b7
 
 
 
@@ -55,15 +52,9 @@
 }
 
 
-<<<<<<< HEAD
-type Line = [ScreenChar; BUFFER_WIDTH];
-
-const BLANK_LINE: Line = [ScreenChar::new(b' ', 0); BUFFER_WIDTH];
-=======
 type Line = [u8; BUFFER_WIDTH];
 
 const BLANK_LINE: Line = [b' '; BUFFER_WIDTH];
->>>>>>> 058462b7
     static CURSOR_PORT_START: Mutex<Port<u8>> = Mutex::new( Port::new(0x3D4) );
     static CURSOR_PORT_END: Mutex<Port<u8>> = Mutex::new( Port::new(0x3D5) );
     static AUXILLARY_ADDR: Mutex<Port<u8>> = Mutex::new( Port::new(0x3E0) );
@@ -189,13 +180,6 @@
     pub fn display_string(&mut self, slice: &str) -> Result<usize, &'static str> {
         let mut curr_column = 0;
         let mut new_line = BLANK_LINE;
-<<<<<<< HEAD
-        let mut cursor_pos = 0;
-        // iterates through the string slice and puts it into lines that will fit on the vga buffer
-        for byte in slice.bytes() {
-            if byte == b'\n' {
-                self.display_lines.push(new_line);
-=======
         let mut pixel_line = 0;
         let mut cursor_pos = 0;
 
@@ -209,82 +193,12 @@
         for byte in slice.bytes() {
             if byte == b'\n' {
                 pixel_line = self.print_line(buffer, pixel_line, new_line, FONT_COLOR, BACKGROUND_COLOR);
->>>>>>> 058462b7
                 new_line = BLANK_LINE;
                 cursor_pos += BUFFER_WIDTH - curr_column;
                 curr_column = 0;
             } else {
                 if curr_column == BUFFER_WIDTH {
                     curr_column = 0;
-<<<<<<< HEAD
-                    self.display_lines.push(new_line);
-                    new_line = BLANK_LINE;
-                }
-                new_line[curr_column] = ScreenChar::new(byte, FONT_COLOR as usize);
-                curr_column += 1;
-                cursor_pos += 1;
-            }
-        }
-        self.display_lines.push(new_line);
-
-        let iterator = self.display_lines.len();
-        // Writes the lines to the vga buffer
-        unsafe {
-            use core::ptr::write_volatile;
-            //for (i, line) in (0..iterator).enumerate() {
-                //let addr = (VGA_BUFFER_VIRTUAL_ADDR + i * mem::size_of::<Line>()) as *mut Line;
-                //write_volatile(addr, self.display_lines[line]);
-            for i in 0..iterator {
-                self.printline(i, self.display_lines[i]);
-            }
-
-            // fill the rest of the space, if any, with blank lines
-            if iterator < BUFFER_HEIGHT {
-                for i in iterator..BUFFER_HEIGHT {
-                    //let addr = (VGA_BUFFER_VIRTUAL_ADDR + i * mem::size_of::<Line>()) as *mut Line;
-                    // trace!("   writing BLANK ({}) at addr {:#X}", i, addr as usize);
-                    //write_volatile(addr, BLANK_LINE);
-                    self.printline(i, BLANK_LINE);
-                }
-            }
-        }
-        self.display_lines = Vec::with_capacity(1000);
-        Ok(cursor_pos)
-    }  
-
-
-    fn printline(&self, line_num:usize, line:Line){
-        
-        let mut linebuffer = [[0 as u8; frame_buffer::FRAME_BUFFER_WIDTH]; CHARACTER_HEIGHT];
-
-        let font_color = parsecolor(FONT_COLOR);
-        let bg_color = parsecolor(BACKGROUND_COLOR);
-
-        unsafe {// TODO
-            for y in 0..CHARACTER_HEIGHT {
-                let mut addr = 3;
-                for i in 0..BUFFER_WIDTH{
-                    let ascii_code = line[i].ascii_character as usize;
-                    for x in 0..font::CHARACTER_PIXELS_WIDTH {
-                        let mask:u64 = font::FONT_PIXEL[ascii_code][y][x];
-                        let color = font_color & mask | bg_color & (!mask);
-                        let mut color_array: [u8;8] = unsafe {
-                                mem::transmute(color)
-                        };
-                        color_array.reverse();
-                        linebuffer[y][addr..addr+6].copy_from_slice(&color_array[2..8]);
-                        addr += 6;
-                        
-                    }
-                    addr += 3;
-
-                }
-            }
-        }
-
-        frame_buffer::display(line_num * CHARACTER_HEIGHT, CHARACTER_HEIGHT, &linebuffer);
-        
-=======
                     pixel_line = self.print_line(buffer, pixel_line, new_line, FONT_COLOR, BACKGROUND_COLOR);
                     new_line = BLANK_LINE;
                 }
@@ -307,16 +221,16 @@
                 for i in 0..BUFFER_WIDTH{
                     let ascii_code = line[i];
                     for x in 0..font::CHARACTER_WIDTH {
-                       let pixel = generate_pixel(ascii_code, x, y, fg_color, bg_color);                      
-                       buffer.chars[pixel_line][addr..addr+3].copy_from_slice(&(pixel.color_code));
-                       addr += 3;
+                        let pixel = generate_pixel(ascii_code, x, y, fg_color, bg_color);
+                        buffer.chars[0][0] = 0xff;
+                        //buffer.chars[pixel_line][addr..addr+3].copy_from_slice(&(pixel.color_code));
+                        //addr += 4;
                     }
                 }
                 pixel_line += 1;
             }
         }
         pixel_line       
->>>>>>> 058462b7
     }
 }
 
@@ -348,9 +262,6 @@
 fn parsecolor(color:u32) -> u64 {
     let color64 = color as u64;
     (color64 << 3 * 8) | color64
-<<<<<<< HEAD
-}
-=======
 }
 
 
@@ -368,5 +279,4 @@
 //cursor position
 //scan every y lines?
 //blank lines
-//get dimenson
->>>>>>> 058462b7
+//get dimenson
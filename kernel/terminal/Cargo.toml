--- conflicted
+++ resolved
@@ -20,12 +20,6 @@
 [dependencies.keycodes_ascii]
 path = "../../libs/keycodes_ascii"
 
-<<<<<<< HEAD
-[dependencies.frame_buffer]
-path = "../frame_buffer"
-
-=======
->>>>>>> 9a441843
 [dependencies.window_manager]
 path = "../window_manager"
 
@@ -54,6 +48,9 @@
 [dependencies.text_display]
 path = "../text_display"
 
+[dependencies.frame_buffer]
+path = "../frame_buffer"
+
 [lib]
 crate-type = ["rlib"] # "lib" does the same thing I think
 

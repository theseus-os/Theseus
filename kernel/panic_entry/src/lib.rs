//! Provides the default entry points and lang items for panics and unwinding. 
//! 
//! These lang items are required by the Rust compiler. 
//! They should never be directly invoked by developers, only by the compiler. 
//! 

// TODO: Add direct explanation to why this empty loop is necessary and criteria for replacing it with something else
#![allow(clippy::empty_loop)]
#![no_std]
#![feature(alloc_error_handler)]
#![feature(lang_items)]
#![feature(panic_info_message)]

extern crate alloc;
#[macro_use] extern crate log;
extern crate memory;
extern crate mod_mgmt;

#[cfg(target_arch = "x86_64")]
#[cfg(not(loadable))] extern crate unwind;

#[cfg(target_arch = "x86_64")]
#[macro_use] extern crate vga_buffer;

#[cfg(target_arch = "x86_64")]
#[cfg(not(loadable))] extern crate panic_wrapper;

use core::panic::PanicInfo;

/// The singular entry point for a language-level panic.
/// 
/// The Rust compiler will rename this to "rust_begin_unwind".
#[cfg(not(test))]
#[panic_handler] // same as:  #[lang = "panic_impl"]
#[doc(hidden)]
fn panic_entry_point(info: &PanicInfo) -> ! {
    // Since a panic could occur before the memory subsystem is initialized,
    // we must check before using alloc types or other functions that depend on the memory system (the heap).
    // We can check that by seeing if the kernel mmi has been initialized.
    let kernel_mmi_ref = memory::get_kernel_mmi_ref();  
    let res = if kernel_mmi_ref.is_some() {
        #[cfg(target_arch = "aarch64")] {
            Err("panic_wrapper unimplemented for aarch64") as Result<(), _>
        }

        // proceed with calling the panic_wrapper, but don't shutdown with try_exit() if errors occur here
        #[cfg(all(target_arch = "x86_64", not(loadable)))] {
            panic_wrapper::panic_wrapper(info)
        }
        #[cfg(all(target_arch = "x86_64", loadable))] {
            // An internal function for calling the panic_wrapper, but returning errors along the way.
            // We must make sure to not hold any locks when invoking the panic_wrapper function.
            fn invoke_panic_wrapper(info: &PanicInfo) -> Result<(), &'static str> {
                type PanicWrapperFunc = fn(&PanicInfo) -> Result<(), &'static str>;
                const PANIC_WRAPPER_SYMBOL: &'static str = "panic_wrapper::panic_wrapper::";
                let section = {
                    mod_mgmt::get_initial_kernel_namespace()
                        .and_then(|namespace| namespace.get_symbol_starting_with(PANIC_WRAPPER_SYMBOL).upgrade())
                        .ok_or("Couldn't get single symbol matching \"panic_wrapper::panic_wrapper::\"")?
                };
                let func: &PanicWrapperFunc = unsafe { section.as_func() }?;
                func(info)
            }

            // call the above internal function
            invoke_panic_wrapper(info)
        }
    }
    else {
        Err("memory subsystem not yet initialized, cannot call panic_wrapper because it requires alloc types")
    };

    if let Err(_e) = res {
        // basic early panic printing with no dependencies
<<<<<<< HEAD
        error!("PANIC: {}", info);

        #[cfg(target_arch = "x86_64")]
        println_raw!("\nPANIC: {}", info);
=======
        println_raw!("\nHalting due to early panic: {}", info);
        error!("Halting due to early panic: {}", info);
>>>>>>> 346a116b
    }

    // If we failed to handle the panic, there's not really much we can do about it,
    // other than just let the thread spin endlessly (which doesn't hurt correctness but is inefficient). 
    // But in general, this task should be killed by the panic_wrapper, so it shouldn't reach this point.
    // Only panics early on in the initialization process will get here, meaning that the OS will basically stop.
    loop { }
}



/// Typically this would be an entry point in the unwinding procedure, in which a stack frame is unwound. 
/// However, in Theseus we use our own unwinding flow which is simpler.
/// 
/// This function will always be renamed to "rust_eh_personality" no matter what function name we give it here.
#[cfg(not(test))]
#[lang = "eh_personality"]
#[no_mangle]
#[doc(hidden)]
extern "C" fn rust_eh_personality() -> ! {
    error!("BUG: Theseus does not use rust_eh_personality. Why has it been invoked?");
    loop { }
}

/// This function is automatically jumped to after each unwinding cleanup routine finishes executing,
/// so it's basically the return address of every cleanup routine.
///
/// Just like the panic_entry_point() above, this is effectively just an entry point
/// that invokes the real `unwind_resume()` function in the `unwind` crate, 
/// but does so dynamically in loadable mode.
#[no_mangle]
#[cfg_attr(target_arch = "aarch64", allow(unused_variables))]
extern "C" fn _Unwind_Resume(arg: usize) -> ! {
    #[cfg(target_arch = "aarch64")]
    loop { }

    #[cfg(all(target_arch = "x86_64", not(loadable)))] {
        unwind::unwind_resume(arg)
    }
    #[cfg(all(target_arch = "x86_64", loadable))] {
        // An internal function for calling the real unwind_resume function, but returning errors along the way.
        // We must make sure to not hold any locks when invoking the function.
        fn invoke_unwind_resume(arg: usize) -> Result<(), &'static str> {
            type UnwindResumeFunc = fn(usize) -> !;
            const UNWIND_RESUME_SYMBOL: &'static str = "unwind::unwind_resume::";
            let section = {
                mod_mgmt::get_initial_kernel_namespace()
                    .and_then(|namespace| namespace.get_symbol_starting_with(UNWIND_RESUME_SYMBOL).upgrade())
                    .ok_or("Couldn't get single symbol matching \"unwind::unwind_resume::\"")?
            };
            let func: &UnwindResumeFunc = unsafe { section.as_func() }?;
            func(arg)
        }
        match invoke_unwind_resume(arg) {
            Ok(()) => error!("BUG: _Unwind_Resume: unexpectedly returned Ok(()) from unwind::unwind_resume()"),
            Err(e) => error!("_Unwind_Resume: failed to dynamically invoke unwind::unwind_resume! Error: {}", e),
        }
        loop { }
    }
}

/// This is the callback entry point that gets invoked when the heap allocator runs out of memory.
#[alloc_error_handler]
#[cfg(not(test))]
fn oom(_layout: core::alloc::Layout) -> ! {
    error!("\n(oom) Out of Heap Memory! requested allocation: {:?}", _layout);
    panic!("\n(oom) Out of Heap Memory! requested allocation: {:?}", _layout);
}<|MERGE_RESOLUTION|>--- conflicted
+++ resolved
@@ -71,16 +71,10 @@
     };
 
     if let Err(_e) = res {
+        error!("Halting due to early panic: {}", info);
         // basic early panic printing with no dependencies
-<<<<<<< HEAD
-        error!("PANIC: {}", info);
-
         #[cfg(target_arch = "x86_64")]
-        println_raw!("\nPANIC: {}", info);
-=======
         println_raw!("\nHalting due to early panic: {}", info);
-        error!("Halting due to early panic: {}", info);
->>>>>>> 346a116b
     }
 
     // If we failed to handle the panic, there's not really much we can do about it,

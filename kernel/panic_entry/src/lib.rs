--- conflicted
+++ resolved
@@ -73,15 +73,8 @@
     if let Err(_e) = res {
         error!("Halting due to early panic: {}", info);
         // basic early panic printing with no dependencies
-<<<<<<< HEAD
-        error!("PANIC: {}", info);
-
-        #[cfg(target_arch = "x86_64")]
-        println_raw!("\nPANIC: {}", info);
-=======
         #[cfg(target_arch = "x86_64")]
         println_raw!("\nHalting due to early panic: {}", info);
->>>>>>> ca05e3f4
     }
 
     // If we failed to handle the panic, there's not really much we can do about it,

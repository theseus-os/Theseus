--- conflicted
+++ resolved
@@ -6,13 +6,7 @@
 build = "../../build.rs"
 
 [dependencies]
-<<<<<<< HEAD
 cfg-if = "1.0.0"
-=======
-spin = "0.9.0"
-multiboot2 = "0.10.1"
-x86_64 = { path = "../../libs/x86_64" } # currently using our local copy, forked from Phil Opp's crate
->>>>>>> 204397b3
 
 [dependencies.logger]
 path = "../logger"
@@ -26,17 +20,12 @@
 [dependencies.kernel_config]
 path = "../kernel_config"
 
-<<<<<<< HEAD
 [dependencies.captain]
 path = "../captain"
-=======
-[dependencies.irq_safety]
-git = "https://github.com/theseus-os/irq_safety"
->>>>>>> 204397b3
 
 [target.'cfg(target_arch = "x86_64")'.dependencies]
-spin = "0.4.10"
-multiboot2 = "0.7.1"
+spin = "0.9.0"
+multiboot2 = "0.10.1"
 # x86_64 = { git = "https://github.com/kevinaboos/x86_64" }
 x86_64 = { path = "../../libs/x86_64" } # currently using our local copy, forked from Phil Opp's crate
 
@@ -49,14 +38,10 @@
 [target.'cfg(target_arch = "x86_64")'.dependencies.memory]
 path = "../memory"
 
-<<<<<<< HEAD
-[target.'cfg(target_arch = "x86_64")'.dependencies.stack]
-=======
-[dependencies.serial_port]
+[target.'cfg(target_arch = "x86_64")'.dependencies.serial_port]
 path = "../serial_port"
 
-[dependencies.stack]
->>>>>>> 204397b3
+[target.'cfg(target_arch = "x86_64")'.dependencies.stack]
 path = "../stack"
 
 [target.'cfg(target_arch = "x86_64")'.dependencies.mod_mgmt]

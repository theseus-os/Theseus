//! The aptly-named tiny crate containing the first OS code to run.
//! 
//! The `nano_core` is very simple, and only does the following things:
//! 
//! 1. Bootstraps the OS after the bootloader is finished, and initializes simple things like logging.
//! 2. Establishes a simple virtual memory subsystem so that other modules can be loaded.
//! 3. Loads the core library module, the `captain` module, and then calls [`captain::init()`](../captain/fn.init.html) as a final step.
//! 4. That's it! Once `nano_core` gives complete control to the `captain`, it takes no other actions.
//!
//! In general, you shouldn't ever need to change `nano_core`. 
//! That's because `nano_core` doesn't contain any specific program logic, 
//! it just sets up an initial environment so that other subsystems can run.
//! 
//! If you want to change how the OS starts up and which systems it initializes, 
//! you should change the code in the [`captain`](../captain/index.html) crate instead.
//! 

#![no_std]
#![no_main]
#![feature(naked_functions)]

extern crate panic_entry;

use core::ops::DerefMut;
use memory::VirtualAddress;
use kernel_config::memory::KERNEL_OFFSET;
use vga_buffer::println_raw;

cfg_if::cfg_if! {
    if #[cfg(feature = "bios")] {
        mod bios;
    } else if #[cfg(feature = "uefi")] {
        mod uefi;
    } else {
        compile_error!("either the 'bios' or 'uefi' feature must be enabled");
    }
}

/// Used to obtain information about this build of Theseus.
mod build_info {
    include!(concat!(env!("OUT_DIR"), "/built.rs"));
}

/// Just like Rust's `try!()` macro, but instead of performing an early return
/// upon an error, it invokes the `shutdown()` function upon an error in order
/// to cleanly exit Theseus OS.
#[macro_export]
macro_rules! try_exit {
    ($expr:expr) => {
        match $expr {
            Ok(val) => val,
            Err(err_msg) => {
                $crate::shutdown(format_args!("{}", err_msg));
            }
        }
    };
}

/// Shuts down Theseus and prints the given formatted arguuments.
fn shutdown(msg: core::fmt::Arguments) -> ! {
    println_raw!("Theseus is shutting down, msg: {}", msg);
    log::error!("Theseus is shutting down, msg: {}", msg);

    // TODO: handle shutdowns properly with ACPI commands
    panic!("{}", msg);
}

/// Early setup that must be done prior to loading the boot information.
///
/// This involves:
/// 1. Setting up logging
/// 2. Dumping basic information about the Theseus build
/// 3. Initialising early exceptions
fn early_setup(early_double_fault_stack_top: usize) -> Result<(), &'static str> {
    irq_safety::disable_interrupts();
    println_raw!("Entered early_setup(). Interrupts disabled.");

    let logger_ports = [serial_port_basic::take_serial_port(
        serial_port_basic::SerialPortAddress::COM1,
    )];
    logger::early_init(None, IntoIterator::into_iter(logger_ports).flatten())
        .map_err(|_| "failed to initialise early logging")?;
    log::info!("initialised early logging");
    println_raw!("early_setup(): initialized logger.");

    // Dump basic information about this build of Theseus.
    log::info!("\n    \
        ===================== Theseus build info: =====================\n    \
        CUSTOM CFGs: {} \n    \
        ===============================================================",
        build_info::CUSTOM_CFG_STR,
    );

    exceptions_early::init(Some(VirtualAddress::new_canonical(early_double_fault_stack_top)));
    println_raw!("early_setup(): initialized early IDT with exception handlers.");

    Ok(())
}

/// The nano core routine. See crate-level documentation for more information.
fn nano_core<T>(boot_info: T, kernel_stack_start: VirtualAddress) -> Result<(), &'static str>
where
    T: boot_info::BootInformation
{
    let rsdp_address = boot_info.rsdp();
    println_raw!("nano_core(): bootloader-provided RSDP address: {:X?}", rsdp_address);

    // init memory management: set up stack with guard page, heap, kernel text/data mappings, etc
    let (
        kernel_mmi_ref,
        text_mapped_pages,
        rodata_mapped_pages,
        data_mapped_pages,
        stack,
        bootloader_modules,
        identity_mapped_pages
    ) = memory_initialization::init_memory_management(boot_info, kernel_stack_start)?;
    println_raw!("nano_core(): initialized memory subsystem.");

    state_store::init();
    log::trace!("state_store initialized.");
    println_raw!("nano_core(): initialized state store.");

    // initialize the module management subsystem, so we can create the default crate namespace
    let default_namespace = mod_mgmt::init(bootloader_modules, kernel_mmi_ref.lock().deref_mut())?;
    println_raw!("nano_core(): initialized crate namespace subsystem.");

    // Parse the nano_core crate (the code we're already running) since we need it to load and run applications.
    println_raw!("nano_core(): parsing nano_core crate, please wait ...");
    let (nano_core_crate_ref, ap_realmode_begin, ap_realmode_end, ap_gdt) = match mod_mgmt::parse_nano_core::parse_nano_core(
        default_namespace,
        text_mapped_pages.into_inner(),
        rodata_mapped_pages.into_inner(),
        data_mapped_pages.into_inner(),
        false,
    ) {
        Ok((nano_core_crate_ref, init_symbols, _num_new_syms)) => {
            // Get symbols from the boot assembly code that defines where the ap_start code are.
            // They will be present in the ".init" sections, i.e., in the `init_symbols` list. 
            let ap_realmode_begin = init_symbols
                .get("ap_start_realmode")
                .and_then(|v| VirtualAddress::new(*v + KERNEL_OFFSET))
                .ok_or("Missing/invalid symbol expected from assembly code \"ap_start_realmode\"")?;
            let ap_realmode_end = init_symbols
                .get("ap_start_realmode_end")
                .and_then(|v| VirtualAddress::new(*v + KERNEL_OFFSET))
                .ok_or("Missing/invalid symbol expected from assembly code \"ap_start_realmode_end\"")?;

            let ap_gdt = {
                let mut ap_gdt_virtual_address = None;
                for (_, section) in nano_core_crate_ref.lock_as_ref().sections.iter() {
                    if section.name == "GDT_AP".into() {
                        ap_gdt_virtual_address = Some(section.virt_addr);
                        break;
                    }
                }

                // The identity-mapped virtual address of GDT_AP.
                VirtualAddress::new(
                    memory::translate(ap_gdt_virtual_address.ok_or(
                        "Missing/invalid symbol expected from data section \"GDT_AP\"",
                    )?)
                    .ok_or("Failed to translate \"GDT_AP\"")?
                    .value(),
                )
                .ok_or("couldn't convert \"GDT_AP\" physical address to virtual")?
            };
            // debug!("ap_realmode_begin: {:#X}, ap_realmode_end: {:#X}", ap_realmode_begin, ap_realmode_end);
            (nano_core_crate_ref, ap_realmode_begin, ap_realmode_end, ap_gdt)
        }
        Err((msg, mapped_pages_array)) => {
            // Because this function takes ownership of the text/rodata/data mapped_pages that cover the currently-running code,
            // we have to make sure these mapped_pages aren't dropped.
            core::mem::forget(mapped_pages_array);
            return Err(msg);
        }
    };
    println_raw!("nano_core(): finished parsing the nano_core crate.");

    #[cfg(loadable)] {
        // This isn't currently necessary; we can always add it in back later if/when needed.
        // // If in loadable mode, load each of the nano_core's constituent crates such that other crates loaded in the future
        // // can depend on those dynamically-loaded instances rather than on the statically-linked sections in the nano_core's base kernel image.
        // try_exit!(mod_mgmt::replace_nano_core_crates::replace_nano_core_crates(&default_namespace, nano_core_crate_ref, &kernel_mmi_ref));
    }
    drop(nano_core_crate_ref);
    
    // if in loadable mode, parse the crates we always need: the core library (Rust no_std lib), the panic handlers, and the captain
    #[cfg(loadable)] {
        use mod_mgmt::CrateNamespace;
        println_raw!("nano_core(): loading the \"captain\" crate...");
        let (captain_file, _ns) = CrateNamespace::get_crate_object_file_starting_with(default_namespace, "captain-").ok_or("couldn't find the singular \"captain\" crate object file")?;
        let (_captain_crate, _num_captain_syms) = default_namespace.load_crate(&captain_file, None, &kernel_mmi_ref, false)?;
        println_raw!("nano_core(): loading the panic handling crate(s)...");
        let (panic_wrapper_file, _ns) = CrateNamespace::get_crate_object_file_starting_with(default_namespace, "panic_wrapper-").ok_or("couldn't find the singular \"panic_wrapper\" crate object file")?;
        let (_pw_crate, _num_pw_syms) = default_namespace.load_crate(&panic_wrapper_file, None, &kernel_mmi_ref, false)?;
    }


    // at this point, we load and jump directly to the Captain, which will take it from here. 
    // That's it, the nano_core is done! That's really all it does! 
    println_raw!("nano_core(): invoking the captain...");
    #[cfg(not(loadable))] {
        captain::init(kernel_mmi_ref, identity_mapped_pages, stack, ap_realmode_begin, ap_realmode_end, ap_gdt, rsdp_address)?;
    }
    #[cfg(loadable)] {
        use memory::{EarlyIdentityMappedPages, MmiRef, PhysicalAddress};
        use no_drop::NoDrop;
        use stack::Stack;

        let section = default_namespace
            .get_symbol_starting_with("captain::init::")
            .upgrade()
            .ok_or("no single symbol matching \"captain::init\"")?;
        log::info!("The nano_core (in loadable mode) is invoking the captain init function: {:?}", section.name);

<<<<<<< HEAD
        type CaptainInitFunc = fn(MmiRef, NoDrop<Vec<MappedPages>>, NoDrop<stack::Stack>, VirtualAddress, VirtualAddress, VirtualAddress, Option<PhysicalAddress>) -> Result<(), &'static str>;
=======
        type CaptainInitFunc = fn(MmiRef, NoDrop<EarlyIdentityMappedPages>, NoDrop<Stack>, VirtualAddress, VirtualAddress, Option<PhysicalAddress>) -> Result<(), &'static str>;
>>>>>>> aaaad115
        let func: &CaptainInitFunc = unsafe { section.as_func() }?;

        func(kernel_mmi_ref, identity_mapped_pages, stack, ap_realmode_begin, ap_realmode_end, ap_gdt, rsdp_address)?;
    }

    // the captain shouldn't return ...
    Err("captain::init returned unexpectedly... it should be an infinite loop (diverging function)")
}



// These extern definitions are here just to ensure that these symbols are defined in the assembly files. 
// Defining them here produces a linker error if they are absent, which is better than a runtime error (early detection!).
// We don't actually use them, and they should not be accessed or dereferenced, because they are merely values, not addresses. 
#[allow(dead_code)]
extern {
    static initial_bsp_stack_guard_page: usize;
    static initial_bsp_stack_bottom: usize;
    static initial_bsp_stack_top: usize;
    static ap_start_realmode: usize;
    static ap_start_realmode_end: usize;
}


/// This module is a hack to get around the issue of no_mangle symbols
/// not being exported properly from the `libm` crate in no_std environments.
mod libm;

/// Implements OS support for GCC's stack smashing protection.
/// This isn't used at the moment, but we make it available in case 
/// any foreign code (e.g., C code) wishes to use it.
/// 
/// You can disable the need for this via the `-fno-stack-protection` GCC option.
mod stack_smash_protection;<|MERGE_RESOLUTION|>--- conflicted
+++ resolved
@@ -214,11 +214,7 @@
             .ok_or("no single symbol matching \"captain::init\"")?;
         log::info!("The nano_core (in loadable mode) is invoking the captain init function: {:?}", section.name);
 
-<<<<<<< HEAD
-        type CaptainInitFunc = fn(MmiRef, NoDrop<Vec<MappedPages>>, NoDrop<stack::Stack>, VirtualAddress, VirtualAddress, VirtualAddress, Option<PhysicalAddress>) -> Result<(), &'static str>;
-=======
-        type CaptainInitFunc = fn(MmiRef, NoDrop<EarlyIdentityMappedPages>, NoDrop<Stack>, VirtualAddress, VirtualAddress, Option<PhysicalAddress>) -> Result<(), &'static str>;
->>>>>>> aaaad115
+        type CaptainInitFunc = fn(MmiRef, NoDrop<EarlyIdentityMappedPages>, NoDrop<Stack>, VirtualAddress, VirtualAddress, VirtualAddress, Option<PhysicalAddress>) -> Result<(), &'static str>;
         let func: &CaptainInitFunc = unsafe { section.as_func() }?;
 
         func(kernel_mmi_ref, identity_mapped_pages, stack, ap_realmode_begin, ap_realmode_end, ap_gdt, rsdp_address)?;

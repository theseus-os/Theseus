//! The aptly-named tiny crate containing the first OS code to run.
//!
//! The `nano_core` is very simple, and only does the following things:
//! 1. Bootstraps the OS after the bootloader is finished, and initializes simple things like logging.
//! 2. Establishes a simple virtual memory subsystem so that other modules can be loaded.
//! 3. Loads the core library module, the `captain` module, and then calls [`captain::init()`] as a final step.
//! 4. That's it! Once `nano_core` gives complete control to the `captain`, it takes no other actions.
//!
//! In general, you shouldn't ever need to change `nano_core`. 
//! That's because `nano_core` doesn't contain any specific program logic, 
//! it just sets up an initial environment so that other subsystems can run.
//!
//! If you want to change how the OS starts up and which systems it initializes, 
//! you should change the code in the [`captain`] crate instead.

#![no_std]
#![no_main]
#![feature(naked_functions)]

extern crate panic_entry;

use core::ops::DerefMut;
use captain::MulticoreBringupInfo;
use memory::VirtualAddress;
use mod_mgmt::parse_nano_core::NanoCoreItems;

#[cfg(target_arch = "x86_64")]
use {
    vga_buffer::println_raw,
    kernel_config::memory::KERNEL_OFFSET,
};

#[cfg(target_arch = "aarch64")]
use log::info as println_raw;

cfg_if::cfg_if! {
    if #[cfg(feature = "uefi")] {
        mod uefi;
    } else if #[cfg(feature = "bios")] {
        mod bios;
    } else {
        compile_error!("either the 'bios' or 'uefi' feature must be enabled");
    }
}

/// Used to obtain information about this build of Theseus.
mod build_info {
    include!(concat!(env!("OUT_DIR"), "/built.rs"));
}

/// Just like Rust's `try!()` macro, but instead of performing an early return
/// upon an error, it invokes the `shutdown()` function upon an error in order
/// to cleanly exit Theseus OS.
#[macro_export]
macro_rules! try_exit {
    ($expr:expr) => {
        match $expr {
            Ok(val) => val,
            Err(err_msg) => {
                $crate::shutdown(format_args!("{}", err_msg));
            }
        }
    };
}

/// Shuts down Theseus and prints the given formatted arguuments.
fn shutdown(msg: core::fmt::Arguments) -> ! {
    println_raw!("Theseus is shutting down, msg: {}", msg);
    log::error!("Theseus is shutting down, msg: {}", msg);

    // TODO: handle shutdowns properly with ACPI commands
    panic!("{}", msg);
}

/// Early setup that should be done before bootloader information is available.
///
/// This involves:
<<<<<<< HEAD
/// 1. Setting up an early logger.
/// 2. Dumping basic information about the Theseus build.
/// 3. Initializing early exception handlers.
=======
/// 1. Setting up logging
/// 2. Dumping basic information about the Theseus build
/// 3. Initialising early exceptions
#[cfg(target_arch = "x86_64")]
>>>>>>> 3c13ec16
fn early_setup(early_double_fault_stack_top: usize) -> Result<(), &'static str> {
    irq_safety::disable_interrupts();
    println_raw!("Entered early_setup(). Interrupts disabled.");

    let logger_ports = [serial_port_basic::take_serial_port(
        serial_port_basic::SerialPortAddress::COM1,
    )];
<<<<<<< HEAD
    logger::early_init(None, IntoIterator::into_iter(logger_ports).flatten())
        .map_err(|_| "failed to initialize early logging")?;
=======
    logger_x86_64::early_init(None, IntoIterator::into_iter(logger_ports).flatten())
        .map_err(|_| "failed to initialise early logging")?;
>>>>>>> 3c13ec16
    log::info!("initialized early logger");
    println_raw!("early_setup(): initialized early logger.");

    // Dump basic information about this build of Theseus.
    log::info!("\n    \
        ===================== Theseus build info: =====================\n    \
        CUSTOM CFGs: {} \n    \
        ===============================================================",
        build_info::CUSTOM_CFG_STR,
    );

    exceptions_early::init(Some(VirtualAddress::new_canonical(early_double_fault_stack_top)));
    println_raw!("early_setup(): initialized early IDT with exception handlers.");

    Ok(())
}

/// aarch64 placeholder
#[cfg(target_arch = "aarch64")]
fn early_setup(_early_double_fault_stack_top: usize) -> Result<(), &'static str> {
    irq_safety::disable_interrupts();
    Ok(())
}

/// The nano core routine. See crate-level documentation for more information.
#[cfg_attr(target_arch = "aarch64", allow(unused_variables))]
fn nano_core<T>(boot_info: T, kernel_stack_start: VirtualAddress) -> Result<(), &'static str>
where
    T: boot_info::BootInformation
{
    let rsdp_address = boot_info.rsdp();
    println_raw!("nano_core(): bootloader-provided RSDP address: {:X?}", rsdp_address);

    // Temp test: dump out framebuffer info from bootloader
    log::warn!("Framebuffer info: {:#X?}", boot_info.framebuffer_info());
    unsafe {
        let fb_info = boot_info.framebuffer_info().unwrap();
        let addr = match fb_info.address {
            boot_info::Address::Virtual(vaddr)   => vaddr.value(),
            boot_info::Address::Physical(_paddr) => todo!("support framebuffer physical address via early Mapper"),
        };
        let total_pixel_count = fb_info.total_size_in_bytes / (fb_info.bits_per_pixel / 8) as u64;
        let addr = addr as *mut u32;
        let first_half = (total_pixel_count*2/4) as isize;
        for offset in 0 .. first_half {
            core::ptr::write(addr.offset(offset), 0xa742f5);
        }
    }

    // init memory management: set up stack with guard page, heap, kernel text/data mappings, etc
    let (
        kernel_mmi_ref,
        text_mapped_pages,
        rodata_mapped_pages,
        data_mapped_pages,
        stack,
        bootloader_modules,
        identity_mapped_pages
    ) = memory_initialization::init_memory_management(boot_info, kernel_stack_start)?;

    #[cfg(target_arch = "aarch64")]
    logger_aarch64::init().unwrap();

    println_raw!("nano_core(): initialized memory subsystem.");

    state_store::init();
    log::trace!("state_store initialized.");
    println_raw!("nano_core(): initialized state store.");

    // initialize the module management subsystem, so we can create the default crate namespace
    let default_namespace = mod_mgmt::init(bootloader_modules, kernel_mmi_ref.lock().deref_mut())?;
    println_raw!("nano_core(): initialized crate namespace subsystem.");

    // Parse the nano_core crate (the code we're already running) since we need it to load and run applications.
    println_raw!("nano_core(): parsing nano_core crate, please wait ...");
    let (nano_core_crate_ref, multicore_info) = match mod_mgmt::parse_nano_core::parse_nano_core(
        default_namespace,
        text_mapped_pages.into_inner(),
        rodata_mapped_pages.into_inner(),
        data_mapped_pages.into_inner(),
        false,
    ) {
        Ok(NanoCoreItems { nano_core_crate_ref, init_symbol_values, num_new_symbols }) => {
            println_raw!("nano_core(): finished parsing the nano_core crate, {} new symbols.", num_new_symbols);

            #[cfg(target_arch = "x86_64")]
            let multicore_info = {
                // Get symbols from the boot assembly code that define where the ap_start code is.
                // They will be present in the ".init" sections, i.e., in the `init_symbols` list. 
                let ap_realmode_begin = init_symbol_values
                    .get("ap_start_realmode")
                    .and_then(|v| VirtualAddress::new(*v + KERNEL_OFFSET))
                    .ok_or("Missing/invalid symbol expected from assembly code \"ap_start_realmode\"")?;
                let ap_realmode_end = init_symbol_values
                    .get("ap_start_realmode_end")
                    .and_then(|v| VirtualAddress::new(*v + KERNEL_OFFSET))
                    .ok_or("Missing/invalid symbol expected from assembly code \"ap_start_realmode_end\"")?;

                // Obtain the identity-mapped virtual address of GDT_AP.
                let ap_gdt = nano_core_crate_ref.lock_as_ref()
                    .sections
                    .values()
                    .find(|sec| &*sec.name == "GDT_AP")
                    .map(|ap_gdt_sec| ap_gdt_sec.virt_addr)
                    .ok_or("Missing/invalid symbol expected from data section \"GDT_AP\"")
                    .and_then(|vaddr| memory::translate(vaddr)
                        .ok_or("Failed to translate \"GDT_AP\"")
                    )
                    .and_then(|paddr| VirtualAddress::new(paddr.value())
                        .ok_or("\"GDT_AP\" physical address was not a valid identity virtual address")
                    )?;
                // log::debug!("ap_realmode_begin: {:#X}, ap_realmode_end: {:#X}, ap_gdt: {:#X}", ap_realmode_begin, ap_realmode_end, ap_gdt);
                MulticoreBringupInfo {
                    ap_start_realmode_begin: ap_realmode_begin,
                    ap_start_realmode_end: ap_realmode_end,
                    ap_gdt,
                }
            };

            #[cfg(target_arch = "aarch64")]
            let multicore_info = MulticoreBringupInfo { };

            (nano_core_crate_ref, multicore_info)
        }
        Err((msg, _mapped_pages_array)) => return Err(msg),
    };

    #[cfg(loadable)] {
        // This isn't currently necessary; we can always add it in back later if/when needed.
        // // If in loadable mode, load each of the nano_core's constituent crates such that other crates loaded in the future
        // // can depend on those dynamically-loaded instances rather than on the statically-linked sections in the nano_core's base kernel image.
        // try_exit!(mod_mgmt::replace_nano_core_crates::replace_nano_core_crates(&default_namespace, nano_core_crate_ref, &kernel_mmi_ref));
    }
    drop(nano_core_crate_ref);
    
    // if in loadable mode, parse the crates we always need: the core library (Rust no_std lib), the panic handlers, and the captain
    #[cfg(loadable)] {
        use mod_mgmt::CrateNamespace;
        println_raw!("nano_core(): loading the \"captain\" crate...");
        let (captain_file, _ns) = CrateNamespace::get_crate_object_file_starting_with(default_namespace, "captain-").ok_or("couldn't find the singular \"captain\" crate object file")?;
        let (_captain_crate, _num_captain_syms) = default_namespace.load_crate(&captain_file, None, &kernel_mmi_ref, false)?;
        println_raw!("nano_core(): loading the panic handling crate(s)...");
        let (panic_wrapper_file, _ns) = CrateNamespace::get_crate_object_file_starting_with(default_namespace, "panic_wrapper-").ok_or("couldn't find the singular \"panic_wrapper\" crate object file")?;
        let (_pw_crate, _num_pw_syms) = default_namespace.load_crate(&panic_wrapper_file, None, &kernel_mmi_ref, false)?;

        // After loading the captain and its dependencies, new TLS sections may have been added,
        // so we need to instantiate a new TLS data image and reload it.
        early_tls::insert(default_namespace.get_tls_initializer_data());
    }

    // Now we invoke the Captain, which will take over from here.
    // That's it, the nano_core is done! That's really all it does! 
    println_raw!("nano_core(): invoking the captain...");
    let drop_after_init = captain::DropAfterInit {
        identity_mappings: identity_mapped_pages,
    };
    #[cfg(not(loadable))] {
        captain::init(kernel_mmi_ref, stack, drop_after_init, multicore_info, rsdp_address)?;
    }
    #[cfg(loadable)] {
        use captain::DropAfterInit;
        use memory::{MmiRef, PhysicalAddress};
        use no_drop::NoDrop;
        use stack::Stack;

        let section = default_namespace
            .get_symbol_starting_with("captain::init::")
            .upgrade()
            .ok_or("no single symbol matching \"captain::init\"")?;
        log::info!("The nano_core (in loadable mode) is invoking the captain init function: {:?}", section.name);

        type CaptainInitFunc = fn(MmiRef, NoDrop<Stack>, DropAfterInit, MulticoreBringupInfo, Option<PhysicalAddress>) -> Result<(), &'static str>;
        let func: &CaptainInitFunc = unsafe { section.as_func() }?;

        func(kernel_mmi_ref, stack, drop_after_init, multicore_info, rsdp_address)?;
    }

    // the captain shouldn't return ...
    Err("captain::init returned unexpectedly... it should be an infinite loop (diverging function)")
}



// These extern definitions are here just to ensure that these symbols are defined in the assembly files. 
// Defining them here produces a linker error if they are absent, which is better than a runtime error (early detection!).
// We don't actually use them, and they should not be accessed or dereferenced, because they are merely values, not addresses. 
#[allow(dead_code)]
extern {
    static initial_bsp_stack_guard_page: usize;
    static initial_bsp_stack_bottom: usize;
    static initial_bsp_stack_top: usize;
    static ap_start_realmode: usize;
    static ap_start_realmode_end: usize;
}


/// This module is a hack to get around the issue of no_mangle symbols
/// not being exported properly from the `libm` crate in no_std environments.
mod libm;

/// Implements OS support for GCC's stack smashing protection.
/// This isn't used at the moment, but we make it available in case 
/// any foreign code (e.g., C code) wishes to use it.
/// 
/// You can disable the need for this via the `-fno-stack-protection` GCC option.
mod stack_smash_protection;<|MERGE_RESOLUTION|>--- conflicted
+++ resolved
@@ -75,16 +75,9 @@
 /// Early setup that should be done before bootloader information is available.
 ///
 /// This involves:
-<<<<<<< HEAD
 /// 1. Setting up an early logger.
 /// 2. Dumping basic information about the Theseus build.
 /// 3. Initializing early exception handlers.
-=======
-/// 1. Setting up logging
-/// 2. Dumping basic information about the Theseus build
-/// 3. Initialising early exceptions
-#[cfg(target_arch = "x86_64")]
->>>>>>> 3c13ec16
 fn early_setup(early_double_fault_stack_top: usize) -> Result<(), &'static str> {
     irq_safety::disable_interrupts();
     println_raw!("Entered early_setup(). Interrupts disabled.");
@@ -92,13 +85,8 @@
     let logger_ports = [serial_port_basic::take_serial_port(
         serial_port_basic::SerialPortAddress::COM1,
     )];
-<<<<<<< HEAD
-    logger::early_init(None, IntoIterator::into_iter(logger_ports).flatten())
+    logger_x86_64::early_init(None, IntoIterator::into_iter(logger_ports).flatten())
         .map_err(|_| "failed to initialize early logging")?;
-=======
-    logger_x86_64::early_init(None, IntoIterator::into_iter(logger_ports).flatten())
-        .map_err(|_| "failed to initialise early logging")?;
->>>>>>> 3c13ec16
     log::info!("initialized early logger");
     println_raw!("early_setup(): initialized early logger.");
 

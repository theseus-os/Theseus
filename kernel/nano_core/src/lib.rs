//! The aptly-named tiny crate containing the first OS code to run.
//!
//! The `nano_core` is very simple, and only does the following things:
//! 1. Bootstraps the OS after the bootloader is finished, and initializes simple things like logging.
//! 2. Establishes a simple virtual memory subsystem so that other modules can be loaded.
//! 3. Loads the core library module, the `captain` module, and then calls [`captain::init()`] as a final step.
//!
//! That's it! Once `nano_core` gives complete control to the `captain`, it takes no other actions.
//!
//! In general, you shouldn't ever need to change `nano_core`. 
//! That's because `nano_core` doesn't contain any specific program logic, 
//! it just sets up an initial environment so that other subsystems can run.
//!
//! If you want to change how the OS starts up and which systems it initializes, 
//! you should change the code in the [`captain`] crate instead.

#![no_std]
#![no_main]
#![feature(let_chains)]
#![feature(naked_functions)]

extern crate panic_entry;

use core::ops::DerefMut;
use captain::MulticoreBringupInfo;
use memory::VirtualAddress;
use mod_mgmt::parse_nano_core::NanoCoreItems;

#[cfg(target_arch = "x86_64")]
use {
    early_printer::println,
    kernel_config::memory::KERNEL_OFFSET,
};

#[cfg(target_arch = "aarch64")]
use log::info as println;

cfg_if::cfg_if! {
    if #[cfg(feature = "uefi")] {
        mod uefi;
    } else if #[cfg(feature = "bios")] {
        mod bios;
    } else {
        compile_error!("either the 'bios' or 'uefi' feature must be enabled");
    }
}

/// Used to obtain information about this build of Theseus.
mod build_info {
    include!(concat!(env!("OUT_DIR"), "/built.rs"));
}

/// Just like Rust's `try!()` macro, but instead of performing an early return
/// upon an error, it invokes the `shutdown()` function upon an error in order
/// to cleanly exit Theseus OS.
#[macro_export]
macro_rules! try_exit {
    ($expr:expr) => {
        $expr.unwrap_or_else(|e| $crate::shutdown(format_args!("{e}")))
    };
}

/// Shuts down Theseus and prints the given formatted arguments.
fn shutdown(msg: core::fmt::Arguments) -> ! {
    println!("Theseus is shutting down, msg: {}", msg);
    log::error!("Theseus is shutting down, msg: {}", msg);

    // TODO: handle shutdowns properly with ACPI commands
    panic!("{}", msg);
}


/// The main nano_core entry routine.
///
/// This is invoked by an entry point in the bootloader-specific modules:
/// * In the `bios` module (for multiboot2 boot), the entry point is `rust_entry`,
///   which then invokes this function.
/// * In the `uefi` module (for UEFI boot), the entry point is `_start`,
///   which invokes `rust_entry`, which then invokes this function.
#[cfg_attr(target_arch = "aarch64", allow(unused_variables))]
fn nano_core<B>(
    boot_info: B,
    double_fault_stack_top: VirtualAddress,
    kernel_stack_start: VirtualAddress,
) -> Result<(), &'static str>
where
    B: boot_info::BootInformation
{
    irq_safety::disable_interrupts();
    println!("nano_core(): Entered early setup. Interrupts disabled.");

    #[cfg(target_arch = "x86_64")] {
        let logger_ports = [serial_port_basic::take_serial_port(
            serial_port_basic::SerialPortAddress::COM1,
        )];
        logger_x86_64::early_init(None, IntoIterator::into_iter(logger_ports).flatten())
            .map_err(|_| "failed to initialize early logging")?;
    }
    log::info!("initialized early logger");
    println!("nano_core(): initialized early logger.");

    // Dump basic information about this build of Theseus.
    log::info!("\n    \
        ===================== Theseus build info: =====================\n    \
        CUSTOM CFGs: {} \n    \
        ===============================================================",
        build_info::CUSTOM_CFG_STR,
    );

<<<<<<< HEAD
    exceptions_early::init(Some(double_fault_stack_top));
    println!("nano_core(): initialized early IDT with exception handlers.");
=======
    #[cfg(target_arch = "x86_64")] {
        exceptions_early::init(Some(double_fault_stack_top));
        println!("early_setup(): initialized early IDT with exception handlers.");
    }
>>>>>>> 3ad24f66

    let rsdp_address = boot_info.rsdp();
    println!("nano_core(): bootloader-provided RSDP address: {:X?}", rsdp_address);

    // If the bootloader already mapped the framebuffer for us, the we can use it now
    // before initializing the memory mgmt subsystem.
    let framebuffer_info = boot_info.framebuffer_info();
    if let Some(ref fb_info) = framebuffer_info && fb_info.is_mapped() {
        early_printer::init(fb_info)?;
    }

    // init memory management: set up stack with guard page, heap, kernel text/data mappings, etc
    let (
        kernel_mmi_ref,
        text_mapped_pages,
        rodata_mapped_pages,
        data_mapped_pages,
        stack,
        bootloader_modules,
        identity_mapped_pages
    ) = memory_initialization::init_memory_management(boot_info, kernel_stack_start)?;

    // Now that we initialized the memory subsystem, we can map an early framebuffer
    // for basic graphical text output.
    if let Some(ref fb_info) = framebuffer_info {
        early_printer::init(fb_info)?;
    }

    #[cfg(target_arch = "aarch64")] {
        logger_aarch64::init()?;
        log::info!("Initialized logger_aarch64");
    }

    println!("nano_core(): initialized memory subsystem.");


    state_store::init();
    log::trace!("state_store initialized.");
    println!("nano_core(): initialized state store.");

    // initialize the module management subsystem, so we can create the default crate namespace
    let default_namespace = mod_mgmt::init(bootloader_modules, kernel_mmi_ref.lock().deref_mut())?;
    println!("nano_core(): initialized crate namespace subsystem.");

    // Parse the nano_core crate (the code we're already running) since we need it to load and run applications.
    println!("nano_core(): parsing nano_core crate, please wait ...");
    let (nano_core_crate_ref, multicore_info) = match mod_mgmt::parse_nano_core::parse_nano_core(
        default_namespace,
        text_mapped_pages.into_inner(),
        rodata_mapped_pages.into_inner(),
        data_mapped_pages.into_inner(),
        false,
    ) {
        Ok(NanoCoreItems { nano_core_crate_ref, init_symbol_values, num_new_symbols }) => {
            println!("nano_core(): finished parsing the nano_core crate, {} new symbols.", num_new_symbols);

            #[cfg(target_arch = "x86_64")]
            let multicore_info = {
                // Get symbols from the boot assembly code that define where the ap_start code is.
                // They will be present in the ".init" sections, i.e., in the `init_symbols` list. 
                let ap_realmode_begin = init_symbol_values
                    .get("ap_start_realmode")
                    .and_then(|v| VirtualAddress::new(*v + KERNEL_OFFSET))
                    .ok_or("Missing/invalid symbol expected from assembly code \"ap_start_realmode\"")?;
                let ap_realmode_end = init_symbol_values
                    .get("ap_start_realmode_end")
                    .and_then(|v| VirtualAddress::new(*v + KERNEL_OFFSET))
                    .ok_or("Missing/invalid symbol expected from assembly code \"ap_start_realmode_end\"")?;

                // Obtain the identity-mapped virtual address of GDT_AP.
                let ap_gdt = nano_core_crate_ref.lock_as_ref()
                    .sections
                    .values()
                    .find(|sec| &*sec.name == "GDT_AP")
                    .map(|ap_gdt_sec| ap_gdt_sec.virt_addr)
                    .ok_or("Missing/invalid symbol expected from data section \"GDT_AP\"")
                    .and_then(|vaddr| memory::translate(vaddr)
                        .ok_or("Failed to translate \"GDT_AP\"")
                    )
                    .and_then(|paddr| VirtualAddress::new(paddr.value())
                        .ok_or("\"GDT_AP\" physical address was not a valid identity virtual address")
                    )?;
                // log::debug!("ap_realmode_begin: {:#X}, ap_realmode_end: {:#X}, ap_gdt: {:#X}", ap_realmode_begin, ap_realmode_end, ap_gdt);
                MulticoreBringupInfo {
                    ap_start_realmode_begin: ap_realmode_begin,
                    ap_start_realmode_end: ap_realmode_end,
                    ap_gdt,
                }
            };

            #[cfg(target_arch = "aarch64")]
            let multicore_info = MulticoreBringupInfo { };

            (nano_core_crate_ref, multicore_info)
        }
        Err((msg, _mapped_pages_array)) => return Err(msg),
    };

    #[cfg(loadable)] {
        // This isn't currently necessary; we can always add it in back later if/when needed.
        // // If in loadable mode, load each of the nano_core's constituent crates such that other crates loaded in the future
        // // can depend on those dynamically-loaded instances rather than on the statically-linked sections in the nano_core's base kernel image.
        // try_exit!(mod_mgmt::replace_nano_core_crates::replace_nano_core_crates(&default_namespace, nano_core_crate_ref, &kernel_mmi_ref));
    }
    drop(nano_core_crate_ref);
    
    // if in loadable mode, parse the crates we always need: the core library (Rust no_std lib), the panic handlers, and the captain
    #[cfg(loadable)] {
        use mod_mgmt::CrateNamespace;
        println!("nano_core(): loading the \"captain\" crate...");
        let (captain_file, _ns) = CrateNamespace::get_crate_object_file_starting_with(default_namespace, "captain-").ok_or("couldn't find the singular \"captain\" crate object file")?;
        let (_captain_crate, _num_captain_syms) = default_namespace.load_crate(&captain_file, None, &kernel_mmi_ref, false)?;
        println!("nano_core(): loading the panic handling crate(s)...");
        let (panic_wrapper_file, _ns) = CrateNamespace::get_crate_object_file_starting_with(default_namespace, "panic_wrapper-").ok_or("couldn't find the singular \"panic_wrapper\" crate object file")?;
        let (_pw_crate, _num_pw_syms) = default_namespace.load_crate(&panic_wrapper_file, None, &kernel_mmi_ref, false)?;

        // After loading the captain and its dependencies, new TLS sections may have been added,
        // so we need to instantiate a new TLS data image and reload it.
        early_tls::insert(default_namespace.get_tls_initializer_data());
    }

    // Now we invoke the Captain, which will take over from here.
    // That's it, the nano_core is done! That's really all it does! 
    println!("nano_core(): invoking the captain...");
    let drop_after_init = captain::DropAfterInit {
        identity_mappings: identity_mapped_pages,
    };
    #[cfg(not(loadable))] {
        captain::init(kernel_mmi_ref, stack, drop_after_init, multicore_info, rsdp_address)?;
    }
    #[cfg(loadable)] {
        use captain::DropAfterInit;
        use memory::{MmiRef, PhysicalAddress};
        use no_drop::NoDrop;
        use stack::Stack;

        let section = default_namespace
            .get_symbol_starting_with("captain::init::")
            .upgrade()
            .ok_or("no single symbol matching \"captain::init\"")?;
        log::info!("The nano_core (in loadable mode) is invoking the captain init function: {:?}", section.name);

        type CaptainInitFunc = fn(MmiRef, NoDrop<Stack>, DropAfterInit, MulticoreBringupInfo, Option<PhysicalAddress>) -> Result<(), &'static str>;
        let func: &CaptainInitFunc = unsafe { section.as_func() }?;

        func(kernel_mmi_ref, stack, drop_after_init, multicore_info, rsdp_address)?;
    }

    // the captain shouldn't return ...
    Err("captain::init returned unexpectedly... it should be an infinite loop (diverging function)")
}



// These extern definitions are here just to ensure that these symbols are defined in the assembly files. 
// Defining them here produces a linker error if they are absent, which is better than a runtime error (early detection!).
// We don't actually use them, and they should not be accessed or dereferenced, because they are merely values, not addresses. 
#[allow(dead_code)]
extern {
    static initial_bsp_stack_guard_page: usize;
    static initial_bsp_stack_bottom: usize;
    static initial_bsp_stack_top: usize;
    static ap_start_realmode: usize;
    static ap_start_realmode_end: usize;
}


/// This module is a hack to get around the issue of no_mangle symbols
/// not being exported properly from the `libm` crate in no_std environments.
mod libm;

/// Implements OS support for GCC's stack smashing protection.
/// This isn't used at the moment, but we make it available in case 
/// any foreign code (e.g., C code) wishes to use it.
/// 
/// You can disable the need for this via the `-fno-stack-protection` GCC option.
mod stack_smash_protection;<|MERGE_RESOLUTION|>--- conflicted
+++ resolved
@@ -107,15 +107,10 @@
         build_info::CUSTOM_CFG_STR,
     );
 
-<<<<<<< HEAD
-    exceptions_early::init(Some(double_fault_stack_top));
-    println!("nano_core(): initialized early IDT with exception handlers.");
-=======
     #[cfg(target_arch = "x86_64")] {
         exceptions_early::init(Some(double_fault_stack_top));
         println!("early_setup(): initialized early IDT with exception handlers.");
     }
->>>>>>> 3ad24f66
 
     let rsdp_address = boot_info.rsdp();
     println!("nano_core(): bootloader-provided RSDP address: {:X?}", rsdp_address);

//! The aptly-named tiny crate containing the first OS code to run.
//! 
//! The `nano_core` is very simple, and only does the following things:
//! 
//! 1. Bootstraps the OS after the bootloader is finished, and initializes simple things like logging.
//! 2. Establishes a simple virtual memory subsystem so that other modules can be loaded.
//! 3. Loads the core library module, the `captain` module, and then calls [`captain::init()`](../captain/fn.init.html) as a final step.
//! 4. That's it! Once `nano_core` gives complete control to the `captain`, it takes no other actions.
//!
//! In general, you shouldn't ever need to change `nano_core`. 
//! That's because `nano_core` doesn't contain any specific program logic, 
//! it just sets up an initial environment so that other subsystems can run.
//! 
//! If you want to change how the OS starts up and which systems it initializes, 
//! you should change the code in the [`captain`](../captain/index.html) crate instead.
//! 

#![no_std]
#![no_main]
#![feature(naked_functions)]

extern crate panic_entry;

use core::ops::DerefMut;
use memory::VirtualAddress;
use kernel_config::memory::KERNEL_OFFSET;
use vga_buffer::println_raw;

mod bios;

/// Used to obtain information about this build of Theseus.
mod build_info {
    include!(concat!(env!("OUT_DIR"), "/built.rs"));
}

/// Just like Rust's `try!()` macro, but instead of performing an early return
/// upon an error, it invokes the `shutdown()` function upon an error in order
/// to cleanly exit Theseus OS.
#[macro_export]
macro_rules! try_exit {
    ($expr:expr) => {
        match $expr {
            Ok(val) => val,
            Err(err_msg) => {
                $crate::shutdown(format_args!("{}", err_msg));
            }
        }
    };
}

/// Shuts down Theseus and prints the given formatted arguuments.
fn shutdown(msg: core::fmt::Arguments) -> ! {
    println_raw!("Theseus is shutting down, msg: {}", msg);
    log::error!("Theseus is shutting down, msg: {}", msg);

    // TODO: handle shutdowns properly with ACPI commands
    panic!("{}", msg);
}

/// Early setup that must be done prior to loading the boot information.
///
/// This involves:
/// 1. Setting up logging
/// 2. Dumping basic information about the Theseus build
/// 3. Initialising early exceptions
fn early_setup(early_double_fault_stack_top: usize) -> Result<(), &'static str> {
    irq_safety::disable_interrupts();
    println_raw!("Entered early_setup(). Interrupts disabled.");

    let logger_ports = [serial_port_basic::take_serial_port(
        serial_port_basic::SerialPortAddress::COM1,
    )];
    logger::early_init(None, IntoIterator::into_iter(logger_ports).flatten())
        .map_err(|_| "failed to initialise early logging")?;
    log::info!("initialised early logging");
    println_raw!("early_setup(): initialized logger.");

    // Dump basic information about this build of Theseus.
    log::info!("\n    \
        ===================== Theseus build info: =====================\n    \
        CUSTOM CFGs: {} \n    \
        ===============================================================",
        build_info::CUSTOM_CFG_STR,
    );

    exceptions_early::init(Some(VirtualAddress::new_canonical(early_double_fault_stack_top)));
    println_raw!("early_setup(): initialized early IDT with exception handlers.");

    Ok(())
}

/// The nano core routine. See crate-level documentation for more information.
fn nano_core<T>(boot_info: T) -> Result<(), &'static str>
where
    T: boot_info::BootInformation
{
    let rsdp_address = boot_info.rsdp();
    println_raw!("nano_core(): bootloader-provided RSDP address: {:X?}", rsdp_address);

    let kernel_stack_start =
        try_exit!(VirtualAddress::new(early_double_fault_stack_top - try_exit!(boot_info.stack_size())).ok_or("invalid kernel stack start"));
    // init memory management: set up stack with guard page, heap, kernel text/data mappings, etc
    let (
        kernel_mmi_ref,
        text_mapped_pages,
        rodata_mapped_pages,
        data_mapped_pages,
        stack,
        bootloader_modules,
        identity_mapped_pages
<<<<<<< HEAD
    ) = try_exit!(memory_initialization::init_memory_management(boot_info, kernel_stack_start));
    println_raw!("nano_core_start(): initialized memory subsystem."); 
=======
    ) = memory_initialization::init_memory_management(boot_info)?;
    println_raw!("nano_core(): initialized memory subsystem.");
>>>>>>> 2982ee3e

    state_store::init();
    log::trace!("state_store initialized.");
    println_raw!("nano_core(): initialized state store.");

    // initialize the module management subsystem, so we can create the default crate namespace
    let default_namespace = mod_mgmt::init(bootloader_modules, kernel_mmi_ref.lock().deref_mut())?;
    println_raw!("nano_core(): initialized crate namespace subsystem.");

    // Parse the nano_core crate (the code we're already running) since we need it to load and run applications.
    println_raw!("nano_core(): parsing nano_core crate, please wait ...");
    let (nano_core_crate_ref, ap_realmode_begin, ap_realmode_end) = match mod_mgmt::parse_nano_core::parse_nano_core(
        default_namespace,
        text_mapped_pages.into_inner(),
        rodata_mapped_pages.into_inner(),
        data_mapped_pages.into_inner(),
        false,
    ) {
        Ok((nano_core_crate_ref, init_symbols, _num_new_syms)) => {
            // Get symbols from the boot assembly code that defines where the ap_start code are.
            // They will be present in the ".init" sections, i.e., in the `init_symbols` list. 
            let ap_realmode_begin = init_symbols
                .get("ap_start_realmode")
                .and_then(|v| VirtualAddress::new(*v + KERNEL_OFFSET))
                .ok_or("Missing/invalid symbol expected from assembly code \"ap_start_realmode\"")?;
            let ap_realmode_end = init_symbols
                .get("ap_start_realmode_end")
                .and_then(|v| VirtualAddress::new(*v + KERNEL_OFFSET))
                .ok_or("Missing/invalid symbol expected from assembly code \"ap_start_realmode_end\"")?;
            // debug!("ap_realmode_begin: {:#X}, ap_realmode_end: {:#X}", ap_realmode_begin, ap_realmode_end);
            (nano_core_crate_ref, ap_realmode_begin, ap_realmode_end)
        }
        Err((msg, mapped_pages_array)) => {
            // Because this function takes ownership of the text/rodata/data mapped_pages that cover the currently-running code,
            // we have to make sure these mapped_pages aren't dropped.
            core::mem::forget(mapped_pages_array);
            return Err(msg);
        }
    };
    println_raw!("nano_core(): finished parsing the nano_core crate.");

    #[cfg(loadable)] {
        // This isn't currently necessary; we can always add it in back later if/when needed.
        // // If in loadable mode, load each of the nano_core's constituent crates such that other crates loaded in the future
        // // can depend on those dynamically-loaded instances rather than on the statically-linked sections in the nano_core's base kernel image.
        // try_exit!(mod_mgmt::replace_nano_core_crates::replace_nano_core_crates(&default_namespace, nano_core_crate_ref, &kernel_mmi_ref));
    }
    drop(nano_core_crate_ref);
    
    // if in loadable mode, parse the crates we always need: the core library (Rust no_std lib), the panic handlers, and the captain
    #[cfg(loadable)] {
        use mod_mgmt::CrateNamespace;
        println_raw!("nano_core(): loading the \"captain\" crate...");
        let (captain_file, _ns) = CrateNamespace::get_crate_object_file_starting_with(default_namespace, "captain-").ok_or("couldn't find the singular \"captain\" crate object file")?;
        let (_captain_crate, _num_captain_syms) = default_namespace.load_crate(&captain_file, None, &kernel_mmi_ref, false)?;
        println_raw!("nano_core(): loading the panic handling crate(s)...");
        let (panic_wrapper_file, _ns) = CrateNamespace::get_crate_object_file_starting_with(default_namespace, "panic_wrapper-").ok_or("couldn't find the singular \"panic_wrapper\" crate object file")?;
        let (_pw_crate, _num_pw_syms) = default_namespace.load_crate(&panic_wrapper_file, None, &kernel_mmi_ref, false)?;
    }


    // at this point, we load and jump directly to the Captain, which will take it from here. 
    // That's it, the nano_core is done! That's really all it does! 
    println_raw!("nano_core(): invoking the captain...");
    #[cfg(not(loadable))] {
        captain::init(kernel_mmi_ref, identity_mapped_pages, stack, ap_realmode_begin, ap_realmode_end, rsdp_address)?;
    }
    #[cfg(loadable)] {
        extern crate alloc;

        use alloc::vec::Vec;
        use memory::{MmiRef, MappedPages, PhysicalAddress};
        use no_drop::NoDrop;

        let section = default_namespace
            .get_symbol_starting_with("captain::init::")
            .upgrade()
            .ok_or("no single symbol matching \"captain::init\"")?;
        log::info!("The nano_core (in loadable mode) is invoking the captain init function: {:?}", section.name);

        type CaptainInitFunc = fn(MmiRef, NoDrop<Vec<MappedPages>>, NoDrop<stack::Stack>, VirtualAddress, VirtualAddress, Option<PhysicalAddress>) -> Result<(), &'static str>;
        let func: &CaptainInitFunc = unsafe { section.as_func() }?;

        func(kernel_mmi_ref, identity_mapped_pages, stack, ap_realmode_begin, ap_realmode_end, rsdp_address)?;
    }

    // the captain shouldn't return ...
    Err("captain::init returned unexpectedly... it should be an infinite loop (diverging function)")
}



// These extern definitions are here just to ensure that these symbols are defined in the assembly files. 
// Defining them here produces a linker error if they are absent, which is better than a runtime error (early detection!).
// We don't actually use them, and they should not be accessed or dereferenced, because they are merely values, not addresses. 
#[allow(dead_code)]
extern {
    static initial_bsp_stack_guard_page: usize;
    static initial_bsp_stack_bottom: usize;
    static initial_bsp_stack_top: usize;
    static ap_start_realmode: usize;
    static ap_start_realmode_end: usize;
}


/// This module is a hack to get around the issue of no_mangle symbols
/// not being exported properly from the `libm` crate in no_std environments.
mod libm;

/// Implements OS support for GCC's stack smashing protection.
/// This isn't used at the moment, but we make it available in case 
/// any foreign code (e.g., C code) wishes to use it.
/// 
/// You can disable the need for this via the `-fno-stack-protection` GCC option.
mod stack_smash_protection;<|MERGE_RESOLUTION|>--- conflicted
+++ resolved
@@ -90,15 +90,13 @@
 }
 
 /// The nano core routine. See crate-level documentation for more information.
-fn nano_core<T>(boot_info: T) -> Result<(), &'static str>
+fn nano_core<T>(boot_info: T, kernel_stack_start: VirtualAddress) -> Result<(), &'static str>
 where
     T: boot_info::BootInformation
 {
     let rsdp_address = boot_info.rsdp();
     println_raw!("nano_core(): bootloader-provided RSDP address: {:X?}", rsdp_address);
 
-    let kernel_stack_start =
-        try_exit!(VirtualAddress::new(early_double_fault_stack_top - try_exit!(boot_info.stack_size())).ok_or("invalid kernel stack start"));
     // init memory management: set up stack with guard page, heap, kernel text/data mappings, etc
     let (
         kernel_mmi_ref,
@@ -108,13 +106,8 @@
         stack,
         bootloader_modules,
         identity_mapped_pages
-<<<<<<< HEAD
-    ) = try_exit!(memory_initialization::init_memory_management(boot_info, kernel_stack_start));
-    println_raw!("nano_core_start(): initialized memory subsystem."); 
-=======
-    ) = memory_initialization::init_memory_management(boot_info)?;
+    ) = memory_initialization::init_memory_management(boot_info, kernel_stack_start)?;
     println_raw!("nano_core(): initialized memory subsystem.");
->>>>>>> 2982ee3e
 
     state_store::init();
     log::trace!("state_store initialized.");

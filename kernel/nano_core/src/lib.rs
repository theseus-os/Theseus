// Copyright 2017 Kevin Boos. 
// Licensed under the MIT license
// <LICENSE-MIT or http://opensource.org/licenses/MIT>,
// This file may not be copied, modified, or distributed
// except according to those terms.


#![no_std]
#![feature(alloc)]
#![feature(lang_items)]
#![feature(used)]



extern crate alloc;
#[macro_use] extern crate log;
extern crate rlibc; // basic memset/memcpy libc functions
extern crate multiboot2;
extern crate x86_64;
extern crate kernel_config; // our configuration options, just a set of const definitions.
extern crate irq_safety; // for irq-safe locking and interrupt utilities
<<<<<<< HEAD


#[macro_use] extern crate vga_buffer; 
extern crate logger;
extern crate state_store;
extern crate memory; // the virtual memory subsystem
extern crate frame_buffer;
extern crate frame_buffer_3d;
extern crate mod_mgmt;
extern crate apic;
extern crate exceptions;
extern crate captain;


=======


#[macro_use] extern crate vga_buffer; 
extern crate logger;
extern crate state_store;
extern crate memory; // the virtual memory subsystem 
extern crate mod_mgmt;
extern crate apic;
extern crate exceptions;
extern crate captain;


>>>>>>> 81825684

// see this: https://doc.rust-lang.org/1.22.1/unstable-book/print.html#used
#[link_section = ".pre_init_array"] // "pre_init_array" is a section never removed by --gc-sections
#[used]
#[doc(hidden)]
pub fn nano_core_public_func(val: u8) {
    error!("NANO_CORE_PUBLIC_FUNC: got val {}", val);
}
<<<<<<< HEAD
=======


>>>>>>> 81825684

use x86_64::structures::idt::LockedIdt;

static EARLY_IDT: LockedIdt = LockedIdt::new();


/// The main entry point into Theseus, that is, the first Rust code that the Theseus kernel runs. 
///
<<<<<<< HEAD
/// This is called from assembly code entry point for Theseus, found in `src/boot/arch_x86_64/boot.asm`.
///
/// This function does the following things: 
///
/// * Bootstraps the OS, including [logging](../logger.html) and basic [exception handlers](../exceptions.init_early_exceptions.html)
/// * Sets up basic [virtual memory](../memory.init.html)
/// * Initializes the [state_store](../state_store.html) module
=======
/// This is called from assembly code entry point for Theseus, found in `nano_core/src/boot/arch_x86_64/boot.asm`.
///
/// This function does the following things: 
///
/// * Bootstraps the OS, including [logging](../logger/index.html) and basic [exception handlers](../exceptions/fn.init_early_exceptions.html)
/// * Sets up basic [virtual memory](../memory/fn.init.html)
/// * Initializes the [state_store](../state_store/index.html) module
>>>>>>> 81825684
/// * Finally, calls the Captain module, which initializes and configures the rest of Theseus.
///
#[no_mangle]
pub extern "C" fn nano_core_start(multiboot_information_virtual_address: usize) {
	
	// start the kernel with interrupts disabled
	irq_safety::disable_interrupts();
	
    // first, bring up the logger so we can debug
    logger::init().expect("WTF: couldn't init logger.");
    trace!("Logger initialized.");
    
    // initialize basic exception handlers
    exceptions::init_early_exceptions(&EARLY_IDT);

    // safety-wise, we just have to trust the multiboot address we get from the boot-up asm code
    let boot_info = unsafe { multiboot2::load(multiboot_information_virtual_address) };
<<<<<<< HEAD

    // init memory management: set up stack with guard page, heap, kernel text/data mappings, etc
    let (kernel_mmi_ref, identity_mapped_pages) = memory::init(boot_info, apic::broadcast_tlb_shootdown).unwrap(); // consumes boot_info

    //init frame_buffer
    frame_buffer::init().is_ok();
    frame_buffer_3d::init().is_ok();
=======

    // init memory management: set up stack with guard page, heap, kernel text/data mappings, etc
    let (kernel_mmi_ref, identity_mapped_pages) = memory::init(boot_info, apic::broadcast_tlb_shootdown).unwrap(); // consumes boot_info
>>>>>>> 81825684

    // now that we have a heap, we can create basic things like state_store
    state_store::init();
    trace!("state_store initialized.");
    
    
    #[cfg(feature = "mirror_serial")]
    {
         // enables mirroring of serial port logging outputs to VGA buffer (for real hardware)
        logger::mirror_to_vga(captain::mirror_to_vga_cb);
    }

    // parse our two main crates, the nano_core (the code we're already running), and the libcore (Rust no_std lib),
    // both which satisfy dependencies that many other crates have. 
    #[cfg(feature = "loadable")] 
    {
        let mut kernel_mmi = kernel_mmi_ref.lock();
        let _num_nano_core_syms = mod_mgmt::load_kernel_crate(memory::get_module("__k_nano_core").unwrap(), &mut kernel_mmi, false).unwrap();
        // debug!("========================== Symbol map after __k_nano_core {}: ========================\n{}", _num_nano_core_syms, mod_mgmt::metadata::dump_symbol_map());
        let _num_libcore_syms = mod_mgmt::load_kernel_crate(memory::get_module("__k_libcore").unwrap(), &mut kernel_mmi, false).unwrap();
        // debug!("========================== Symbol map after nano_core {} and libcore {}: ========================\n{}", _num_nano_core_syms, _num_libcore_syms, mod_mgmt::metadata::dump_symbol_map());
        let _num_captain_syms = mod_mgmt::load_kernel_crate(memory::get_module("__k_captain").unwrap(), &mut kernel_mmi, false).unwrap();
    }


    // at this point, we load and jump directly to the Captain, which will take it from here. 
    // That's it, the nano_core is done! That's really all it does! 
    #[cfg(feature = "loadable")]
    {
        use memory::{MappedPages, MemoryManagementInfo};
        use alloc::arc::Arc;
        use alloc::Vec;
        use irq_safety::MutexIrqSafe;

        let vaddr = mod_mgmt::metadata::get_symbol("captain::init").upgrade().expect("captain::init").virt_addr();
        let func: fn(Arc<MutexIrqSafe<MemoryManagementInfo>>, Vec<MappedPages>, usize, usize, usize, usize) = unsafe { ::core::mem::transmute(vaddr) };
        func(kernel_mmi_ref, identity_mapped_pages, 
             get_bsp_stack_bottom(), get_bsp_stack_top(),
             get_ap_start_realmode_begin(), get_ap_start_realmode_end()
        );
    }
    #[cfg(not(feature = "loadable"))]
    captain::init(kernel_mmi_ref, identity_mapped_pages, 
                  get_bsp_stack_bottom(), get_bsp_stack_top(),
                  get_ap_start_realmode_begin(), get_ap_start_realmode_end()
    );
}


#[cfg(not(test))]
#[lang = "eh_personality"]
#[no_mangle]
#[doc(hidden)]
pub extern "C" fn eh_personality() {}


#[cfg(not(test))]
#[lang = "panic_fmt"]
#[no_mangle]
#[doc(hidden)]
pub extern "C" fn panic_fmt(fmt: core::fmt::Arguments, file: &'static str, line: u32) -> ! {
    let apic_id = apic::get_my_apic_id().unwrap_or(0xFF);

    error!("\n\nPANIC (AP {:?}) in {} at line {}:", apic_id, file, line);
    error!("    {}", fmt);
    unsafe { memory::stack_trace(); }

    println_raw!("\n\nPANIC (AP {:?}) in {} at line {}:", apic_id, file, line);
    println_raw!("    {}", fmt);

    loop {}
}

/// This function isn't used since our Theseus target.json file
/// chooses panic=abort (as does our build process), 
/// but building on Windows (for an IDE) with the pc-windows-gnu toolchain requires it.
#[allow(non_snake_case)]
#[lang = "eh_unwind_resume"]
#[no_mangle]
#[cfg(all(target_os = "windows", target_env = "gnu"))]
#[doc(hidden)]
pub extern "C" fn rust_eh_unwind_resume(_arg: *const i8) -> ! {
    error!("\n\nin rust_eh_unwind_resume, unimplemented!");
    println_raw!("\n\nin rust_eh_unwind_resume, unimplemented!");
    loop {}
}


#[allow(non_snake_case)]
#[no_mangle]
#[cfg(not(target_os = "windows"))]
#[doc(hidden)]
pub extern "C" fn _Unwind_Resume() -> ! {
    error!("\n\nin _Unwind_Resume, unimplemented!");
    println_raw!("\n\nin _Unwind_Resume, unimplemented!");
    loop {}
}


// symbols exposed in the initial assembly boot files
// DO NOT DEREFERENCE THESE DIRECTLY!! THEY ARE SIMPLY ADDRESSES USED FOR SIZE CALCULATIONS.
// A DIRECT ACCESS WILL CAUSE A PAGE FAULT
extern {
    static initial_bsp_stack_top: usize;
    static initial_bsp_stack_bottom: usize;
    static ap_start_realmode: usize;
    static ap_start_realmode_end: usize;
}

use kernel_config::memory::KERNEL_OFFSET;
/// Returns the starting virtual address of where the ap_start realmode code is.
fn get_ap_start_realmode_begin() -> usize {
    let addr = unsafe { &ap_start_realmode as *const _ as usize };
    // debug!("ap_start_realmode addr: {:#x}", addr);
    addr + KERNEL_OFFSET
}

/// Returns the ending virtual address of where the ap_start realmode code is.
fn get_ap_start_realmode_end() -> usize {
    let addr = unsafe { &ap_start_realmode_end as *const _ as usize };
    // debug!("ap_start_realmode_end addr: {:#x}", addr);
    addr + KERNEL_OFFSET
} 

fn get_bsp_stack_bottom() -> usize {
    unsafe {
        &initial_bsp_stack_bottom as *const _ as usize
    }
}

fn get_bsp_stack_top() -> usize {
    unsafe {
        &initial_bsp_stack_top as *const _ as usize
    }
}<|MERGE_RESOLUTION|>--- conflicted
+++ resolved
@@ -19,7 +19,6 @@
 extern crate x86_64;
 extern crate kernel_config; // our configuration options, just a set of const definitions.
 extern crate irq_safety; // for irq-safe locking and interrupt utilities
-<<<<<<< HEAD
 
 
 #[macro_use] extern crate vga_buffer; 
@@ -34,20 +33,6 @@
 extern crate captain;
 
 
-=======
-
-
-#[macro_use] extern crate vga_buffer; 
-extern crate logger;
-extern crate state_store;
-extern crate memory; // the virtual memory subsystem 
-extern crate mod_mgmt;
-extern crate apic;
-extern crate exceptions;
-extern crate captain;
-
-
->>>>>>> 81825684
 
 // see this: https://doc.rust-lang.org/1.22.1/unstable-book/print.html#used
 #[link_section = ".pre_init_array"] // "pre_init_array" is a section never removed by --gc-sections
@@ -56,11 +41,8 @@
 pub fn nano_core_public_func(val: u8) {
     error!("NANO_CORE_PUBLIC_FUNC: got val {}", val);
 }
-<<<<<<< HEAD
-=======
-
-
->>>>>>> 81825684
+
+
 
 use x86_64::structures::idt::LockedIdt;
 
@@ -69,15 +51,6 @@
 
 /// The main entry point into Theseus, that is, the first Rust code that the Theseus kernel runs. 
 ///
-<<<<<<< HEAD
-/// This is called from assembly code entry point for Theseus, found in `src/boot/arch_x86_64/boot.asm`.
-///
-/// This function does the following things: 
-///
-/// * Bootstraps the OS, including [logging](../logger.html) and basic [exception handlers](../exceptions.init_early_exceptions.html)
-/// * Sets up basic [virtual memory](../memory.init.html)
-/// * Initializes the [state_store](../state_store.html) module
-=======
 /// This is called from assembly code entry point for Theseus, found in `nano_core/src/boot/arch_x86_64/boot.asm`.
 ///
 /// This function does the following things: 
@@ -85,7 +58,6 @@
 /// * Bootstraps the OS, including [logging](../logger/index.html) and basic [exception handlers](../exceptions/fn.init_early_exceptions.html)
 /// * Sets up basic [virtual memory](../memory/fn.init.html)
 /// * Initializes the [state_store](../state_store/index.html) module
->>>>>>> 81825684
 /// * Finally, calls the Captain module, which initializes and configures the rest of Theseus.
 ///
 #[no_mangle]
@@ -103,19 +75,23 @@
 
     // safety-wise, we just have to trust the multiboot address we get from the boot-up asm code
     let boot_info = unsafe { multiboot2::load(multiboot_information_virtual_address) };
-<<<<<<< HEAD
 
     // init memory management: set up stack with guard page, heap, kernel text/data mappings, etc
     let (kernel_mmi_ref, identity_mapped_pages) = memory::init(boot_info, apic::broadcast_tlb_shootdown).unwrap(); // consumes boot_info
 
     //init frame_buffer
-    frame_buffer::init().is_ok();
-    frame_buffer_3d::init().is_ok();
-=======
-
-    // init memory management: set up stack with guard page, heap, kernel text/data mappings, etc
-    let (kernel_mmi_ref, identity_mapped_pages) = memory::init(boot_info, apic::broadcast_tlb_shootdown).unwrap(); // consumes boot_info
->>>>>>> 81825684
+    let rs = frame_buffer::init();
+    if rs.is_ok() {
+        trace!("frame_buffer initialized.");
+    } else {
+        debug!("nano_core::nano_core_start: {}", rs.unwrap_err());
+    }
+    let rs = frame_buffer_3d::init();
+    if rs.is_ok() {
+        trace!("frame_buffer initialized.");
+    } else {
+        debug!("nano_core::nano_core_start: {}", rs.unwrap_err());
+    }
 
     // now that we have a heap, we can create basic things like state_store
     state_store::init();

--- conflicted
+++ resolved
@@ -31,17 +31,10 @@
 extern crate memory; // the virtual memory subsystem
 extern crate mod_mgmt;
 extern crate exceptions_early;
-<<<<<<< HEAD
-extern crate captain;
-extern crate panic_entry; // the panic-related lang items
-
-extern crate heap_initialization;
-
-=======
->>>>>>> 4374398a
 #[macro_use] extern crate vga_buffer;
 extern crate panic_entry; // contains required panic-related lang items
 #[cfg(not(loadable))] extern crate captain;
+extern crate memory_initialization;
 
 
 /// This module is a hack to get around the lack of the 
@@ -133,28 +126,13 @@
     let boot_info = unsafe { multiboot2::load(multiboot_information_virtual_address) };
     println_raw!("nano_core_start(): booted via multiboot2."); 
 
-    // Initialize memory management: paging (create a new page table), essential kernel mappings
-    let (allocator_mutex, mut page_table, text_mapped_pages, rodata_mapped_pages, data_mapped_pages, higher_half_mapped_pages, identity_mapped_pages) = try_exit!(memory::init(&boot_info));
-
-    // Initialize the kernel heap.
-    // After this point, we must "forget" all of the above mapped_pages instances if an error occurs,
-    // because they will be auto-unmapped from the new page table upon return, causing all execution to stop. 
-    if let Err(e) =  heap_initialization::initialize_heap(allocator_mutex, &mut page_table) {
-        core::mem::forget(text_mapped_pages);
-        core::mem::forget(rodata_mapped_pages);
-        core::mem::forget(data_mapped_pages);
-        core::mem::forget(higher_half_mapped_pages);
-        core::mem::forget(identity_mapped_pages);
-        shutdown(format_args!("{}", e))
-    }
-
-    // Initialize memory management post heap intialization: set up kernel stack allocator and kernel memory management info.
-    let (kernel_mmi_ref, identity_mapped_pages) = try_exit!(memory::init_post_heap(allocator_mutex, page_table, higher_half_mapped_pages, identity_mapped_pages));
-
+    // init memory management: set up stack with guard page, heap, kernel text/data mappings, etc
+    let (kernel_mmi_ref, text_mapped_pages, rodata_mapped_pages, data_mapped_pages, identity_mapped_pages) = try_exit!(memory_initialization::init_memory_management(&boot_info));
     println_raw!("nano_core_start(): initialized memory subsystem."); 
     // After this point, we must "forget" all of the above mapped_pages instances if an error occurs,
     // because they will be auto-unmapped upon a returned error, causing all execution to stop. 
     // (at least until we transfer ownership of them to the `parse_nano_core` function below.)
+
 
     state_store::init();
     trace!("state_store initialized.");

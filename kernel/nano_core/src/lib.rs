--- conflicted
+++ resolved
@@ -17,23 +17,6 @@
 extern crate rlibc; // basic memset/memcpy libc functions
 extern crate multiboot2;
 extern crate x86_64;
-<<<<<<< HEAD
-#[macro_use] extern crate once; // for assert_has_not_been_called!()
-extern crate bit_field;
-#[macro_use] extern crate lazy_static; // for lazy static initialization
-#[macro_use] extern crate alloc;
-#[macro_use] extern crate log;
-extern crate atomic;
-extern crate xmas_elf;
-extern crate rustc_demangle;
-extern crate goblin;
-
-// ------------------------------------
-// ------ OUR OWN CRATES BELOW --------
-// ----------  LIBRARIES   ------------
-// ------------------------------------
-=======
->>>>>>> 36374628
 extern crate kernel_config; // our configuration options, just a set of const definitions.
 extern crate irq_safety; // for irq-safe locking and interrupt utilities
 
@@ -41,48 +24,6 @@
 #[macro_use] extern crate vga_buffer; 
 extern crate logger;
 extern crate state_store;
-<<<<<<< HEAD
-#[macro_use] extern crate vga_buffer; 
-extern crate test_lib;
-extern crate rtc;
-
-#[macro_use] mod console;  // I think this mod declaration MUST COME FIRST because it includes the macro for println!
-#[macro_use] pub mod util; // must come first because it contains just macros
-#[macro_use] mod drivers;  
-mod arch;
-#[macro_use] mod task;
-#[macro_use] mod dbus;
-mod memory;
-mod interrupts;
-mod syscall;
-mod mod_mgmt;
-mod start;
-
-#[macro_use] mod baseband_proc; 
-// TODO FIXME: add pub use statements for any function or data that we want to export from the nano_core
-// and make visible/accessible to other modules that depend on nano_core functions.
-// Or, just make the modules public above. Basically, they need to be exported from the nano_core like a regular library would.
-
-
-use task::{spawn_kthread, spawn_userspace};
-use alloc::String;
-use drivers::{pci, test_nic_driver,e1000e};
-use kernel_config::memory::KERNEL_STACK_SIZE_IN_PAGES;
-use baseband_proc::bb_proc::process_data;
-
-
-fn test_loop_1(_: Option<u64>) -> Option<u64> {
-    debug!("Entered test_loop_1!");
-    loop {
-        let mut i: usize = 50000000; // usize::max_value();
-        unsafe { asm!(""); }
-        while i > 0 {
-            i -= 1;
-        }
-        print!("1");
-        schedule!();
-    }
-=======
 extern crate memory; // the virtual memory subsystem
 extern crate frame_buffer;
 extern crate frame_buffer_3d;
@@ -99,7 +40,6 @@
 #[doc(hidden)]
 pub fn nano_core_public_func(val: u8) {
     error!("NANO_CORE_PUBLIC_FUNC: got val {}", val);
->>>>>>> 36374628
 }
 
 
@@ -122,16 +62,6 @@
     ($expr:expr,) => (try!($expr));
 }
 
-<<<<<<< HEAD
-fn test_driver(_: Option<u64>) {
-    println!("TESTING DRIVER!!");
-    //test_nic_driver::dhcp_request_packet();
-    test_nic_driver::dhcp_request_packet_e1000e();
-    loop {
-        e1000e::rx_poll();
-        schedule!();
-    }
-=======
 
 /// Shuts down Theseus and prints the given string.
 fn shutdown(msg: &'static str) -> ! {
@@ -139,7 +69,6 @@
 
     // TODO: handle shutdowns properly with ACPI commands
     panic!(msg);
->>>>>>> 36374628
 }
 
 fn test_bb_proc(_: Option<u64>) {
@@ -221,68 +150,6 @@
         let _num_nano_core_syms = try_exit!(mod_mgmt::parse_nano_core(&mut kernel_mmi, text_mapped_pages, rodata_mapped_pages, data_mapped_pages, false));
         // debug!("========================== Symbol map after __k_nano_core {}: ========================\n{}", _num_nano_core_syms, mod_mgmt::metadata::dump_symbol_map());
         
-<<<<<<< HEAD
-        match kernel_page_table {
-            &mut PageTable::Active(ref mut active_table) => {
-                // for i in 0 .. 512 { 
-                //     debug!("P4[{:03}] = {:#X}", i, active_table.p4().get_entry_value(i));
-                // }
-
-                // clear the 0th P4 entry, which covers any outstanding identity mappings
-                active_table.p4_mut().clear_entry(0); 
-            }
-            _ => { }
-        }
-    }
-
-
-    println!("initialization done! Enabling interrupts to schedule away from Task 0 ...");
-    interrupts::enable_interrupts();
-
-    if true {
-        spawn_kthread(test_driver, None, "driver_test_thread").unwrap();
-    }
-    /* if true {
-        spawn_kthread(test_bb_proc, None, "bb_proc_test_thread").unwrap();
-    }  */ 
-
-    // create some extra tasks to test context switching
-    if false {
-        spawn_kthread(test_loop_1, None, "test_loop_1").unwrap();
-        spawn_kthread(test_loop_2, None, "test_loop_2").unwrap(); 
-        spawn_kthread(test_loop_3, None, "test_loop_3").unwrap(); 
-    }
-
-	
-    // attempt to parse a test kernel module
-    if false {
-        let kernel_mmi_ref = memory::get_kernel_mmi_ref().unwrap(); // stupid lexical lifetimes...
-        let mut kernel_mmi_locked = kernel_mmi_ref.lock();
-        memory::load_kernel_crate(memory::get_module("__k_test_server").unwrap(), &mut *kernel_mmi_locked).unwrap();
-        // debug!("Symbol map after __k_test_server: {}", mod_mgmt::metadata::dump_symbol_map());
-        memory::load_kernel_crate(memory::get_module("__k_test_client").unwrap(), &mut *kernel_mmi_locked).unwrap();
-        // debug!("Symbol map after __k_test_client: {}", mod_mgmt::metadata::dump_symbol_map());
-        memory::load_kernel_crate(memory::get_module("__k_test_lib").unwrap(), &mut *kernel_mmi_locked).unwrap();
-        // debug!("Symbol map after __k_test_lib: {}", mod_mgmt::metadata::dump_symbol_map());
-
-        // now let's try to invoke the test_server function we just loaded
-        let func_sec = ::mod_mgmt::metadata::get_symbol("test_server::server_func1").upgrade().unwrap();
-        debug!("server_func_vaddr: {:#x}", func_sec.virt_addr());
-        let server_func: fn(u8, u64) -> (u8, u64) = unsafe { ::core::mem::transmute(func_sec.virt_addr()) };
-        debug!("Called server_func(10, 20) = {:?}", server_func(10, 20));
-
-        // now let's try to invoke the test_client function we just loaded
-        let client_func_sec = ::mod_mgmt::metadata::get_symbol("test_client::client_func").upgrade().unwrap();
-        debug!("client_func_vaddr: {:#x}", client_func_sec.virt_addr());
-        let client_func: fn() -> (u8, u64) = unsafe { ::core::mem::transmute(client_func_sec.virt_addr()) };
-        debug!("Called client_func() = {:?}", client_func());
-
-        // now let's try to invoke the test_lib function we just loaded
-        let test_lib_public_sec = ::mod_mgmt::metadata::get_symbol("test_lib::test_lib_public").upgrade().unwrap();
-        debug!("test_lib_public_vaddr: {:#x}", client_func_sec.virt_addr());
-        let test_lib_public_func: fn(u8) -> (u8, &'static str, u64) = unsafe { ::core::mem::transmute(test_lib_public_sec.virt_addr()) };
-        debug!("Called test_lib_public() = {:?}", test_lib_public_func(10));
-=======
         let _num_libcore_syms = try_exit!(mod_mgmt::load_kernel_crate(
             try_exit!(memory::get_module("__k_core").ok_or("couldn't find __k_core module")), 
             &mut kernel_mmi, false)
@@ -293,7 +160,6 @@
             try_exit!(memory::get_module("__k_captain").ok_or("couldn't find __k_captain module")), 
             &mut kernel_mmi, false)
         );
->>>>>>> 36374628
     }
     #[cfg(not(feature = "loadable"))]
     {

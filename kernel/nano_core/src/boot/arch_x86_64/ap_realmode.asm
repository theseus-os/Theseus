--- conflicted
+++ resolved
@@ -117,17 +117,10 @@
 
 ;travers the mode list to fint the first mode of intended parameters
 .searchmodes:
-<<<<<<< HEAD
-    add si, 2; si points to the next mode
-    mov cx, [fs:si]
-    cmp cx, 0xFFFF
-    je store_mode_info; if current mode is the last one, break
-=======
     add si, 2           ;[fs:si] points to the next mode
     mov cx, [fs:si]     ;move current mode index to cx
     cmp cx, 0xFFFF      
     je gdt              ;if the mode index extends the bound, skip the VESA mode setting block;
->>>>>>> dd8056c0
 
 .getmodeinfo:
     push esi
@@ -143,11 +136,7 @@
     cmp byte [VBEModeInfo.bitsperpixel], 32
     jne .searchmodes; if current mode is not 32-byte, continue to search
     cmp word [VBEModeInfo.xresolution], 1280
-<<<<<<< HEAD
-    jb .searchmodes; if current resolution is less than 1280, continue to search
-=======
     jb .searchmodes; if current x-resolution is less than 1280, continue to search
->>>>>>> dd8056c0
 
 ; store resolution and bufferr address to [0000:F100] so that Rust can read them
 store_mode_info:    
@@ -181,32 +170,12 @@
     pop di
 
 set_graphic_mode:
-<<<<<<< HEAD
-    mov ax, 0x4f02; 
-    mov bx, [current.mode]; 0x4f41:640*400*32bit in QEMU; bx 4___ is linear frame buffer 
-    int 0x10;
-
-    push ds
-    push es
-    mov ax,0x1103
-    mov  bh,6
-    int 0x10
-    push es
-    pop ds
-    pop es
-    mov si,bp
-    mov cx,256*16/4
-    rep movsd
-    pop ds
-    
-=======
     mov ax, 0x4f02;         ;BIOS int 10, ax=4f02, set graphic mode
     ;0x4f41:640*400*32bit in QEMU; bx 4___ is linear frame buffer 
     mov bx, [current.mode]  ;bx: current mode 
     int 0x10                ;BIOS int 10
 
     ;Set the flag [0000:0900] indicating that the graphic mode is set
->>>>>>> dd8056c0
     mov ax, 0
     mov es, ax
     mov di, 0x900

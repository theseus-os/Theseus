#![no_std]

extern crate keycodes_ascii;
extern crate alloc;
<<<<<<< HEAD
extern crate mouse_data;

use keycodes_ascii::{KeyEvent};
use alloc::string::String;
use mouse_data::MouseEvent;
=======
extern crate frame_buffer;

use keycodes_ascii::{KeyEvent};
use alloc::string::String;
use frame_buffer::Coord;
>>>>>>> 9c5dc1b7

/// A event describe mouse position rather than movement differential from last event. 
/// It contains two position, (x,y) for the relative position in each window, and (gx,gy) for global absolute position of the screen.
#[derive(Debug, Clone)]
pub struct MousePositionEvent {  // tells window application of the cursor information
    /// the relative position in window
    pub x: isize,
    /// the relative position in window
    pub y: isize,
    /// the global position in window
    pub gx: isize,
    /// the global position in window
    pub gy: isize,
    pub scrolling_up: bool,
    pub scrolling_down: bool,
    pub left_button_hold: bool,
    pub right_button_hold: bool,
    pub fourth_button_hold: bool,
    pub fifth_button_hold: bool,
}

#[derive(Debug, Clone)]
pub enum Event {
    /// An input event from a keyboard
    KeyboardEvent(KeyboardInputEvent),
    /// An input event from a mouse
    MouseMovementEvent(MouseEvent),
    /// An event from another entity that wishes to print a message
    OutputEvent(PrintOutputEvent),
    /// Tells an application that the window manager has resized that application's window
    /// so that it knows to perform any necessary tasks related to window size, such as text reflow.
    WindowResizeEvent(WindowResizeEvent),
    /// The event tells application about cursor's position currently (including relative to a window and relative to a screen)
    MousePositionEvent(MousePositionEvent),
    ExitEvent,
}

impl Event {
    pub fn new_keyboard_event(kev: KeyEvent) -> Event {
        Event::KeyboardEvent(KeyboardInputEvent::new(kev))
    }

    pub fn new_output_event<S>(s: S) -> Event where S: Into<String> {
        Event::OutputEvent(PrintOutputEvent::new(s.into()))
    }

<<<<<<< HEAD
    pub fn new_resize_event(x: usize, y: usize, width: usize, height: usize) -> Event {
        Event::WindowResizeEvent(WindowResizeEvent::new(x,y,width, height))
=======
    pub fn new_resize_event(coordinate: Coord, width: usize, height: usize) -> Event {
        Event::ResizeEvent(WindowResizeEvent::new(coordinate, width, height))
>>>>>>> 9c5dc1b7
    }

}

/// use this to deliver input events (such as keyboard input) to the input_event_manager.
#[derive(Debug, Clone)]
pub struct KeyboardInputEvent {
    pub key_event: KeyEvent,
}

impl KeyboardInputEvent {
    pub fn new(kev: KeyEvent) -> KeyboardInputEvent {
        KeyboardInputEvent {
            key_event: kev,
        }
    }
}

/// use this to queue up a formatted string that should be printed to the input_event_manager. 
#[derive(Debug, Clone)]
pub struct PrintOutputEvent {
    pub text: String,
}

impl PrintOutputEvent {
    pub fn new(s: String) -> PrintOutputEvent {
        PrintOutputEvent {
            text: s,
        }
    }
}

//Use this to inform the window manager to adjust the sizes of existing windows
#[derive(Debug, Clone)]
pub struct WindowResizeEvent {
    pub coordinate: Coord,
    pub width: usize, 
    pub height: usize, 
}
 impl WindowResizeEvent {
    pub fn new(coordinate: Coord, width: usize, height:usize) -> WindowResizeEvent {
        WindowResizeEvent {
            coordinate: coordinate,
            width: width, 
            height: height,
        }
    }
} <|MERGE_RESOLUTION|>--- conflicted
+++ resolved
@@ -2,19 +2,13 @@
 
 extern crate keycodes_ascii;
 extern crate alloc;
-<<<<<<< HEAD
+extern crate frame_buffer;
 extern crate mouse_data;
 
 use keycodes_ascii::{KeyEvent};
 use alloc::string::String;
+use frame_buffer::Coord;
 use mouse_data::MouseEvent;
-=======
-extern crate frame_buffer;
-
-use keycodes_ascii::{KeyEvent};
-use alloc::string::String;
-use frame_buffer::Coord;
->>>>>>> 9c5dc1b7
 
 /// A event describe mouse position rather than movement differential from last event. 
 /// It contains two position, (x,y) for the relative position in each window, and (gx,gy) for global absolute position of the screen.
@@ -61,13 +55,8 @@
         Event::OutputEvent(PrintOutputEvent::new(s.into()))
     }
 
-<<<<<<< HEAD
-    pub fn new_resize_event(x: usize, y: usize, width: usize, height: usize) -> Event {
-        Event::WindowResizeEvent(WindowResizeEvent::new(x,y,width, height))
-=======
     pub fn new_resize_event(coordinate: Coord, width: usize, height: usize) -> Event {
-        Event::ResizeEvent(WindowResizeEvent::new(coordinate, width, height))
->>>>>>> 9c5dc1b7
+        Event::WindowResizeEvent(WindowResizeEvent::new(coordinate, width, height))
     }
 
 }

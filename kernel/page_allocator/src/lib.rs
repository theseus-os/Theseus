//! Provides an allocator for virtual memory pages.
//! The minimum unit of allocation is a single page. 
//! 
//! This also supports early allocation of pages (up to 32 separate chunks)
//! before heap allocation is available, and does so behind the scenes using the same single interface. 
//! 
//! Once heap allocation is available, it uses a dynamically-allocated list of page chunks to track allocations.
//! 
//! The core allocation function is [`allocate_pages_deferred()`](fn.allocate_pages_deferred.html), 
//! but there are several convenience functions that offer simpler interfaces for general usage. 
//!
//! # Notes and Missing Features
//! This allocator currently does **not** merge freed chunks (de-fragmentation) upon deallocation. 
//! It only merges free chunks lazily upon request, i.e., when we run out of address space
//! or when a requested address is in a chunk that needs to be merged with a nearby chunk.

#![no_std]

extern crate alloc;
#[macro_use] extern crate log;
extern crate kernel_config;
extern crate memory_structs;
extern crate spin;
#[macro_use] extern crate static_assertions;
extern crate intrusive_collections;
use intrusive_collections::Bound;


mod static_array_rb_tree;
// mod static_array_linked_list;


use core::{borrow::Borrow, cmp::Ordering, fmt, ops::{Deref, DerefMut}};
use kernel_config::memory::*;
use memory_structs::{VirtualAddress, Page, PageRange};
use spin::{Mutex, Once};
use static_array_rb_tree::*;


/// Certain regions are pre-designated for special usage, specifically the kernel's initial identity mapping.
/// They will be allocated from if an address within them is specifically requested;
/// otherwise, they will only be allocated from as a "last resort" if all other non-designated address ranges are exhausted.
///
/// Any virtual addresses **less than or equal** to this address are considered "designated".
/// This lower part of the address range that's designated covers from 0x0 to this address.
static DESIGNATED_PAGES_LOW_END: Once<Page> = Once::new();

/// Defines the upper part of the address space that's designated, similar to `DESIGNATED_PAGES_LOW_END`. 
/// Any virtual addresses **greater than or equal to** this address is considered "designated".
/// This higher part of the address range covers from:
/// the beginning of the recursive P4 entry used for modifying upcoming page tables
/// to the very end of the address space.
///
<<<<<<< HEAD
/// TODO: once the heap is fully dynamic and not dependent on constant addresses, we can move this up to KERNEL_TEXT_START (511th entry of P4).
static DESIGNATED_PAGES_HIGH_START: Page = Page::containing_address(VirtualAddress::new_canonical(INACTIVE_PAGE_TABLE_RECURSIVE_MEMORY_START));
=======
/// TODO: once the heap is fully dynamic and not dependent on static addresses,
/// we can exclude the heap from the designated region.
static DESIGNATED_PAGES_HIGH_START: Page = Page::containing_address(VirtualAddress::new_canonical(UPCOMING_PAGE_TABLE_RECURSIVE_MEMORY_START));
>>>>>>> b88a23a7

const MIN_PAGE: Page = Page::containing_address(VirtualAddress::zero());
const MAX_PAGE: Page = Page::containing_address(VirtualAddress::new_canonical(MAX_VIRTUAL_ADDRESS));

/// The single, system-wide list of free chunks of virtual memory pages.
static FREE_PAGE_LIST: Mutex<StaticArrayRBTree<Chunk>> = Mutex::new(StaticArrayRBTree::empty());


/// Initialize the page allocator.
///
/// # Arguments
/// * `end_vaddr_of_low_designated_region`: the `VirtualAddress` that marks the end of the 
///   lower designated region, which should be the ending address of the initial kernel image
///   (a lower-half identity address).
/// 
/// The page allocator will only allocate addresses lower than `end_vaddr_of_low_designated_region`
/// if specifically requested.
/// General allocation requests for any virtual address will not use any address lower than that,
/// unless the rest of the entire virtual address space is already in use.
///
pub fn init(end_vaddr_of_low_designated_region: VirtualAddress) -> Result<(), &'static str> {
	assert!(end_vaddr_of_low_designated_region < DESIGNATED_PAGES_HIGH_START.start_address());
	let designated_low_end = DESIGNATED_PAGES_LOW_END.call_once(|| Page::containing_address(end_vaddr_of_low_designated_region));
	let designated_low_end = *designated_low_end;

	let initial_free_chunks = [
		// The first region contains all pages *below* the beginning of the 510th entry of P4. 
		// We split it up into three chunks just for ease, since it overlaps the designated regions.
		Some(Chunk { 
			pages: PageRange::new(
				Page::containing_address(VirtualAddress::zero()),
				designated_low_end,
			)
		}),
		Some(Chunk { 
			pages: PageRange::new(
				designated_low_end + 1,
				DESIGNATED_PAGES_HIGH_START - 1,
			)
		}),
		Some(Chunk { 
			pages: PageRange::new(
				DESIGNATED_PAGES_HIGH_START,
				// This is the page right below the beginning of the 510th entry of the top-level P4 page table.
				Page::containing_address(VirtualAddress::new_canonical(KERNEL_TEXT_START - ADDRESSABILITY_PER_P4_ENTRY - 1)),
			)
		}),

		// The second region contains all pages *above* the end of the 510th entry of P4, i.e., starting at the 511th (last) entry of P4.
		// This is fully covered by the second (higher) designated region.
		Some(Chunk { 
			pages: PageRange::new(
				Page::containing_address(VirtualAddress::new_canonical(KERNEL_TEXT_START)),
				Page::containing_address(VirtualAddress::new_canonical(MAX_VIRTUAL_ADDRESS)),
			)
		}),
		None, None, None, None,
		None, None, None, None, None, None, None, None,
		None, None, None, None, None, None, None, None,
		None, None, None, None, None, None, None, None,
	];

	*FREE_PAGE_LIST.lock() = StaticArrayRBTree::new(initial_free_chunks);
	Ok(())
}


/// A range of contiguous pages.
///
/// # Ordering and Equality
///
/// `Chunk` implements the `Ord` trait, and its total ordering is ONLY based on
/// its **starting** `Page`. This is useful so we can store `Chunk`s in a sorted collection.
///
/// Similarly, `Chunk` implements equality traits, `Eq` and `PartialEq`,
/// both of which are also based ONLY on the **starting** `Page` of the `Chunk`.
/// Thus, comparing two `Chunk`s with the `==` or `!=` operators may not work as expected.
/// since it ignores their actual range of pages.
#[derive(Debug, Clone, Eq)]
struct Chunk {
	/// The Pages covered by this chunk, an inclusive range. 
	pages: PageRange,
}
impl Chunk {
	fn as_allocated_pages(&self) -> AllocatedPages {
		AllocatedPages {
			pages: self.pages.clone(),
		}
	}

	/// Returns a new `Chunk` with an empty range of pages. 
	fn empty() -> Chunk {
		Chunk {
			pages: PageRange::empty(),
		}
	}
}
impl Deref for Chunk {
    type Target = PageRange;
    fn deref(&self) -> &PageRange {
        &self.pages
    }
}
impl Ord for Chunk {
    fn cmp(&self, other: &Self) -> Ordering {
        self.pages.start().cmp(other.pages.start())
    }
}
impl PartialOrd for Chunk {
    fn partial_cmp(&self, other: &Self) -> Option<Ordering> {
        Some(self.cmp(other))
    }
}
impl PartialEq for Chunk {
    fn eq(&self, other: &Self) -> bool {
        self.pages.start() == other.pages.start()
    }
}
impl Borrow<Page> for &'_ Chunk {
	fn borrow(&self) -> &Page {
		self.pages.start()
	}
}


/// Represents a range of allocated `VirtualAddress`es, specified in `Page`s. 
/// 
/// These pages are not initially mapped to any physical memory frames, you must do that separately
/// in order to actually use their memory; see the `MappedPages` type for more. 
/// 
/// This object represents ownership of the allocated virtual pages;
/// if this object falls out of scope, its allocated pages will be auto-deallocated upon drop. 
pub struct AllocatedPages {
	pages: PageRange,
}

// AllocatedPages must not be Cloneable, and it must not expose its inner pages as mutable.
assert_not_impl_any!(AllocatedPages: DerefMut, Clone);

impl Deref for AllocatedPages {
    type Target = PageRange;
    fn deref(&self) -> &PageRange {
        &self.pages
    }
}
impl fmt::Debug for AllocatedPages {
    fn fmt(&self, f: &mut fmt::Formatter) -> fmt::Result {
		write!(f, "AllocatedPages({:?})", self.pages)
	}
}

impl AllocatedPages {
	/// Returns an empty AllocatedPages object that performs no page allocation. 
    /// Can be used as a placeholder, but will not permit any real usage. 
    pub const fn empty() -> AllocatedPages {
        AllocatedPages {
			pages: PageRange::empty()
		}
	}

	/// Merges the given `AllocatedPages` object `ap` into this `AllocatedPages` object (`self`).
	/// This is just for convenience and usability purposes, it performs no allocation or remapping.
    ///
	/// The `ap` must be virtually contiguous and come immediately after `self`,
	/// that is, `self.end` must equal `ap.start`. 
	/// If this condition is met, `self` is modified and `Ok(())` is returned,
	/// otherwise `Err(ap)` is returned.
	pub fn merge(&mut self, ap: AllocatedPages) -> Result<(), AllocatedPages> {
		// make sure the pages are contiguous
		if *ap.start() != (*self.end() + 1) {
			return Err(ap);
		}
		self.pages = PageRange::new(*self.start(), *ap.end());
		// ensure the now-merged AllocatedPages doesn't run its drop handler and free its pages.
		core::mem::forget(ap); 
		Ok(())
	}

	/// Splits this `AllocatedPages` into two separate `AllocatedPages` objects:
    /// * `[beginning : at_page - 1]`
    /// * `[at_page : end]`
    /// 
    /// This function follows the behavior of [`core::slice::split_at()`],
    /// thus, either one of the returned `AllocatedPages` objects may be empty. 
    /// * If `at_page == self.start`, the first returned `AllocatedPages` object will be empty.
    /// * If `at_page == self.end + 1`, the second returned `AllocatedPages` object will be empty.
    /// 
    /// Returns an `Err` containing this `AllocatedPages` if `at_page` is otherwise out of bounds.
	/// 
    /// [`core::slice::split_at()`]: https://doc.rust-lang.org/core/primitive.slice.html#method.split_at
    pub fn split(self, at_page: Page) -> Result<(AllocatedPages, AllocatedPages), AllocatedPages> {
        let end_of_first = at_page - 1;

        let (first, second) = if at_page == *self.start() && at_page <= *self.end() {
            let first  = PageRange::empty();
            let second = PageRange::new(at_page, *self.end());
            (first, second)
        } 
        else if at_page == (*self.end() + 1) && end_of_first >= *self.start() {
            let first  = PageRange::new(*self.start(), *self.end()); 
            let second = PageRange::empty();
            (first, second)
        }
        else if at_page > *self.start() && end_of_first <= *self.end() {
            let first  = PageRange::new(*self.start(), end_of_first);
            let second = PageRange::new(at_page, *self.end());
            (first, second)
        }
        else {
            return Err(self);
        };

        // ensure the original AllocatedPages doesn't run its drop handler and free its pages.
        core::mem::forget(self);   
        Ok((
            AllocatedPages { pages: first }, 
            AllocatedPages { pages: second },
        ))
    }
}

impl Drop for AllocatedPages {
    fn drop(&mut self) {
		if self.size_in_pages() == 0 { return; }
		// trace!("page_allocator: deallocating {:?}", self);

		// Simply add the newly-deallocated chunk to the free pages list.
		let mut locked_list = FREE_PAGE_LIST.lock();
		let res = locked_list.insert(Chunk {
			pages: self.pages.clone(),
		});
		match res {
			Ok(_inserted_free_chunk) => (),
			Err(c) => error!("BUG: couldn't insert deallocated chunk {:?} into free page list", c),
		}
		
		// Here, we could optionally use above `_inserted_free_chunk` to merge the adjacent (contiguous) chunks
		// before or after the newly-inserted free chunk. 
		// However, there's no *need* to do so until we actually run out of address space or until 
		// a requested address is in a chunk that needs to be merged.
		// Thus, for performance, we save that for those future situations.
    }
}



/// A series of pending actions related to page allocator bookkeeping,
/// which may result in heap allocation. 
/// 
/// The actions are triggered upon dropping this struct. 
/// This struct can be returned from the `allocate_pages()` family of functions 
/// in order to allow the caller to precisely control when those actions 
/// that may result in heap allocation should occur. 
/// Such actions include adding chunks to lists of free pages or pages in use. 
/// 
/// The vast majority of use cases don't  care about such precise control, 
/// so you can simply drop this struct at any time or ignore it
/// with a `let _ = ...` binding to instantly drop it. 
pub struct DeferredAllocAction<'list> {
	/// A reference to the list into which we will insert the free `Chunk`s.
	free_list: &'list Mutex<StaticArrayRBTree<Chunk>>,
	/// A free chunk that needs to be added back to the free list.
	free1: Chunk,
	/// Another free chunk that needs to be added back to the free list.
	free2: Chunk,
}
impl<'list> DeferredAllocAction<'list> {
	fn new<F1, F2>(free1: F1, free2: F2) -> DeferredAllocAction<'list> 
		where F1: Into<Option<Chunk>>,
			  F2: Into<Option<Chunk>>,
	{
		let free_list = &FREE_PAGE_LIST;
		let free1 = free1.into().unwrap_or_else(Chunk::empty);
		let free2 = free2.into().unwrap_or_else(Chunk::empty);
		DeferredAllocAction { free_list, free1, free2 }
	}
}
impl<'list> Drop for DeferredAllocAction<'list> {
	fn drop(&mut self) {
		// Insert all of the chunks, both allocated and free ones, into the list. 
		if self.free1.size_in_pages() > 0 {
			self.free_list.lock().insert(self.free1.clone()).unwrap();
		}
		if self.free2.size_in_pages() > 0 {
			self.free_list.lock().insert(self.free2.clone()).unwrap();
		}
	}
}


/// Possible allocation errors.
#[derive(Debug)]
enum AllocationError {
	/// The requested address was not free: it was already allocated, or is outside the range of this allocator.
	AddressNotFree(Page, usize),
	/// The address space was full, or there was not a large-enough chunk 
	/// or enough remaining chunks that could satisfy the requested allocation size.
	OutOfAddressSpace(usize),
	/// The allocator has not yet been initialized.
	NotInitialized,
}
impl From<AllocationError> for &'static str {
	fn from(alloc_err: AllocationError) -> &'static str {
		match alloc_err {
			AllocationError::AddressNotFree(..) => "address was in use or outside of this page allocator's range",
			AllocationError::OutOfAddressSpace(..) => "out of virtual address space",
			AllocationError::NotInitialized => "the page allocator has not yet been initialized",
		}
	}
}


/// Searches the given `list` for the chunk that contains the range of pages from
/// `requested_page` to `requested_page + num_pages`.
fn find_specific_chunk(
	list: &mut StaticArrayRBTree<Chunk>,
	requested_page: Page,
	num_pages: usize
) -> Result<(AllocatedPages, DeferredAllocAction<'static>), AllocationError> {

	// The end page is an inclusive bound, hence the -1. Parentheses are needed to avoid overflow.
	let requested_end_page = requested_page + (num_pages - 1); 

	match &mut list.0 {
		Inner::Array(ref mut arr) => {
			for elem in arr.iter_mut() {
				if let Some(chunk) = elem {
					if requested_page >= *chunk.start() && requested_end_page <= *chunk.end() {
						// Here: `chunk` was big enough and did contain the requested address.
						return adjust_chosen_chunk(requested_page, num_pages, &chunk.clone(), ValueRefMut::Array(elem));
					}
				}
			}
		}
		Inner::RBTree(ref mut tree) => {
			let mut cursor_mut = tree.upper_bound_mut(Bound::Included(&requested_page));
			if let Some(chunk) = cursor_mut.get().map(|w| w.deref()) {
				if requested_page >= *chunk.start() {
					if requested_end_page <= *chunk.end() {
						return adjust_chosen_chunk(requested_page, num_pages, &chunk.clone(), ValueRefMut::RBTree(cursor_mut));
					} else {
						// Here, we've found a chunk that includes the requested start page, but it's too small
						// to cover the number of requested pages. 
						// Thus, we attempt to merge this chunk with the next contiguous chunk(s) to create one single larger chunk.
						let chunk = chunk.clone(); // ends the above borrow on `cursor_mut`
						let mut new_end_page = *chunk.end();
						cursor_mut.move_next();
						while let Some(next_chunk) = cursor_mut.get().map(|w| w.deref()) {
							if *next_chunk.start() - 1 == new_end_page {
								new_end_page = *next_chunk.end();
								cursor_mut.remove().expect("BUG: page_allocator failed to merge contiguous chunks.");
								// The above call to `cursor_mut.remove()` advances the cursor to the next chunk.
							} else {
								break; // the next chunk wasn't contiguous, so stop iterating.
							}
						}

						if new_end_page > *chunk.end() {
							cursor_mut.move_prev(); // move the cursor back to the original chunk
							let _removed_chunk = cursor_mut.replace_with(Wrapper::new_link(Chunk { pages: PageRange::new(*chunk.start(), new_end_page) }))
								.expect("BUG: page_allocator failed to replace the current chunk while merging contiguous chunks.");
							return adjust_chosen_chunk(requested_page, num_pages, &chunk, ValueRefMut::RBTree(cursor_mut));
						}
					}
				}
			}
		}
	}

	Err(AllocationError::AddressNotFree(requested_page, num_pages))
}


/// Searches the given `list` for any chunk large enough to hold at least `num_pages`.
///
/// It first attempts to find a suitable chunk **not** in the designated regions,
/// and only allocates from the designated regions as a backup option.
fn find_any_chunk(
	list: &mut StaticArrayRBTree<Chunk>,
	num_pages: usize
) -> Result<(AllocatedPages, DeferredAllocAction<'static>), AllocationError> {
	let designated_low_end = DESIGNATED_PAGES_LOW_END.get().ok_or(AllocationError::NotInitialized)?;

	// During the first pass, we ignore designated regions.
	match list.0 {
		Inner::Array(ref mut arr) => {
			for elem in arr.iter_mut() {
				if let Some(chunk) = elem {
					// Skip chunks that are too-small or in the designated regions.
					if  chunk.size_in_pages() < num_pages || 
						chunk.start() <= designated_low_end || 
						chunk.end() >= &DESIGNATED_PAGES_HIGH_START
					{
						continue;
					} 
					else {
						return adjust_chosen_chunk(*chunk.start(), num_pages, &chunk.clone(), ValueRefMut::Array(elem));
					}
				}
			}
		}
		Inner::RBTree(ref mut tree) => {
			// NOTE: if RBTree had a `range_mut()` method, we could simply do the following:
			// ```
			// let eligible_chunks = tree.range(
			// 	Bound::Excluded(&DESIGNATED_PAGES_LOW_END),
			// 	Bound::Excluded(&DESIGNATED_PAGES_HIGH_START)
			// );
			// for c in eligible_chunks { ... }
			// ```
			//
			// However, RBTree doesn't have a `range_mut()` method, so we use cursors for manual iteration.
			//
			// Because we allocate new pages by peeling them off from the beginning part of a chunk, 
			// it's MUCH faster to start the search for free pages from higher addresses moving down. 
			// This results in an O(1) allocation time in the general case, until all address ranges are already in use.
			let mut cursor = tree.upper_bound_mut(Bound::Excluded(&DESIGNATED_PAGES_HIGH_START));
			while let Some(chunk) = cursor.get().map(|w| w.deref()) {
				if chunk.start() <= designated_low_end {
					break; // move on to searching through the designated regions
				}
				if num_pages < chunk.size_in_pages() {
					return adjust_chosen_chunk(*chunk.start(), num_pages, &chunk.clone(), ValueRefMut::RBTree(cursor));
				}
				warn!("Page allocator: unlikely scenario: had to search multiple chunks while trying to allocate {} pages at any address.", num_pages);
				cursor.move_prev();
			}
		}
	}

	// If we can't find any suitable chunks in the non-designated regions, then look in both designated regions.
	warn!("PageAllocator: unlikely scenario: non-designated chunks are all allocated, \
		  falling back to allocating {} pages from designated regions!", num_pages);
	match list.0 {
		Inner::Array(ref mut arr) => {
			for elem in arr.iter_mut() {
				if let Some(chunk) = elem {
					if num_pages <= chunk.size_in_pages() {
						return adjust_chosen_chunk(*chunk.start(), num_pages, &chunk.clone(), ValueRefMut::Array(elem));
					}
				}
			}
		}
		Inner::RBTree(ref mut tree) => {
			// NOTE: if RBTree had a `range_mut()` method, we could simply do the following:
			// ```
			// let eligible_chunks = tree.range(
			// 	Bound::<&Page>::Unbounded,
			// 	Bound::Included(&DESIGNATED_PAGES_LOW_END)
			// ).chain(tree.range(
			// 	Bound::Included(&DESIGNATED_PAGES_HIGH_START),
			// 	Bound::<&Page>::Unbounded
			// ));
			// for c in eligible_chunks { ... }
			// ```
			//
			// However, RBTree doesn't have a `range_mut()` method, so we use two sets of cursors for manual iteration.
			// The first cursor iterates over the lower designated region, from higher addresses to lower, down to zero.
			let mut cursor = tree.upper_bound_mut(Bound::Included(designated_low_end));
			while let Some(chunk) = cursor.get().map(|w| w.deref()) {
				if num_pages < chunk.size_in_pages() {
					return adjust_chosen_chunk(*chunk.start(), num_pages, &chunk.clone(), ValueRefMut::RBTree(cursor));
				}
				cursor.move_prev();
			}

			// The second cursor iterates over the higher designated region, from the highest (max) address down to the designated region boundary.
			let mut cursor = tree.upper_bound_mut::<Chunk>(Bound::Unbounded);
			while let Some(chunk) = cursor.get().map(|w| w.deref()) {
				if chunk.start() < &DESIGNATED_PAGES_HIGH_START {
					// we already iterated over non-designated pages in the first match statement above, so we're out of memory. 
					break; 
				}
				if num_pages < chunk.size_in_pages() {
					return adjust_chosen_chunk(*chunk.start(), num_pages, &chunk.clone(), ValueRefMut::RBTree(cursor));
				}
				cursor.move_prev();
			}
		}
	}

	Err(AllocationError::OutOfAddressSpace(num_pages))
}


/// The final part of the main allocation routine. 
///
/// The given chunk is the one we've chosen to allocate from. 
/// This function breaks up that chunk into multiple ones and returns an `AllocatedPages` 
/// from (part of) that chunk, ranging from `start_page` to `start_page + num_pages`.
fn adjust_chosen_chunk(
	start_page: Page,
	num_pages: usize,
	chosen_chunk: &Chunk,
	mut chosen_chunk_ref: ValueRefMut<Chunk>,
) -> Result<(AllocatedPages, DeferredAllocAction<'static>), AllocationError> {

	// The new allocated chunk might start in the middle of an existing chunk,
	// so we need to break up that existing chunk into 3 possible chunks: before, newly-allocated, and after.
	//
	// Because Pages and VirtualAddresses use saturating add and subtract, we need to double-check that we're not creating
	// an overlapping duplicate Chunk at either the very minimum or the very maximum of the address space.
	let new_allocation = Chunk {
		// The end page is an inclusive bound, hence the -1. Parentheses are needed to avoid overflow.
		pages: PageRange::new(start_page, start_page + (num_pages - 1)),
	};
	let before = if start_page == MIN_PAGE {
		None
	} else {
		Some(Chunk {
			pages: PageRange::new(*chosen_chunk.start(), *new_allocation.start() - 1),
		})
	};
	let after = if new_allocation.end() == &MAX_PAGE { 
		None
	} else {
		Some(Chunk {
			pages: PageRange::new(*new_allocation.end() + 1, *chosen_chunk.end()),
		})
	};

	// some sanity checks -- these can be removed or disabled for better performance
	if let Some(ref b) = before {
		assert!(!new_allocation.contains(b.end()));
		assert!(!b.contains(new_allocation.start()));
	}
	if let Some(ref a) = after {
		assert!(!new_allocation.contains(a.start()));
		assert!(!a.contains(new_allocation.end()));
	}

	// Remove the chosen chunk from the free page list.
	let _removed_chunk = chosen_chunk_ref.remove();
	assert_eq!(Some(chosen_chunk), _removed_chunk.as_ref()); // sanity check

	// TODO: Re-use the allocated wrapper if possible, rather than allocate a new one entirely.
	// if let RemovedValue::RBTree(Some(wrapper_adapter)) = _removed_chunk { ... }

	Ok((
		new_allocation.as_allocated_pages(),
		DeferredAllocAction::new(before, after),
	))
}


/// The core page allocation routine that allocates the given number of virtual pages,
/// optionally at the requested starting `VirtualAddress`.
/// 
/// This simply reserves a range of virtual addresses, it does not allocate 
/// actual physical memory frames nor do any memory mapping. 
/// Thus, the returned `AllocatedPages` aren't directly usable until they are mapped to physical frames. 
/// 
/// Allocation is based on a red-black tree and is thus `O(log(n))`.
/// Fragmentation isn't cleaned up until we're out of address space, but that's not really a big deal.
/// 
/// # Arguments
/// * `requested_vaddr`: if `Some`, the returned `AllocatedPages` will start at the `Page`
///   containing this `VirtualAddress`. 
///   If `None`, the first available `Page` range will be used, starting at any random virtual address.
/// * `num_pages`: the number of `Page`s to be allocated. 
/// 
/// # Return
/// If successful, returns a tuple of two items:
/// * the pages that were allocated, and
/// * an opaque struct representing details of bookkeeping-related actions that may cause heap allocation. 
///   Those actions are deferred until this returned `DeferredAllocAction` struct object is dropped, 
///   allowing the caller (such as the heap implementation itself) to control when heap allocation may occur.
pub fn allocate_pages_deferred(
	requested_vaddr: Option<VirtualAddress>,
	num_pages: usize,
) -> Result<(AllocatedPages, DeferredAllocAction<'static>), &'static str> {
	if num_pages == 0 {
		warn!("PageAllocator: requested an allocation of 0 pages... stupid!");
		return Err("cannot allocate zero pages");
	}

	let mut locked_list = FREE_PAGE_LIST.lock();

	// The main logic of the allocator is to find an appropriate chunk that can satisfy the allocation request.
	// An appropriate chunk satisfies the following conditions:
	// - Can fit the requested size (starting at the requested address) within the chunk.
	// - The chunk can only be within in a designated region if a specific address was requested, 
	//   or all other non-designated chunks are already in use.
	if let Some(vaddr) = requested_vaddr {
		find_specific_chunk(&mut locked_list, Page::containing_address(vaddr), num_pages)
	} else {
		find_any_chunk(&mut locked_list, num_pages)
	}.map_err(From::from) // convert from AllocationError to &str
}


/// Similar to [`allocated_pages_deferred()`](fn.allocate_pages_deferred.html),
/// but accepts a size value for the allocated pages in number of bytes instead of number of pages. 
/// 
/// This function still allocates whole pages by rounding up the number of bytes. 
pub fn allocate_pages_by_bytes_deferred(
	requested_vaddr: Option<VirtualAddress>,
	num_bytes: usize,
) -> Result<(AllocatedPages, DeferredAllocAction<'static>), &'static str> {
	let actual_num_bytes = if let Some(vaddr) = requested_vaddr {
		num_bytes + (vaddr.value() % PAGE_SIZE)
	} else {
		num_bytes
	};
	let num_pages = (actual_num_bytes + PAGE_SIZE - 1) / PAGE_SIZE; // round up
	allocate_pages_deferred(requested_vaddr, num_pages)
}


/// Allocates the given number of pages with no constraints on the starting virtual address.
/// 
/// See [`allocate_pages_deferred()`](fn.allocate_pages_deferred.html) for more details. 
pub fn allocate_pages(num_pages: usize) -> Option<AllocatedPages> {
	allocate_pages_deferred(None, num_pages)
		.map(|(ap, _action)| ap)
		.ok()
}


/// Allocates pages with no constraints on the starting virtual address, 
/// with a size given by the number of bytes. 
/// 
/// This function still allocates whole pages by rounding up the number of bytes. 
/// See [`allocate_pages_deferred()`](fn.allocate_pages_deferred.html) for more details. 
pub fn allocate_pages_by_bytes(num_bytes: usize) -> Option<AllocatedPages> {
	allocate_pages_by_bytes_deferred(None, num_bytes)
		.map(|(ap, _action)| ap)
		.ok()
}


/// Allocates pages starting at the given `VirtualAddress` with a size given in number of bytes. 
/// 
/// This function still allocates whole pages by rounding up the number of bytes. 
/// See [`allocate_pages_deferred()`](fn.allocate_pages_deferred.html) for more details. 
pub fn allocate_pages_by_bytes_at(vaddr: VirtualAddress, num_bytes: usize) -> Result<AllocatedPages, &'static str> {
	allocate_pages_by_bytes_deferred(Some(vaddr), num_bytes)
		.map(|(ap, _action)| ap)
}


/// Allocates the given number of pages starting at (inclusive of) the page containing the given `VirtualAddress`.
/// 
/// See [`allocate_pages_deferred()`](fn.allocate_pages_deferred.html) for more details. 
pub fn allocate_pages_at(vaddr: VirtualAddress, num_pages: usize) -> Result<AllocatedPages, &'static str> {
	allocate_pages_deferred(Some(vaddr), num_pages)
		.map(|(ap, _action)| ap)
}


/// Converts the page allocator from using static memory (a primitive array) to dynamically-allocated memory.
/// 
/// Call this function once heap allocation is available. 
/// Calling this multiple times is unnecessary but harmless, as it will do nothing after the first invocation.
#[doc(hidden)] 
pub fn convert_to_heap_allocated() {
	FREE_PAGE_LIST.lock().convert_to_heap_allocated();
}

/// A debugging function used to dump the full internal state of the page allocator. 
#[doc(hidden)] 
pub fn dump_page_allocator_state() {
	debug!("--------------- FREE PAGES LIST ---------------");
	for c in FREE_PAGE_LIST.lock().iter() {
		debug!("{:X?}", c);
	}
	debug!("---------------------------------------------------");
}<|MERGE_RESOLUTION|>--- conflicted
+++ resolved
@@ -51,14 +51,9 @@
 /// the beginning of the recursive P4 entry used for modifying upcoming page tables
 /// to the very end of the address space.
 ///
-<<<<<<< HEAD
-/// TODO: once the heap is fully dynamic and not dependent on constant addresses, we can move this up to KERNEL_TEXT_START (511th entry of P4).
-static DESIGNATED_PAGES_HIGH_START: Page = Page::containing_address(VirtualAddress::new_canonical(INACTIVE_PAGE_TABLE_RECURSIVE_MEMORY_START));
-=======
 /// TODO: once the heap is fully dynamic and not dependent on static addresses,
 /// we can exclude the heap from the designated region.
 static DESIGNATED_PAGES_HIGH_START: Page = Page::containing_address(VirtualAddress::new_canonical(UPCOMING_PAGE_TABLE_RECURSIVE_MEMORY_START));
->>>>>>> b88a23a7
 
 const MIN_PAGE: Page = Page::containing_address(VirtualAddress::zero());
 const MAX_PAGE: Page = Page::containing_address(VirtualAddress::new_canonical(MAX_VIRTUAL_ADDRESS));

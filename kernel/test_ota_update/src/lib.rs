--- conflicted
+++ resolved
@@ -77,14 +77,8 @@
         // We need to get just the basename of the file, then remove the crate type prefix ("k#"), and then strip the trailing hash after the "-". 
         let df_path = Path::new(df.name);
         let (_crate_type, _prefix, objfilename) = CrateType::from_module_name(df_path.basename())?;
-<<<<<<< HEAD
-        let cname_no_hash = objfilename.split("-").next().ok_or("downloaded crate name couldn't be split at the '-' hash delimiter")?;
-        debug!("\tobjfilename: {:?}, cname_no_hash: {:?}, crate type: {:?}, _prefix: {:?}", objfilename, cname_no_hash, _crate_type, _prefix);
         let cfile = MemFile::new(String::from(objfilename), &update_build_dir)?;
         cfile.lock().write(content)?;
-        let old_crate_name = namespace.get_crate_starting_with(&format!("{}-", cname_no_hash))
-=======
-        let cfile = MemFile::new(String::from(objfilename), content, &update_build_dir)?;
         debug!("    created new file at path: {}", cfile.lock().get_path_as_string());
     }
 
@@ -96,7 +90,6 @@
         // debug!("  cname: {:?}, objfilename: {:?}, cname_no_hash: {:?}, crate type: {:?}, _prefix: {:?}", cname, objfilename, cname_no_hash, _crate_type, _prefix);
         let search_str = format!("{}-", cname_no_hash);
         let old_crate_name = default_namespace.get_crate_starting_with(&search_str)
->>>>>>> a35fa4d9
             .map(|(name, _old_crate_ref)| name)
             .ok_or("couldn't find matching old crate in namespace")?;
         let swap_req = SwapRequest::new(

--- conflicted
+++ resolved
@@ -84,9 +84,6 @@
     Ok(())
 }
 
-<<<<<<< HEAD
-/// new a window object and return a strong reference to it
-=======
 /// Applications call this function to request a new window object with a default size (mostly fills screen with GAP_SIZE around all borders)
 /// If the caller a specific window size, it should call new_window()
 pub fn new_default_window() -> Result<WindowObj, &'static str> {
@@ -100,7 +97,6 @@
 /// Lets the caller specify the dimensions of the new window and returns a new window
 /// Params x,y specify the (x,y) coordinates of the top left corner of the window
 /// Params width and height specify dimenions of new window in pixels
->>>>>>> 463ba9ae
 pub fn new_window<'a>(x:usize, y:usize, width:usize, height:usize) -> Result<WindowObj, &'static str>{
 
     let allocator: &Mutex<WindowAllocator> = WINDOW_ALLOCATOR.call_once(|| {
@@ -381,7 +377,6 @@
 
     ///resize a window and resize its displayable components proportionally
     pub fn resize(&mut self, x:usize, y:usize, width:usize, height:usize) -> Result<(), &'static str>{
-        // checks overlap
         {
             let inner = self.inner.clone();
             let mut allocator = try!(WINDOW_ALLOCATOR.try().ok_or("The window allocator is not initialized")).lock();
@@ -495,15 +490,6 @@
 
 }
 
-<<<<<<< HEAD
-/// put key input events in the producer of window manager
-pub fn put_key_code(event: Event) -> Result<(), &'static str>{    
-    let mut allocator = try!(WINDOW_ALLOCATOR.try().ok_or("The window allocator is not initialized")).lock();
-    allocator.put_key_code(event)
-}
-
-=======
->>>>>>> 463ba9ae
 /// Finds and deletes the active window from the window manager, and sets the new active window
 pub fn delete_active_window() -> Result<(), &'static str> {
     // finds and deletes the window from the window manager
@@ -580,13 +566,8 @@
 }
 
 /// Adjusts the windows preemptively so that we can add a new window directly below the old ones to maximize screen usage without overlap
-<<<<<<< HEAD
-pub fn adjust_windows_before_addition() -> Option<(usize, usize, usize)> {
-    let mut allocator = try_opt!(WINDOW_ALLOCATOR.try()).lock();
-=======
 pub fn adjust_windows_before_addition() -> Result<(usize, usize, usize), &'static str> {
     let mut allocator = try!(WINDOW_ALLOCATOR.try().ok_or("The window allocator is not initialized")).lock();
->>>>>>> 463ba9ae
     let num_windows = allocator.deref_mut().allocated.len();
     // one gap between each window and one gap between the edge windows and the frame buffer boundary
     let window_height = (frame_buffer::FRAME_BUFFER_HEIGHT - GAP_SIZE * (num_windows + 2))/(num_windows + 1); 
@@ -606,16 +587,6 @@
         }
     }
 
-<<<<<<< HEAD
-    return Some((height_index, window_width, window_height)); // returns the index at which the new window should be drawn
-}
-
-fn get_border_color(active:bool) -> u32 {
-    if active {
-        WINDOW_ACTIVE_COLOR
-    } else {
-        WINDOW_INACTIVE_COLOR
-=======
 
     return Ok((height_index, window_width, window_height)); // returns the index at which the new window should be drawn
 }
@@ -652,6 +623,5 @@
             trace!("Time\t{}", queue.pop().unwrap());
         }
         COUNTER = 0;
->>>>>>> 463ba9ae
-    }
-}+    }
+}*/
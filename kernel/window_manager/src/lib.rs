#![no_std]
#![feature(alloc)]
#![feature(const_fn)]
#![feature(unique)]
#![feature(unique)]
#![feature(asm)]

// Temp: Notes to andrew
// Screen pixel dimensions are 640 x 400


extern crate spin;
extern crate irq_safety;
extern crate alloc;
extern crate dfqueue;
extern crate keycodes_ascii;
extern crate frame_buffer;
#[macro_use] extern crate frame_buffer_3d;
extern crate input_event_types;
extern crate spawn;
extern crate terminal;


#[macro_use] extern crate log;
#[macro_use] extern crate util;

extern crate acpi;
extern crate text_display;



use spin::{Once, Mutex};
use irq_safety::MutexIrqSafe;
use alloc::{VecDeque};
use alloc::string::ToString;
use alloc::btree_map::BTreeMap;
use core::ops::{DerefMut, Deref};
use dfqueue::{DFQueue,DFQueueConsumer,DFQueueProducer, PeekedData};
use keycodes_ascii::Keycode;
use alloc::arc::{Arc, Weak};
use frame_buffer::font::{CHARACTER_WIDTH, CHARACTER_HEIGHT};
use frame_buffer::text_buffer::{BACKGROUND_COLOR, FrameTextBuffer};
use text_display::TextDisplay;
use input_event_types::Event;

//use acpi::get_hpet;


//static mut STARTING_TIME:u64 = 0;
//static mut COUNTER:usize = 0; //For performance evaluation

/// A test mod of window manager
pub mod test_window_manager;


static WINDOW_ALLOCATOR: Once<Mutex<WindowAllocator>> = Once::new();


struct WindowAllocator {
    allocated: VecDeque<Weak<Mutex<WindowMeta>>>, //The last one is active
}

/// switch the active window
pub fn window_switch() -> Option<&'static str>{
    let allocator = try_opt!(WINDOW_ALLOCATOR.try());
    //unsafe { allocator.force_unlock(); }
    allocator.lock().deref_mut().switch();


/*    let consumer = try_opt!(KEY_CODE_CONSUMER.try());

    //Clear all key events before switch
    let mut event = consumer.peek();
    while event.is_some() {
        try_opt!(event).mark_completed();
        event = consumer.peek();
    }
*/
    Some("End")
}

/// new a window object and return it
pub fn get_window_obj<'a>(x:usize, y:usize, width:usize, height:usize) -> Result<WindowObj, &'static str>{

    let allocator: &Mutex<WindowAllocator> = WINDOW_ALLOCATOR.call_once(|| {
        Mutex::new(WindowAllocator{allocated:VecDeque::new()})
    });

    allocator.lock().deref_mut().allocate(x,y,width,height)
}

/// delete a window object
pub fn delete_window<'a>(window:WindowObj) {
    let allocator: &Mutex<WindowAllocator> = WINDOW_ALLOCATOR.call_once(|| {
        Mutex::new(WindowAllocator{allocated:VecDeque::new()})
    });
    allocator.lock().deref_mut().delete(&(window.meta))
}

pub fn check_reference() {
    let allocator: &Mutex<WindowAllocator> = WINDOW_ALLOCATOR.call_once(|| {
        Mutex::new(WindowAllocator{allocated:VecDeque::new()})
    });
    allocator.lock().check_reference();
}


impl WindowAllocator{
    fn allocate(&mut self, x:usize, y:usize, width:usize, height:usize) -> Result<WindowObj, &'static str>{
        if width < 2 || height < 2 {
            return Err("Window size must be greater than 2");
        }
        if x + width >= frame_buffer::FRAME_BUFFER_WIDTH
       || y + height >= frame_buffer::FRAME_BUFFER_HEIGHT {
            return Err("Requested area extends the screen size");
        }

        let consumer = DFQueue::new().into_consumer();
        let producer = consumer.obtain_producer();

        //new_window = ||{WindowObj{x:x,y:y,width:width,height:height,active:true}};
        let mut meta = WindowMeta{
            x:x,
            y:y,
            width:width,
            height:height,
            active:true,
            margin:2,
            key_producer:producer,
        };

        let overlapped = self.check_overlap(&meta);       
        if overlapped  {
            return Err("Request area is already allocated");
        }


        for item in self.allocated.iter_mut(){
            let ref_opt = item.upgrade();
            if ref_opt.is_some() {
                let reference = ref_opt.unwrap();
                reference.lock().active = false;
                //reference.lock().active(false);
                //let inner = reference.lock();
                //(*inner).active = false; 
                //(*inner).active(false);
                //trace!("Wenqiu: end active");
            }
        }

        let meta_ref = Arc::new(Mutex::new(meta));
        self.allocated.push_back(Arc::downgrade(&meta_ref));

        let mut window:WindowObj = WindowObj{
            meta:meta_ref,
            text_buffer:FrameTextBuffer::new(),
            consumer:consumer,
        };

        //window.clean(BACKGROUND_COLOR);
        //window.draw_border();       
        
        Ok(window)    
    }

    fn switch(&mut self) -> Option<&'static str>{
        let mut flag = false;
        for item in self.allocated.iter_mut(){
            let reference = item.upgrade();
            if reference.is_some() {
                let mut window = reference.unwrap();
                //unsafe{ window.force_unlock();}
                let mut window = window.lock();
                if flag {
                    (*window).active(true);
                    flag = false;
                } else if window.active {
                    (*window).active(false);
                    flag = true;
                }
            }
        }
        if flag {
            for item in self.allocated.iter_mut(){
    //            unsafe{ item.force_unlock();}
                let reference = item.upgrade();
                if reference.is_some() {
                    let mut window = reference.unwrap();
                    //unsafe{ window.force_unlock();}
                    let mut window = window.lock();
                    (*window).active(true);
                    break;
                }
            }
        }



        Some("End")
    }

    fn delete(&mut self, meta:&Arc<Mutex<WindowMeta>>){
        //TODO clean contents in window
       
        let mut i = 0;
        let len = self.allocated.len();
        for item in self.allocated.iter(){
            let reference = item.upgrade();
            if reference.is_some() {
                if Arc::ptr_eq(&(reference.unwrap()), meta) {
                    break;
                }
            }
            i += 1;
        }
        if i < len {
            self.allocated.remove(i);
        }

    }

    fn check_overlap(&mut self, meta:&WindowMeta) -> bool {

        let mut len = self.allocated.len();
        let mut i = 0;
        while i < len {
            let mut remove = false;
            {   
                let reference = self.allocated.get(i).unwrap().upgrade();
                if reference.is_some() {
                    let allocated_meta = reference.unwrap();
                    let allocated_meta = allocated_meta.lock();
                    if meta.is_overlapped(&(*allocated_meta)) {
                        return true;
                    }
                    i += 1;
                } else {
                    self.allocated.remove(i);
                    len -= 1;
                }
            }
        }
        false
    }

    fn check_reference(&mut self) -> bool {
/*        if self.allocated.len() == 0{
            return false;
        }
        let item = self.allocated.get(0).unwrap();
        trace!("Wenqiu: reference number {}",Arc::strong_count(item));
  */      return false;
    }

    fn put_key_code(&mut self, event:Event) -> Result<(), &'static str> {
        for item in self.allocated.iter_mut(){
            let reference = item.upgrade();
            if reference.is_some() {
                let mut window = reference.unwrap();
                //unsafe{ window.force_unlock(); }
                let mut window = window.lock();

                if (*window).active {
                    window.key_producer.enqueue(event);
                    break;
                }
            }
        }

        Ok(())
    }

}

/// a window object
pub struct WindowObj {
    meta:Arc<Mutex<WindowMeta>>,
    //consumer: DFQueueConsumer<Event>,
    text_buffer:FrameTextBuffer,

    consumer:DFQueueConsumer<Event>,
}


impl WindowObj{

    /// adjust the size of a window
    pub fn resize(&mut self, x:usize, y:usize, width:usize, height:usize){
        let mut meta = self.meta.lock();  
        meta.deref_mut().resize(x, y, width, height);
    }

    fn clean(&self, color:u32) {
        let meta = self.meta.lock();
        frame_buffer::fill_rectangle(meta.x + 1, meta.y + 1, meta.width - 2, meta.height - 2, color);
    }


    /// draw a pixel in a window
    pub fn draw_pixel(&self, x:usize, y:usize, color:u32){
        let meta = self.meta.lock();
        if x >= meta.width - 2 || y >= meta.height - 2 {
            return;
        }
        frame_buffer::draw_pixel(x + meta.x + 1, y + meta.y + 1, color);
    }

    /// draw a line in a window
    pub fn draw_line(&self, start_x:usize, start_y:usize, end_x:usize, end_y:usize, color:u32){
        let meta = self.meta.lock();
        if start_x > meta.width - 2
            || start_y > meta.height - 2
            || end_x > meta.width - 2
            || end_y > meta.height - 2 {
            return;
        }
        frame_buffer::draw_line(start_x + meta.x + 1, start_y + meta.y + 1, 
            end_x + meta.x + 1, end_y + meta.y + 1, color);
    }

    /// draw a square in a window
    pub fn draw_rectangle(&self, x:usize, y:usize, width:usize, height:usize, color:u32){
        let meta = self.meta.lock();
        if x + width > meta.width - 2
            || y + height > meta.height - 2 {
            return;
        }
        frame_buffer::draw_rectangle(x + meta.x + 1, y + meta.y + 1, width, height, 
            color);
    }

}

/// Implements TextDisplay trait for vga buffer.
/// set_cursor() should accept coordinates within those specified by get_dimensions() and display to window
impl TextDisplay for WindowObj {

    fn disable_cursor(&mut self) {
        self.text_buffer.cursor.disable();
    }

    fn set_cursor(&mut self, line:u16, column:u16, reset:bool) {
        self.text_buffer.cursor.enable();
        self.text_buffer.cursor.update(line as usize, column as usize, reset);
    }

    fn cursor_blink(&mut self) {
        let meta = self.meta.lock();
        self.text_buffer.cursor.blink(meta.x, meta.y, meta.margin);    
    }

    /// Returns a tuple containing (buffer height, buffer width)
    fn get_dimensions(&self) -> (usize, usize) {
        let meta = self.meta.lock();
        ((meta.width-2*meta.margin)/CHARACTER_WIDTH, (meta.height-2*meta.margin)/CHARACTER_HEIGHT)
    }

    /// Requires that a str slice that will exactly fit the frame buffer
    /// The calculation is done inside the console crate by the print_by_bytes function and associated methods
    /// Print every byte and fill the blank with background color
    fn display_string(&mut self, slice: &str) -> Result<(), &'static str> {
        let inner = self.meta.lock();
        self.text_buffer.print_by_bytes(inner.x + inner.margin, inner.y + inner.margin, 
            inner.width - 2 * inner.margin, inner.height - 2 * inner.margin, 
            slice)
    }
    
    fn draw_border(&self) -> (usize, usize, usize){
        self.meta.lock().draw_border()
    }


    fn get_key_event(&self) -> Option<Event> {
        let event_opt = self.consumer.peek();
        if event_opt.is_some() {
            let event = event_opt.unwrap();
            event.mark_completed();
            let event_data = event.deref().clone();
            Some(event_data)
        } else {
            None
        }
    }
}

struct WindowMeta {
    /// the upper left x-coordinate of the window
    x: usize,
    /// the upper left y-coordinate of the window
    y:usize,
    /// the width of the window
    width:usize,
    /// the height of the window
    height:usize,
    /// whether the window is active
    active:bool,
    /// a consumer of key input events
    margin:usize,

    key_producer:DFQueueProducer<Event>,
}

impl WindowMeta {
    fn is_overlapped(&self, meta:&WindowMeta) -> bool {
        if self.check_in_area(meta.x, meta.y)
            {return true;}
        if self.check_in_area(meta.x, meta.y+meta.height)
            {return true;}
        if self.check_in_area(meta.x+meta.width, meta.y)
            {return true;}
        if self.check_in_area(meta.x+meta.width, meta.y+meta.height)
            {return true;}
        false        
    } 

    fn check_in_area(&self, x:usize, y:usize) -> bool {        
        return x>= self.x && x <= self.x+self.width 
                && y>=self.y && y<=self.y+self.height;
    }

    fn active(&mut self, active:bool){
        self.active = active;
        self.draw_border();
        /*if active && self.consumer.is_none() {
            let consumer = KEY_CODE_CONSUMER.try();
            self.consumer = consumer;
        }
        if !active && self.consumer.is_some(){       
            self.consumer = None;
        }*/
    }

    fn resize(&mut self, x:usize, y:usize, width:usize, height:usize) {
        self.x = x;
        self.y = y;
        self.width = width;
        self.height = height;
    }

    fn draw_border(&self) -> (usize, usize, usize){
        let mut color = 0x343c37;
        if self.active { color = 0xffffff; }
        frame_buffer::draw_line(self.x, self.y, self.x+self.width, self.y, color);
        frame_buffer::draw_line(self.x, self.y + self.height-1, self.x+self.width, self.y+self.height-1, color);
        frame_buffer::draw_line(self.x, self.y+1, self.x, self.y+self.height-1, color);
        frame_buffer::draw_line(self.x+self.width-1, self.y+1, self.x+self.width-1, self.y+self.height-1, color);        
        (self.x, self.y, self.margin)
    }
}

/// put key input events in the producer of window manager
pub fn put_key_code(event: Event) -> Result<(), &'static str>{    
    let allocator: &Mutex<WindowAllocator> = WINDOW_ALLOCATOR.call_once(|| {
        Mutex::new(WindowAllocator{allocated:VecDeque::new()})
    });

    allocator.lock().deref_mut().put_key_code(event)
}


pub fn init() -> Result<DFQueueProducer<Event>, &'static str> {
    let keyboard_event_handling_queue: DFQueue<Event> = DFQueue::new();
    let keyboard_event_handling_consumer = keyboard_event_handling_queue.into_consumer();
    let returned_keyboard_producer = keyboard_event_handling_consumer.obtain_producer();
    // Initializes the default kernel terminal
    let window_object = match get_window_obj(20, 20, 600, 150) {
        Ok(obj) => obj,
        Err(_) => return Err("Window object couldn't be initalized")
    };
    terminal::Terminal::init(window_object, 0)?;
    
    // Initalizes a second terminal; will fix in next version
    let window_object = match get_window_obj(20, 200, 600, 150) {
    Ok(obj) => obj,
    Err(_) => return Err("Window object couldn't be initalized")
};
    terminal::Terminal::init(window_object, 1)?;

    // populates a struct with the args needed for input_event_loop

    // Adds this default kernel terminal to the static list of running terminals
    // Note that the list owns all the terminals that are spawned
    spawn::spawn_kthread(input_event_loop, keyboard_event_handling_consumer, "main input event handling loop".to_string(), None)?;
    Ok(returned_keyboard_producer)
}


fn input_event_loop(mut consumer:DFQueueConsumer<Event>) -> Result<(), &'static str> {
    let mut terminal_id_counter: usize = 1;
    // Bool prevents keypresses like ctrl+t from actually being pushed to the terminal scrollback buffer
    let mut meta_keypress = false;
    loop {
        meta_keypress = false;
        use core::ops::Deref;

        // Pops events off the keyboard queue and redirects to the appropriate terminal input queue producer
        let event = match consumer.peek() {
            Some(ev) => ev,
            _ => { continue; }
        };
        match event.deref() {
            &Event::ExitEvent => {
                return Ok(()); 
            }

            &Event::InputEvent(ref input_event) => {
                let key_input = input_event.key_event;
                // Creates new terminal window
                // if key_input.modifiers.control && key_input.keycode == Keycode::T {
                //     // hardcoding for now, will fix once I figure out a good system for auto-resizing of windows
                //     if terminal_id_counter < 2 {                   
                //         let window_object = match get_window_obj(20, 200, 600, 150) {
                //             Ok(obj) => obj,
                //             Err(_) => {
                //                 debug!("error initializing window");
                //                 return Err("Window object couldn't be initalized")}
                //         };
                //         debug!("in here");
                //         terminal::Terminal::init(window_object, 1)?;
                //         terminal_id_counter += 1;
                //         meta_keypress = true;
                //         event.mark_completed();
                //     }
                // }
                if key_input.modifiers.alt && key_input.keycode == Keycode::Tab {
                    window_switch();
                    meta_keypress = true;
                    event.mark_completed();

                }
            }
            _ => { }
        }

        // If the keyevent was not for control of the terminal windows
        if !meta_keypress {
                put_key_code(event.deref().clone())?;
                event.mark_completed();

        }
<<<<<<< HEAD


    }

    Ok(())
    


=======
    }    
>>>>>>> 16cd9688
}


//Test functions for performance evaluation
/*pub fn set_time_start() {
    let hpet_lock = get_hpet();
    unsafe { STARTING_TIME = hpet_lock.as_ref().unwrap().get_counter(); }   
}

pub fn calculate_time_statistic() {
    let statistic = STATISTIC.call_once(|| {
        Mutex::new(Vec::new())
    });

  unsafe{
    i    let allocator = try_opt!(WINDOW_ALLOCATOR.try());[T] at top of panic_wrapper: index out of bounds: the len is 400 but the index is 400 frame_buffer/src/text_buffer.rs:127:13
[E] PANIC was unhandled in task "terminal loop" on core Some(0) at frame_buffer/src/text_buffer.rs:127:13 -- index out of bounds: the len is 400 but the index is 400
[E] STACK TRACE: FFFFFE0000032890
[E]  FFFFFE0000032890: INVALID_ADDRESS
[E] Killing panicked task "terminal loop"

//    unsafe { allocator.force_unlock(); }
    allocator.lock().deref_mut().switch();
         let allocator = try_opt!(WINDOW_ALLOCATOR.try());
//    unsafe { allocator.force_unlock(); }
    allocator.lock().deref_mut().switch();
         let allocator = try_opt!(WINDOW_ALLOCATOR.try());
//    unsafe { allocator.force_unlock(); }
    allocator.lock().deref_mut().switch();
    }    let allocator = try_opt!(WINDOW_ALLOCATOR.try());
//    unsafe { allocator.force_unlock(); }
    allocator.lock().deref_mut().switch();

    let hpet_lock = get_hpet();
    let end_time = hpet_lock.as_ref().unwrap().get_counter();  

   
    let mut queue = statistic.lock();
    queue.push(end_time - STARTING_TIME);

    STARTING_TIME = 0;

    COUNTER  = COUNTER+1;

    if COUNTER == 1000 {
        for i in 0..queue.len(){
            trace!("Time\t{}", queue.pop().unwrap());
        }
        COUNTER = 0;
    }
  }
}*/<|MERGE_RESOLUTION|>--- conflicted
+++ resolved
@@ -538,18 +538,7 @@
                 event.mark_completed();
 
         }
-<<<<<<< HEAD
-
-
-    }
-
-    Ok(())
-    
-
-
-=======
     }    
->>>>>>> 16cd9688
 }
 
 

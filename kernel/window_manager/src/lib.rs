--- conflicted
+++ resolved
@@ -178,6 +178,7 @@
     /// Renders the content of the window to the screen.
     /// `blocks` is the information of updated blocks in the form (block_index, block_width). If `blocks` is `None`, the whole window would be refreshed.
     /// The use of `blocks` is described in the `frame_buffer_compositor` crate. 
+    /// `refresh` represents if the whole window should be refreshed. If its true, the compositor will clear the other parts of the window
     pub fn render(&mut self, blocks: Option<IntoIter<(usize, usize)>>) -> Result<(), &'static str> {
         let coordinate = { self.profile.lock().get_content_position() };
         let frame_buffer_blocks = FrameBufferBlocks {
@@ -240,11 +241,7 @@
         // checks for overlap
         // {
         //     let inner = self.inner.clone();
-<<<<<<< HEAD
-        //     let mut allocator = try!(WINDOW_ALLOCATOR.try().ok_or("The window allocator is not initialized")).lock();
-=======
         //     let mut allocator = WINDOW_ALLOCATOR.try().ok_or("The window allocator is not initialized")?.lock();
->>>>>>> 0fa45661
         //     match allocator.check_overlap(&inner, x,y,width,height) {
         //         true => {return Err("cannot resize because requested resize will cause overlap")}
         //         false => { }

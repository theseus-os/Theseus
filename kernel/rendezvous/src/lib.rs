--- conflicted
+++ resolved
@@ -132,18 +132,6 @@
 // }
 
 
-<<<<<<< HEAD
-/// Create a new channel that requires the sender and receiver to rendezvous
-/// when exchanging a message.
-///
-/// The rendezvous channel uses a wait queue internally and hence exposes a
-/// deadlock prevention type parameter. By default it is set to [`Spin`]. See
-/// [`WaitQueue`]'s documentation for more information on when to change this
-/// type parameter.
-#[allow(invalid_type_param_default)]
-pub fn new_channel<T: Send, P: DeadlockPrevention = Spin>() -> (Sender<T, P>, Receiver<T, P>) {
-    let channel = Arc::new(Channel::<T, P> {
-=======
 /// Creates a new rendezvous channel with the default deadlock prevention method.
 ///
 /// For the vast majority of use cases, this function is recommended way to create
@@ -162,7 +150,6 @@
 /// See [`WaitQueue`]'s documentation for more info on setting this type parameter.
 pub fn new_channel_with<T: Send, P: DeadlockPrevention>() -> (Sender<T, P>, Receiver<T, P>) {
     let channel = Arc::new(Channel {
->>>>>>> 8e9638dc
         slot: ExchangeSlot::new(),
         waiting_senders: WaitQueue::new(),
         waiting_receivers: WaitQueue::new(),
@@ -182,11 +169,7 @@
 /// Sender-side and Receiver-side references to an exchange slot can be obtained in both 
 /// a blocking and non-blocking fashion, 
 /// which supports both synchronous (rendezvous-based) and asynchronous channels.
-<<<<<<< HEAD
-struct Channel<T: Send, P: DeadlockPrevention> {
-=======
 struct Channel<T: Send, P: DeadlockPrevention = Spin> {
->>>>>>> 8e9638dc
     /// In a zero-capacity synchronous channel, there is only a single slot,
     /// but senders and receivers perform a blocking wait on it until the slot becomes available.
     /// In contrast, a synchronous channel with a capacity of 1 would return a "channel full" error

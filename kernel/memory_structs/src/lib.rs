//! This crate contains basic types used for memory management.
//!
//! The types of interest are divided into three categories:
//! 1. addresses: `VirtualAddress` and `PhysicalAddress`.
//! 2. "chunk" types: `Page` and `Frame`.
//! 3. ranges of chunks: `PageRange` and `FrameRange`.  

#![no_std]
#![feature(step_trait)]
#![feature(int_roundings)]
#![allow(incomplete_features)]
#![feature(adt_const_params)]

#[cfg(test)]
mod test;

use core::{
    cmp::{min, max},
    fmt,
    iter::Step,
    marker::{ConstParamTy, PhantomData},
    ops::{Add, AddAssign, Deref, DerefMut, Sub, SubAssign},
};
use kernel_config::memory::{MAX_PAGE_NUMBER, PAGE_SIZE};
use zerocopy::FromBytes;
use paste::paste;
use derive_more::*;
use range_inclusive::{RangeInclusive, RangeInclusiveIterator};

/// Numeric constants associated with different page types.
pub const PAGE_4KB_SIZE: usize = 1 << 12;
pub const PAGE_2MB_SIZE: usize = (1 << 12) * 512;
pub const PAGE_1GB_SIZE: usize = (1 << 12) * 512 * 512;

/// Enum used to indicate the size of a page or frame.
#[derive(Debug)]
pub enum MemChunkSize {
    Normal4K,
    Huge2M,
    Huge1G,
}

/// Trait used to group the size marker structs that paging-related types are parameterized with.
pub trait PageSize: Ord + PartialOrd + Clone {
    const SIZE: MemChunkSize;
}

/// Marker struct used to indicate the default page size of 4KiB.
#[derive(Clone, Copy, PartialEq, Eq, PartialOrd, Ord, Debug)]
pub struct Page4KiB;
impl PageSize for Page4KiB {
    const SIZE: MemChunkSize = MemChunkSize::Normal4K;
}

/// Marker struct used to indicate a page size of 2MiB.
#[derive(Clone, Copy, PartialEq, Eq, PartialOrd, Ord, Debug)]
pub struct Page2MiB;
impl PageSize for Page2MiB {
    const SIZE: MemChunkSize = MemChunkSize::Huge2M;
}

/// Marker struct used to indicate a page size of 1GiB.
#[derive(Clone, Copy, PartialEq, Eq, PartialOrd, Ord, Debug)]
pub struct Page1GiB;
impl PageSize for Page1GiB {
    const SIZE: MemChunkSize = MemChunkSize::Huge1G;
}

/// The possible states that a range of exclusively-owned pages or frames can be in.
#[derive(PartialEq, Eq, ConstParamTy)]
pub enum MemoryState {
    /// Memory is free and owned by the allocator
    Free,
    /// Memory is allocated and can be used for a mapping
    Allocated,
    /// Memory is mapped (PTE has been set)
    Mapped,
    /// Memory has been unmapped (PTE has been cleared)
    Unmapped
}

/// A macro for defining `VirtualAddress` and `PhysicalAddress` structs
/// and implementing their common traits, which are generally identical.
macro_rules! implement_address {
    ($TypeName:ident, $desc:literal, $prefix:literal, $is_canonical:ident, $canonicalize:ident, $chunk:ident) => {
        paste! { // using the paste crate's macro for easy concatenation

            #[doc = "A " $desc " memory address, which is a `usize` under the hood."]
            #[derive(
                Clone, Copy, PartialEq, Eq, PartialOrd, Ord, Hash, Default, 
                Binary, Octal, LowerHex, UpperHex, 
                BitAnd, BitOr, BitXor, BitAndAssign, BitOrAssign, BitXorAssign, 
                Add, Sub, AddAssign, SubAssign,
                FromBytes,
            )]
            #[repr(transparent)]
            pub struct $TypeName(usize);

            impl $TypeName {
                #[doc = "Creates a new `" $TypeName "`, returning an error if the address is not canonical.\n\n \
                    This is useful for checking whether an address is valid before using it. 
                    For example, on x86_64, virtual addresses are canonical
                    if their upper bits `(64:48]` are sign-extended from bit 47,
                    and physical addresses are canonical if their upper bits `(64:52]` are 0."]
                pub fn new(addr: usize) -> Option<$TypeName> {
                    if $is_canonical(addr) { Some($TypeName(addr)) } else { None }
                }

                #[doc = "Creates a new `" $TypeName "` that is guaranteed to be canonical."]
                pub const fn new_canonical(addr: usize) -> $TypeName {
                    $TypeName($canonicalize(addr))
                }

                #[doc = "Creates a new `" $TypeName "` with a value 0."]
                pub const fn zero() -> $TypeName {
                    $TypeName(0)
                }

                #[doc = "Returns the underlying `usize` value for this `" $TypeName "`."]
                #[inline]
                pub const fn value(&self) -> usize {
                    self.0
                }

                #[doc = "Returns the offset from the " $chunk " boundary specified by this `"
                    $TypeName ".\n\n \
                    For example, if the [`PAGE_SIZE`] is 4096 (4KiB), then this will return
                    the least significant 12 bits `(12:0]` of this `" $TypeName "`."]
                pub const fn [<$chunk _offset>](&self) -> usize {
                    self.0 & (PAGE_SIZE - 1)
                }
            }
            impl fmt::Debug for $TypeName {
                fn fmt(&self, f: &mut fmt::Formatter) -> fmt::Result {
                    write!(f, concat!($prefix, "{:#X}"), self.0)
                }
            }
            impl fmt::Display for $TypeName {
                fn fmt(&self, f: &mut fmt::Formatter) -> fmt::Result {
                    write!(f, "{:?}", self)
                }
            }
            impl fmt::Pointer for $TypeName {
                fn fmt(&self, f: &mut fmt::Formatter) -> fmt::Result {
                    write!(f, "{:?}", self)
                }
            }
            impl Add<usize> for $TypeName {
                type Output = $TypeName;
                fn add(self, rhs: usize) -> $TypeName {
                    $TypeName::new_canonical(self.0.saturating_add(rhs))
                }
            }
            impl AddAssign<usize> for $TypeName {
                fn add_assign(&mut self, rhs: usize) {
                    *self = $TypeName::new_canonical(self.0.saturating_add(rhs));
                }
            }
            impl Sub<usize> for $TypeName {
                type Output = $TypeName;
                fn sub(self, rhs: usize) -> $TypeName {
                    $TypeName::new_canonical(self.0.saturating_sub(rhs))
                }
            }
            impl SubAssign<usize> for $TypeName {
                fn sub_assign(&mut self, rhs: usize) {
                    *self = $TypeName::new_canonical(self.0.saturating_sub(rhs));
                }
            }

            #[allow(clippy::from_over_into)]
            impl Into<usize> for $TypeName {
                #[inline]
                fn into(self) -> usize {
                    self.0
                }
            }
        }
    };
}

#[cfg(target_arch = "x86_64")]
mod canonical_address {
    const CANONICAL_VIRT_ADDR_MASK: usize = 0x0000_7FFF_FFFF_FFFF;
    const CANONICAL_PHYS_ADDR_MASK: usize = 0x000F_FFFF_FFFF_FFFF;

    /// Returns whether the given virtual address value is canonical.
    ///
    /// On x86_64, virtual addresses must have their 16 most-significant bits
    /// be sign-extended from bit 47.
    #[inline]
    pub const fn is_canonical_virtual_address(virt_addr: usize) -> bool {
        let upper17 = virt_addr & !CANONICAL_VIRT_ADDR_MASK;
        upper17 == 0 || upper17 == !CANONICAL_VIRT_ADDR_MASK
    }

    /// Returns a canonicalized instance of the given virtual address value.
    ///
    /// On x86_64, virtual addresses must have their 16 most-significant bits
    /// be sign-extended from bit 47.
    #[inline]
    pub const fn canonicalize_virtual_address(virt_addr: usize) -> usize {
        // match virt_addr.get_bit(47) {
        //     false => virt_addr.set_bits(48..64, 0),
        //     true =>  virt_addr.set_bits(48..64, 0xffff),
        // };

        // The below code is semantically equivalent to the above, but it works in const functions.
        ((virt_addr << 16) as isize >> 16) as usize
    }

    /// Returns whether the given phyiscal address value is canonical.
    ///
    /// On x86_64, physical addresses are 52 bits long,
    /// so their 12 most-significant bits must be cleared.
    #[inline]
    pub const fn is_canonical_physical_address(phys_addr: usize) -> bool {
        phys_addr & !CANONICAL_PHYS_ADDR_MASK == 0
    }

    /// Returns a canonicalized instance of the given phyiscal address value.
    ///
    /// On x86_64, physical addresses are 52 bits long,
    /// so their 12 most-significant bits must be cleared.
    #[inline]
    pub const fn canonicalize_physical_address(phys_addr: usize) -> usize {
        phys_addr & CANONICAL_PHYS_ADDR_MASK
    }
}

#[cfg(target_arch = "aarch64")]
mod canonical_address {
    const CANONICAL_VIRT_ADDR_MASK: usize = 0x0000_FFFF_FFFF_FFFF;
    const CANONICAL_PHYS_ADDR_MASK: usize = 0x0000_FFFF_FFFF_FFFF;

    /// Returns whether the given virtual address value is canonical.
    ///
    /// On aarch64, virtual addresses contain an address space ID (ASID),
    /// which is 8 or 16 bits long, depending on MMU config.
    ///
    /// In Theseus, we use 8-bit ASIDs, with the next 8 bits are unused.
    /// Theseus's ASID is zero, so a canonical virtual address has its
    /// 16 most-significant bits cleared (set to zero).
    #[inline]
    pub const fn is_canonical_virtual_address(virt_addr: usize) -> bool {
        virt_addr & !CANONICAL_VIRT_ADDR_MASK == 0
    }

    /// Returns a canonicalized instance of the given virtual address value.
    ///
    /// On aarch64, virtual addresses contain an address space ID (ASID),
    /// which is 8 or 16 bits long, depending on MMU config.
    ///
    /// In Theseus, we use 8-bit ASIDs, with the next 8 bits are unused.
    /// Theseus's ASID is zero, so a virtual address is canonicalized
    /// by clearing (setting to zero) its 16 most-significant bits.
    #[inline]
    pub const fn canonicalize_virtual_address(virt_addr: usize) -> usize {
        virt_addr & CANONICAL_VIRT_ADDR_MASK
    }

    /// Returns whether the given physical address value is canonical.
    ///
    /// On aarch64, Theseus configures the MMU to use 48-bit physical addresses.
    /// Thus, a canonical physical address has its 16 most-significant bits cleared.
    #[inline]
    pub const fn is_canonical_physical_address(phys_addr: usize) -> bool {
        phys_addr & !CANONICAL_PHYS_ADDR_MASK == 0
    }

    /// Returns a canonicalized instance of the given physical address value.
    ///
    /// On aarch64, Theseus configures the MMU to use 48-bit physical addresses.
    /// Thus, a physical address is canonicalized by clearing its 16 most-significant bits.
    #[inline]
    pub const fn canonicalize_physical_address(phys_addr: usize) -> usize {
        phys_addr & CANONICAL_PHYS_ADDR_MASK
    }
}

use canonical_address::*;

implement_address!(
    VirtualAddress,
    "virtual",
    "v",
    is_canonical_virtual_address,
    canonicalize_virtual_address,
    page
);

implement_address!(
    PhysicalAddress,
    "physical",
    "p",
    is_canonical_physical_address,
    canonicalize_physical_address,
    frame
);



/// A macro for defining `Page` and `Frame` structs
/// and implementing their common traits, which are generally identical.
macro_rules! implement_page_frame {
    ($TypeName:ident, $desc:literal, $prefix:literal, $address:ident) => {
        paste! { // using the paste crate's macro for easy concatenation

            #[doc = "A `" $TypeName "` is a chunk of **" $desc "** memory aligned to a [`PAGE_SIZE`] boundary."]
            #[derive(Clone, Copy, PartialEq, Eq, PartialOrd, Ord)]
            pub struct $TypeName<P: PageSize = Page4KiB> {
                number: usize,
                pub size: PhantomData::<P>,
            }
            impl $TypeName {
                #[doc = "Returns the `" $TypeName "` containing the given `" $address "`."]
                pub const fn containing_address(addr: $address) -> $TypeName {
                    $TypeName {
                        number: addr.value() / PAGE_SIZE,
                        size: PhantomData::<Page4KiB>,
                    }
                }
            }
            impl<P> $TypeName<P> where P: PageSize + 'static {
                #[doc = "Returns the number of this `" $TypeName "`."]
                #[inline(always)]
                pub const fn number(&self) -> usize {
                    self.number
                }

                #[doc = "Returns the `" $address "` at the start of this `" $TypeName "`."]
                pub const fn start_address(&self) -> $address {
                    $address::new_canonical(self.number * PAGE_SIZE)
                }

                #[doc = "Returns a `" $TypeName "` with the same number as this `" $TypeName "` but with the size marker set to indicate a size of 4kb."]
                pub const fn as_4kb(&self) -> $TypeName {
                    $TypeName {
                        number: self.number,
                        size: PhantomData::<Page4KiB>
                    }
                }

                #[doc = "Returns a `" $TypeName "` with the same number as this `" $TypeName "` but with the size marker set to indicate a size of 1gb."]
                pub const fn as_1gb(&self) -> $TypeName<Page1GiB> {
                    $TypeName {
                        number: self.number,
                        size: PhantomData::<Page1GiB>
                    }
                }

                #[doc = "Returns a `" $TypeName "` with the same number as this `" $TypeName "` but with the size marker set to indicate a size of 2mb."]
                pub const fn as_2mb(&self) -> $TypeName<Page2MiB> {
                    $TypeName {
                        number: self.number,
                        size: PhantomData::<Page2MiB>
                    }
                }

                #[doc = "Returns a 2MiB huge`" $TypeName "` containing the given `" $address "`."]
                pub const fn containing_address_2mb(addr: $address) -> $TypeName<Page2MiB> {
                    $TypeName {
                        number: addr.value() / PAGE_SIZE,
                        size: PhantomData::<Page2MiB>,
                    }
                }

                #[doc = "Returns a 1GiB huge `" $TypeName "` containing the given `" $address "`."]
                pub const fn containing_address_1gb(addr: $address) -> $TypeName<Page1GiB> {
                    $TypeName {
                        number: addr.value() / PAGE_SIZE,
                        size: PhantomData::<Page1GiB>,
                    }
                }

<<<<<<< HEAD
                pub const fn page_size(&self) -> MemChunkSize {
                    P::SIZE
=======
                #[doc = "Returns a new `" $TypeName "` that is aligned up from this \
                    `" $TypeName "` to the nearest multiple of `alignment_4k_pages`."]
                #[doc(alias = "next_multiple_of")]
                pub const fn align_up(&self, alignment_4k_pages: usize) -> $TypeName {
                    $TypeName {
                        number: self.number.next_multiple_of(alignment_4k_pages)
                    }
>>>>>>> 27429e57
                }
            }
            impl<P: 'static + PageSize> fmt::Debug for $TypeName<P> {
                fn fmt(&self, f: &mut fmt::Formatter) -> fmt::Result {
                    write!(f, concat!(stringify!($TypeName), "(", $prefix, "{:#X})"), self.start_address())
                }
            }
            impl Add<usize> for $TypeName {
                type Output = $TypeName;
                fn add(self, rhs: usize) -> $TypeName {
                    // cannot exceed max page number (which is also max frame number)
                    $TypeName {
                        number: core::cmp::min(MAX_PAGE_NUMBER, self.number.saturating_add(rhs)),
                        size: self.size,
                    }
                }
            }
            impl Add<usize> for $TypeName<Page2MiB> {
                type Output = $TypeName<Page2MiB>;
                fn add(self, rhs: usize) -> $TypeName<Page2MiB> {
                    // cannot exceed max page number (which is also max frame number)
                    $TypeName {
                        number: core::cmp::min(MAX_PAGE_NUMBER, self.number.saturating_add(rhs + 512)),
                        size: self.size,
                    }
                }
            }
            impl Add<usize> for $TypeName<Page1GiB> {
                type Output = $TypeName<Page1GiB>;
                fn add(self, rhs: usize) -> $TypeName<Page1GiB> {
                    // cannot exceed max page number (which is also max frame number)
                    $TypeName {
                        number: core::cmp::min(MAX_PAGE_NUMBER, self.number.saturating_add(rhs + (512 * 512))),
                        size: self.size,
                    }
                }
            }
            impl AddAssign<usize> for $TypeName {
                fn add_assign(&mut self, rhs: usize) {
                    *self = $TypeName {
                        number: core::cmp::min(MAX_PAGE_NUMBER, self.number.saturating_add(rhs)),
                        size: self.size,
                    };
                }
            }
            impl AddAssign<usize> for $TypeName<Page2MiB> {
                fn add_assign(&mut self, rhs: usize) {
                    *self = $TypeName {
                        number: core::cmp::min(MAX_PAGE_NUMBER, self.number.saturating_add(rhs + 512)),
                        size: self.size,
                    };
                }
            }
            impl AddAssign<usize> for $TypeName<Page1GiB> {
                fn add_assign(&mut self, rhs: usize) {
                    *self = $TypeName {
                        number: core::cmp::min(MAX_PAGE_NUMBER, self.number.saturating_add(rhs + (512 * 512))),
                        size: self.size,
                    };
                }
            }
            impl Sub<usize> for $TypeName {
                type Output = $TypeName;
                fn sub(self, rhs: usize) -> $TypeName {
                    $TypeName {
                        number: self.number.saturating_sub(rhs),
                        size: self.size,
                    }
                }
            }
            impl Sub<usize> for $TypeName<Page2MiB> {
                type Output = $TypeName<Page2MiB>;
                fn sub(self, rhs: usize) -> $TypeName<Page2MiB> {
                    $TypeName {
                        number: self.number.saturating_sub(rhs * 512),
                        size: self.size,
                    }
                }
            }
            impl Sub<usize> for $TypeName<Page1GiB> {
                type Output = $TypeName<Page1GiB>;
                fn sub(self, rhs: usize) -> $TypeName<Page1GiB> {
                    $TypeName {
                        number: self.number.saturating_sub(rhs * (512 * 512)),
                        size: self.size,
                    }
                }
            }
            impl SubAssign<usize> for $TypeName {
                fn sub_assign(&mut self, rhs: usize) {
                    *self = $TypeName {
                        number: self.number.saturating_sub(rhs),
                        size: self.size,
                    };
                }
            }
            #[doc = "Implementing `Step` allows `" $TypeName "` to be used in an [`Iterator`]."]
            impl Step for $TypeName {
                #[inline]
                fn steps_between(start: &$TypeName, end: &$TypeName) -> Option<usize> {
                    Step::steps_between(&start.number, &end.number)
                }
                #[inline]
                fn forward_checked(start: $TypeName, count: usize) -> Option<$TypeName> {
                    Step::forward_checked(start.number, count).map(|n| $TypeName { number: n, size: PhantomData })
                }
                #[inline]
                fn backward_checked(start: $TypeName, count: usize) -> Option<$TypeName> {
                    Step::backward_checked(start.number, count).map(|n| $TypeName { number: n, size: PhantomData })
                }
            }
            #[doc = "Implement `Step` for 2MiB `" $TypeName "`s ensures proper iteration behaviour."]
            impl Step for $TypeName<Page2MiB> {
                #[inline]
                fn steps_between(start: &$TypeName<Page2MiB>, end: &$TypeName<Page2MiB>) -> Option<usize> {
                    match Step::steps_between(&start.number, &end.number) {
                        None => {
                            None
                        }
                        Some(n) => {
                            Some(n / 512)
                        }
                    }
                }
                #[inline]
                fn forward_checked(start: $TypeName<Page2MiB>, count: usize) -> Option<$TypeName<Page2MiB>> {
                    Step::forward_checked(start.number, count + 512).map(|n| $TypeName { number: n, size: PhantomData })
                }
                #[inline]
                fn backward_checked(start: $TypeName<Page2MiB>, count: usize) -> Option<$TypeName<Page2MiB>> {
                    Step::backward_checked(start.number, count + 512).map(|n| $TypeName { number: n, size: PhantomData })
                }
            }
            #[doc = "Implement `Step` for 1GiB `" $TypeName "`s ensures proper iteration behaviour."]
            impl Step for $TypeName<Page1GiB> {
                #[inline]
                fn steps_between(start: &$TypeName<Page1GiB>, end: &$TypeName<Page1GiB>) -> Option<usize> {
                    match Step::steps_between(&start.number, &end.number) {
                        None => {
                            None
                        }
                        Some(n) => {
                            Some(n / (512 * 512))
                        }
                    }
                }
                #[inline]
                fn forward_checked(start: $TypeName<Page1GiB>, count: usize) -> Option<$TypeName<Page1GiB>> {
                    Step::forward_checked(start.number, count + (512 * 512)).map(|n| $TypeName { number: n, size: PhantomData })
                }
                #[inline]
                fn backward_checked(start: $TypeName<Page1GiB>, count: usize) -> Option<$TypeName<Page1GiB>> {
                    Step::backward_checked(start.number, count + (512 * 512)).map(|n| $TypeName { number: n, size: PhantomData })
                }
            }
            impl From<&$TypeName> for $TypeName<Page2MiB> {
                fn from(p: &$TypeName) -> Self {
                    $TypeName {
                        number: p.number,
                        size: PhantomData::<Page2MiB>,
                    }
                }
            }
            impl From<&$TypeName> for $TypeName<Page1GiB> {
                fn from(p: &$TypeName) -> Self {
                    $TypeName {
                        number: p.number,
                        size: PhantomData::<Page1GiB>,
                    }
                }
            }
        }
    };
}

implement_page_frame!(Page, "virtual", "v", VirtualAddress);
implement_page_frame!(Frame, "physical", "p", PhysicalAddress);

// Implement other functions for the `Page` type that aren't relevant for `Frame.
impl<P: PageSize> Page<P> {
    /// Returns the 9-bit part of this `Page`'s [`VirtualAddress`] that is the index into the P4 page table entries list.
    pub const fn p4_index(&self) -> usize {
        (self.number >> 27) & 0x1FF
    }

    /// Returns the 9-bit part of this `Page`'s [`VirtualAddress`] that is the index into the P3 page table entries list.
    pub const fn p3_index(&self) -> usize {
        (self.number >> 18) & 0x1FF
    }

    /// Returns the 9-bit part of this `Page`'s [`VirtualAddress`] that is the index into the P2 page table entries list.
    pub const fn p2_index(&self) -> usize {
        (self.number >> 9) & 0x1FF
    }

    /// Returns the 9-bit part of this `Page`'s [`VirtualAddress`] that is the index into the P1 page table entries list.
    ///
    /// Using this returned `usize` value as an index into the P1 entries list will give you the final PTE,
    /// from which you can extract the mapped [`Frame`]  using `PageTableEntry::pointed_frame()`.
    pub const fn p1_index(&self) -> usize {
        self.number & 0x1FF
    }
}



/// A macro for defining `PageRange` and `FrameRange` structs
/// and implementing their common traits, which are generally identical.
macro_rules! implement_page_frame_range {
    ($TypeName:ident, $desc:literal, $short:ident, $chunk:ident, $address:ident) => {
        paste! { // using the paste crate's macro for easy concatenation
                        
            #[doc = "A range of [`" $chunk "`]s that are contiguous in " $desc " memory."]
            #[derive(Clone, PartialEq, Eq)]
            pub struct $TypeName<P: PageSize = Page4KiB>(RangeInclusive<$chunk::<P>>);

            impl $TypeName {
                #[doc = "Creates a `" $TypeName "` that will always yield `None` when iterated."]
                pub const fn empty() -> $TypeName {
                    $TypeName::new($chunk { number: 11, size: PhantomData::<Page4KiB> }, $chunk { number: 0, size: PhantomData::<Page4KiB>  })
                }

                #[doc = "A convenience method for creating a new `" $TypeName "` that spans \
                    all [`" $chunk "`]s from the given [`" $address "`] to an end bound based on the given size."]
                pub const fn [<from_ $short _addr>](starting_addr: $address, size_in_bytes: usize) -> $TypeName {
                    if size_in_bytes == 0 {
                        $TypeName::empty()
                    } else {
                        let start = $chunk::containing_address(starting_addr);
                        // The end bound is inclusive, hence the -1. Parentheses are needed to avoid overflow.
                        let end = $chunk::containing_address(
                            $address::new_canonical(starting_addr.value() + (size_in_bytes - 1))
                        );
                        $TypeName::new(start, end)
                    }
                }

                #[doc = "Returns the number of [`" $chunk "`]s covered by this iterator.\n\n \
                    Use this instead of [`Iterator::count()`] method. \
                    This is instant, because it doesn't need to iterate over each entry, unlike normal iterators."]
                pub const fn [<size_in_ $chunk:lower s>](&self) -> usize {
                    // add 1 because it's an inclusive range
                    (self.0.end().number + 1).saturating_sub(self.0.start().number)
                }

                #[doc = "Returns a new separate `" $TypeName "` that is extended to include the given [`" $chunk "`]."]
                pub fn to_extended(&self, to_include: $chunk) -> $TypeName {
                    // if the current range was empty, return a new range containing only the given page/frame
                    if self.is_empty() {
                        return $TypeName::new(to_include.clone(), to_include);
                    }
                    let start = core::cmp::min(self.0.start(), &to_include);
                    let end = core::cmp::max(self.0.end(), &to_include);
                    $TypeName::new(start.clone(), end.clone())
                }

                #[doc = "Returns an inclusive `" $TypeName "` representing the [`" $chunk "`]s that overlap \
                    across this `" $TypeName "` and the given other `" $TypeName "`.\n\n \
                    If there is no overlap between the two ranges, `None` is returned."]
                pub fn overlap(&self, other: &$TypeName) -> Option<$TypeName> {
                    let starts = max(*self.start(), *other.start());
                    let ends   = min(*self.end(),   *other.end());
                    if starts <= ends {
                        Some($TypeName::new(starts, ends))
                    } else {
                        None
                    }
                }

                #[doc = "Returns `true` if the `other` `" $TypeName "` is fully contained within this `" $TypeName "`."]
                pub fn contains_range(&self, other: &$TypeName) -> bool {
                    !other.is_empty()
                    && (other.start() >= self.start())
                    && (other.end() <= self.end())
                }

                #[doc = "Changes the PageSize marker of this `" $TypeName "`. Returns None if the the page is not aligned on a 2MiB boundary."]
                pub fn into_2mb_range(&self) -> Option<$TypeName<Page2MiB>> {
                    if (self.[<size_in_ $chunk:lower s>]() - 1) % 512 == 0 {
                        return Some($TypeName::<Page2MiB>(RangeInclusive::new(self.start().as_2mb(), self.end().as_2mb())));
                    } else {
                        return None;
                    }
                }

                #[doc = "Changes the PageSize marker of this `" $TypeName "`. Returns None if the the page is not aligned on a 2MiB boundary."]
                pub fn into_1gb_range(&self) -> Option<$TypeName<Page1GiB>> {
                    if (self.[<size_in_ $chunk:lower s>]() - 1) % (512 * 512) == 0 {
                        return Some($TypeName::<Page1GiB>(RangeInclusive::new(self.start().as_1gb(), self.end().as_1gb())));
                    } else {
                        return None;
                    }
                }
            }
            impl<P: 'static> $TypeName<P> where P: PageSize {
                #[doc = "Creates a new range of [`" $chunk "`]s that spans from `start` to `end`, both inclusive bounds."]
                pub const fn new(start: $chunk<P>, end: $chunk<P>) -> $TypeName<P> {
                    $TypeName(RangeInclusive::new(start, end))
                }

                #[doc = "Returns `true` if this `" $TypeName "` contains the given [`" $address "`]."]
                pub const fn contains_address(&self, addr: $address) -> bool {
                    let c = $chunk::containing_address(addr);
                    self.0.start().number <= c.number
                        && c.number <= self.0.end().number
                }

                #[doc = "Returns the [`" $address "`] of the starting [`" $chunk "`] in this `" $TypeName "`."]
                pub const fn start_address(&self) -> $address {
                    self.0.start().start_address()
                }

                #[doc = "Returns the offset of the given [`" $address "`] within this `" $TypeName "`, \
                    i.e., `addr - self.start_address()`.\n\n \
                    If the given `addr` is not covered by this range of [`" $chunk "`]s, this returns `None`.\n\n \
                    # Examples\n \
                    If the range covers addresses `0x2000` to `0x4000`, then `offset_of_address(0x3500)` would return `Some(0x1500)`."]
                pub const fn offset_of_address(&self, addr: $address) -> Option<usize> {
                    if self.contains_address(addr) {
                        Some(addr.value() - self.start_address().value())
                    } else {
                        None
                    }
                }

                #[doc = "Returns the [`" $address "`] at the given `offset` into this `" $TypeName "`within this `" $TypeName "`, \
                    i.e., `self.start_address() + offset`.\n\n \
                    If the given `offset` is not within this range of [`" $chunk "`]s, this returns `None`.\n\n \
                    # Examples\n \
                    If the range covers addresses `0x2000` through `0x3FFF`, then `address_at_offset(0x1500)` would return `Some(0x3500)`, \
                    and `address_at_offset(0x2000)` would return `None`."]
                pub const fn address_at_offset(&self, offset: usize) -> Option<$address> {
                    if offset < self.size_in_bytes() {
                        Some($address::new_canonical(self.start_address().value() + offset))
                    }
                    else {
                        None
                    }
                }

                #[doc = "Returns the size of this range in bytes."]
                pub const fn size_in_bytes(&self) -> usize {
                    self.[<size_in_ $chunk:lower s_gen>]() * PAGE_4KB_SIZE
                }

                #[doc = "Returns the number of 4KiB chunks in this range. \
                    Needed for functions in the impl block generic over chunk size P, as the compiler cannot recognize which methods to call."]
                const fn [<size_in_ $chunk:lower s_gen>](&self) -> usize {
                   // add 1 because it's an inclusive range
                   (self.0.end().number + 1).saturating_sub(self.0.start().number)
                }

                #[doc = "Changes this `" $TypeName "` to have a size of 4KiB. This does not perform any alignment. \
                It simply changes the marker type for usage with functions that want a range of default-sized pages."]
                pub fn as_4kb_range(&self) -> $TypeName {
                    $TypeName(RangeInclusive::new(self.start().as_4kb(), self.end().as_4kb()))
                }
            }
            impl $TypeName<Page2MiB> {
                #[doc = "Returns the number of [`" $chunk "`]s covered by this iterator.\n\n \
                Use this instead of [`Iterator::count()`] method. \
                This is instant, because it doesn't need to iterate over each entry, unlike normal iterators."]
                pub const fn [<size_in_ $chunk:lower s>](&self) -> usize {
                   // add 1 because it's an inclusive range; divide by 512 because it's a 2MiB page
                   (self.0.end().number + 1).saturating_sub(self.0.start().number) / 512
                }
            }
            impl $TypeName<Page1GiB> {
                #[doc = "Returns the number of [`" $chunk "`]s covered by this iterator.\n\n \
                Use this instead of [`Iterator::count()`] method. \
                This is instant, because it doesn't need to iterate over each entry, unlike normal iterators."]
                pub const fn [<size_in_ $chunk:lower s>](&self) -> usize {
                   // add 1 because it's an inclusive range; divide by 262144 because it's a 2MiB page
                   (self.0.end().number + 1).saturating_sub(self.0.start().number) / (512 * 512)
                }
            }
            impl<P: 'static + PageSize> fmt::Debug for $TypeName<P> {
                fn fmt(&self, f: &mut fmt::Formatter) -> fmt::Result {
                    write!(f, "{:?}", self.0)
                }
            }
            impl<P: PageSize> Deref for $TypeName<P> {
                type Target = RangeInclusive<$chunk<P>>;
                fn deref(&self) -> &RangeInclusive<$chunk<P>> {
                    &self.0
                }
            }
            impl DerefMut for $TypeName {
                fn deref_mut(&mut self) -> &mut RangeInclusive<$chunk> {
                    &mut self.0
                }
            }
            impl IntoIterator for $TypeName {
                type Item = $chunk;
                type IntoIter = RangeInclusiveIterator<$chunk>;
                fn into_iter(self) -> Self::IntoIter {
                    self.0.iter()
                }
            }
            impl IntoIterator for $TypeName<Page2MiB> {
                type Item = $chunk<Page2MiB>;
                type IntoIter = RangeInclusiveIterator<$chunk<Page2MiB>>;
                fn into_iter(self) -> Self::IntoIter {
                    self.0.iter()
                }
            }
            impl IntoIterator for $TypeName<Page1GiB> {
                type Item = $chunk<Page1GiB>;
                type IntoIter = RangeInclusiveIterator<$chunk<Page1GiB>>;
                fn into_iter(self) -> Self::IntoIter {
                    self.0.iter()
                }
            }

            
            #[doc = "A `" $TypeName "` that implements `Copy`"]
            #[derive(Clone, Copy)]
            pub struct [<Copyable $TypeName>] {
                start: $chunk,
                end: $chunk,
            }
            impl From<$TypeName> for [<Copyable $TypeName>] {
                fn from(r: $TypeName) -> Self {
                    Self { start: *r.start(), end: *r.end() }
                }
            }
            impl From<[<Copyable $TypeName>]> for $TypeName {
                fn from(cr: [<Copyable $TypeName>]) -> Self {
                    Self::new(cr.start, cr.end)
                }
            }
            impl TryFrom<$TypeName> for $TypeName<Page2MiB> {
                type Error = &'static str;
                fn try_from(p: $TypeName) -> Result<Self, &'static str> {
                    if (p.[<size_in_ $chunk:lower s>]() - 1) % 512 == 0 {
                        return Ok(Self::new($chunk::<Page2MiB>::from(p.start()), $chunk::<Page2MiB>::from(p.end())));
                    } else {
                        return Err("Could not convert 4KiB page range into 2MiB page range.");
                    }
                }
            }
            impl TryFrom<$TypeName> for $TypeName<Page1GiB> {
                type Error = &'static str;
                fn try_from(p: $TypeName) -> Result<Self, &'static str> {
                    if (p.[<size_in_ $chunk:lower s>]() - 1) % (512 * 512) == 0 {
                        return Ok(Self::new($chunk::<Page1GiB>::from(p.start()), $chunk::<Page1GiB>::from(p.end())));
                    } else {
                        return Err("Could not convert 4KiB page range into 1GiB page range.");
                    }
                }
            }
        }
    };
}

implement_page_frame_range!(PageRange, "virtual", virt, Page, VirtualAddress);
implement_page_frame_range!(FrameRange, "physical", phys, Frame, PhysicalAddress);<|MERGE_RESOLUTION|>--- conflicted
+++ resolved
@@ -373,10 +373,10 @@
                     }
                 }
 
-<<<<<<< HEAD
                 pub const fn page_size(&self) -> MemChunkSize {
                     P::SIZE
-=======
+                }
+              
                 #[doc = "Returns a new `" $TypeName "` that is aligned up from this \
                     `" $TypeName "` to the nearest multiple of `alignment_4k_pages`."]
                 #[doc(alias = "next_multiple_of")]
@@ -384,7 +384,6 @@
                     $TypeName {
                         number: self.number.next_multiple_of(alignment_4k_pages)
                     }
->>>>>>> 27429e57
                 }
             }
             impl<P: 'static + PageSize> fmt::Debug for $TypeName<P> {

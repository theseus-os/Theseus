//! This crate contains common types used for memory mapping. 

#![no_std]
#![feature(range_is_empty)]
#![feature(step_trait)]

extern crate atomic_linked_list;
extern crate kernel_config;
extern crate multiboot2;
extern crate xmas_elf;
#[macro_use] extern crate derive_more;
extern crate bit_field;
#[cfg(target_arch = "x86_64")]
extern crate entryflags_x86_64;

use bit_field::BitField;
use core::{
    fmt,
    iter::Step,
    mem,
    ops::{Add, AddAssign, Deref, DerefMut, RangeInclusive, Sub, SubAssign},
};
use kernel_config::memory::{MAX_PAGE_NUMBER, PAGE_SIZE};
#[cfg(target_arch = "x86_64")]
use entryflags_x86_64::EntryFlags;

/// A virtual memory address, which is a `usize` under the hood.
#[derive(
    Clone, Copy, PartialEq, Eq, PartialOrd, Ord, Hash, Default, 
    Debug, Display, Binary, Octal, LowerHex, UpperHex, 
    BitAnd, BitOr, BitXor, BitAndAssign, BitOrAssign, BitXorAssign, 
    Add, Sub, AddAssign, SubAssign
)]
#[repr(transparent)]
pub struct VirtualAddress(usize);

impl VirtualAddress {
    /// Creates a new `VirtualAddress`,
    /// checking that the address is canonical,
    /// i.e., bits (64:48] are sign-extended from bit 47.
    pub fn new(virt_addr: usize) -> Result<VirtualAddress, &'static str> {
        match virt_addr.get_bits(47..64) {
            0 | 0b1_1111_1111_1111_1111 => Ok(VirtualAddress(virt_addr)),
            _ => Err("VirtualAddress bits 48-63 must be a sign-extension of bit 47"),
        }
    }

    /// Creates a new `VirtualAddress` that is guaranteed to be canonical
    /// by forcing the upper bits (64:48] to be sign-extended from bit 47.
    pub fn new_canonical(mut virt_addr: usize) -> VirtualAddress {
        match virt_addr.get_bit(47) {
            false => virt_addr.set_bits(48..64, 0),
            true => virt_addr.set_bits(48..64, 0xffff),
        };
        VirtualAddress(virt_addr)
    }

    /// Creates a VirtualAddress with the value 0.
    pub const fn zero() -> VirtualAddress {
        VirtualAddress(0)
    }

    /// Returns the underlying `usize` value for this `VirtualAddress`.
    #[inline]
    pub fn value(&self) -> usize {
        self.0
    }

    /// Returns the offset that this VirtualAddress specifies into its containing memory Page.
    ///
    /// For example, if the PAGE_SIZE is 4KiB, then this will return
    /// the least significant 12 bits (12:0] of this VirtualAddress.
    pub fn page_offset(&self) -> usize {
        self.0 & (PAGE_SIZE - 1)
    }
}

impl fmt::Pointer for VirtualAddress {
    fn fmt(&self, f: &mut fmt::Formatter) -> fmt::Result {
        write!(f, "{:p}", self.0 as *const usize)
    }
}

impl Add<usize> for VirtualAddress {
    type Output = VirtualAddress;

    fn add(self, rhs: usize) -> VirtualAddress {
        VirtualAddress::new_canonical(self.0.saturating_add(rhs))
    }
}

impl AddAssign<usize> for VirtualAddress {
    fn add_assign(&mut self, rhs: usize) {
        *self = VirtualAddress::new_canonical(self.0.saturating_add(rhs));
    }
}

impl Sub<usize> for VirtualAddress {
    type Output = VirtualAddress;

    fn sub(self, rhs: usize) -> VirtualAddress {
        VirtualAddress::new_canonical(self.0.saturating_sub(rhs))
    }
}

impl SubAssign<usize> for VirtualAddress {
    fn sub_assign(&mut self, rhs: usize) {
        *self = VirtualAddress::new_canonical(self.0.saturating_sub(rhs));
    }
}

impl From<VirtualAddress> for usize {
    #[inline]
    fn from(virt_addr: VirtualAddress) -> usize {
        virt_addr.0
    }
}


/// A physical memory address, which is a `usize` under the hood.
#[derive(
    Clone, Copy, PartialEq, Eq, PartialOrd, Ord, Hash, Default,
    Debug, Display, Binary, Octal, LowerHex, UpperHex, 
    BitAnd, BitOr, BitXor, BitAndAssign, BitOrAssign, BitXorAssign,
    Add, Sub, Mul, Div, Rem, Shr, Shl,
    AddAssign, SubAssign, MulAssign, DivAssign, RemAssign, ShrAssign, ShlAssign,
)]
#[repr(transparent)]
pub struct PhysicalAddress(usize);

impl PhysicalAddress {
    /// Creates a new `PhysicalAddress`,
    /// checking that the bits (64:52] are 0.
    pub fn new(phys_addr: usize) -> Result<PhysicalAddress, &'static str> {
        match phys_addr.get_bits(52..64) {
            0 => Ok(PhysicalAddress(phys_addr)),
            _ => Err("PhysicalAddress bits 52-63 must be zero"),
        }
    }

    /// Creates a new `PhysicalAddress` that is guaranteed to be canonical
    /// by forcing the upper bits (64:52] to be 0.
    pub fn new_canonical(mut phys_addr: usize) -> PhysicalAddress {
        phys_addr.set_bits(52..64, 0);
        PhysicalAddress(phys_addr)
    }

    /// Returns the underlying `usize` value for this `PhysicalAddress`.
    #[inline]
    pub fn value(&self) -> usize {
        self.0
    }

    /// Creates a PhysicalAddress with the value 0.
    pub const fn zero() -> PhysicalAddress {
        PhysicalAddress(0)
    }

    /// Returns the offset that this PhysicalAddress specifies into its containing memory Frame.
    ///
    /// For example, if the PAGE_SIZE is 4KiB, then this will return
    /// the least significant 12 bits (12:0] of this PhysicalAddress.
    pub fn frame_offset(&self) -> usize {
        self.0 & (PAGE_SIZE - 1)
    }
}


impl Add<usize> for PhysicalAddress {
    type Output = PhysicalAddress;

    fn add(self, rhs: usize) -> PhysicalAddress {
        PhysicalAddress::new_canonical(self.0.saturating_add(rhs))
    }
}

impl AddAssign<usize> for PhysicalAddress {
    fn add_assign(&mut self, rhs: usize) {
        *self = PhysicalAddress::new_canonical(self.0.saturating_add(rhs));
    }
}

impl Sub<usize> for PhysicalAddress {
    type Output = PhysicalAddress;

    fn sub(self, rhs: usize) -> PhysicalAddress {
        PhysicalAddress::new_canonical(self.0.saturating_sub(rhs))
    }
}

impl SubAssign<usize> for PhysicalAddress {
    fn sub_assign(&mut self, rhs: usize) {
        *self = PhysicalAddress::new_canonical(self.0.saturating_sub(rhs));
    }
}

impl From<PhysicalAddress> for usize {
    #[inline]
    fn from(virt_addr: PhysicalAddress) -> usize {
        virt_addr.0
    }
}


/// An area of physical memory.
#[derive(Copy, Clone, Debug, Default)]
#[repr(C)]
pub struct PhysicalMemoryArea {
    pub base_addr: PhysicalAddress,
    pub size_in_bytes: usize,
    pub typ: u32,
    pub acpi: u32,
}
impl PhysicalMemoryArea {
    pub fn new(
        paddr: PhysicalAddress,
        size_in_bytes: usize,
        typ: u32,
        acpi: u32,
    ) -> PhysicalMemoryArea {
        PhysicalMemoryArea {
            base_addr: paddr,
            size_in_bytes: size_in_bytes,
            typ: typ,
            acpi: acpi,
        }
    }
}


<<<<<<< HEAD

/// A region of virtual memory that is mapped into a [`Task`](../task/struct.Task.html)'s address space
#[derive(Debug, Default, Clone, PartialEq)]
pub struct VirtualMemoryArea {
    start: VirtualAddress,
    size: usize,
    flags: EntryFlags,
    desc: &'static str,
}
use core::fmt;
impl fmt::Display for VirtualMemoryArea {
    fn fmt(&self, f: &mut fmt::Formatter) -> fmt::Result {
        write!(
            f,
            "start: {:#X}, size: {:#X}, flags: {:#X}, desc: {}",
            self.start, self.size, self.flags, self.desc
        )
    }
}


impl VirtualMemoryArea {
    pub fn new(start: VirtualAddress, size: usize, flags: EntryFlags, desc: &'static str) -> Self {
        VirtualMemoryArea {
            start: start,
            size: size,
            flags: flags,
            desc: desc,
        }
    }

    pub fn start_address(&self) -> VirtualAddress {
        self.start
    }

    pub fn size(&self) -> usize {
        self.size
    }

    pub fn flags(&self) -> EntryFlags {
        self.flags
    }

    pub fn desc(&self) -> &'static str {
        self.desc
    }

    /// Get an iterator that covers all the pages in this VirtualMemoryArea
    pub fn pages(&self) -> PageRange {
        // check that the end_page won't be invalid
        if (self.start.value() + self.size) < 1 {
            return PageRange::empty();
        }

        let start_page = Page::containing_address(self.start);
        let end_page = Page::containing_address(self.start + self.size - 1);
        PageRange::new(start_page, end_page)
    }

    pub fn set_flags(&mut self, flags: EntryFlags) {
        self.flags = flags;
    }

    pub fn set_size(&mut self, size: usize) {
        self.size = size;
    }
}


=======
>>>>>>> c62f3b11
/// A `Frame` is a chunk of **physical** memory,
/// similar to how a `Page` is a chunk of **virtual** memory.
#[derive(Clone, Copy, PartialEq, Eq, PartialOrd, Ord)]
pub struct Frame {
    pub number: usize,
}
impl fmt::Debug for Frame {
    fn fmt(&self, f: &mut fmt::Formatter) -> fmt::Result {
        write!(f, "Frame(paddr: {:#X})", self.start_address())
    }
}

impl Frame {
    /// Returns the `Frame` containing the given `PhysicalAddress`.
    pub fn containing_address(phys_addr: PhysicalAddress) -> Frame {
        Frame {
            number: phys_addr.value() / PAGE_SIZE,
        }
    }

    /// Returns the `PhysicalAddress` at the start of this `Frame`.
    pub fn start_address(&self) -> PhysicalAddress {
        PhysicalAddress::new_canonical(self.number * PAGE_SIZE)
    }
}

impl Add<usize> for Frame {
    type Output = Frame;

    fn add(self, rhs: usize) -> Frame {
        // cannot exceed max page number (which is also max frame number)
        Frame {
            number: core::cmp::min(MAX_PAGE_NUMBER, self.number.saturating_add(rhs)),
        }
    }
}

impl AddAssign<usize> for Frame {
    fn add_assign(&mut self, rhs: usize) {
        *self = Frame {
            number: core::cmp::min(MAX_PAGE_NUMBER, self.number.saturating_add(rhs)),
        };
    }
}

impl Sub<usize> for Frame {
    type Output = Frame;

    fn sub(self, rhs: usize) -> Frame {
        Frame {
            number: self.number.saturating_sub(rhs),
        }
    }
}

impl SubAssign<usize> for Frame {
    fn sub_assign(&mut self, rhs: usize) {
        *self = Frame {
            number: self.number.saturating_sub(rhs),
        };
    }
}

// Implementing these functions allow `Frame` to be in an `Iterator`.
impl Step for Frame {
    #[inline]
    fn steps_between(start: &Frame, end: &Frame) -> Option<usize> {
        Step::steps_between(&start.number, &end.number)
    }
    #[inline]
    fn replace_one(&mut self) -> Self {
        mem::replace(self, Frame { number: 1 })
    }
    #[inline]
    fn replace_zero(&mut self) -> Self {
        mem::replace(self, Frame { number: 0 })
    }
    #[inline]
    fn add_one(&self) -> Self {
        Add::add(*self, 1)
    }
    #[inline]
    fn sub_one(&self) -> Self {
        Sub::sub(*self, 1)
    }
    #[inline]
    fn add_usize(&self, n: usize) -> Option<Frame> {
        Some(*self + n)
    }
}


/// A range of `Frame`s that are contiguous in physical memory.
#[derive(Debug, Clone)]
pub struct FrameRange(RangeInclusive<Frame>);

impl FrameRange {
    /// Creates a new range of `Frame`s that spans from `start` to `end`,
    /// both inclusive bounds.
    pub fn new(start: Frame, end: Frame) -> FrameRange {
        FrameRange(RangeInclusive::new(start, end))
    }

    /// Creates a FrameRange that will always yield `None`.
    pub fn empty() -> FrameRange {
        FrameRange::new(Frame { number: 1 }, Frame { number: 0 })
    }

    /// A convenience method for creating a new `FrameRange`
    /// that spans all `Frame`s from the given physical address
    /// to an end bound based on the given size.
    pub fn from_phys_addr(starting_virt_addr: PhysicalAddress, size_in_bytes: usize) -> FrameRange {
        let start_frame = Frame::containing_address(starting_virt_addr);
        let end_frame = Frame::containing_address(starting_virt_addr + size_in_bytes - 1);
        FrameRange::new(start_frame, end_frame)
    }

    /// Returns the `PhysicalAddress` of the starting `Frame` in this `FrameRange`.
    pub fn start_address(&self) -> PhysicalAddress {
        self.0.start().start_address()
    }

    /// Returns the number of `Frame`s covered by this iterator.
    /// Use this instead of the Iterator trait's `count()` method.
    /// This is instant, because it doesn't need to iterate over each entry, unlike normal iterators.
    pub fn size_in_frames(&self) -> usize {
        // add 1 because it's an inclusive range
        self.0.end().number + 1 - self.0.start().number
    }

    /// Whether this `FrameRange` contains the given `PhysicalAddress`.
    pub fn contains_phys_addr(&self, phys_addr: PhysicalAddress) -> bool {
        self.0.contains(&Frame::containing_address(phys_addr))
    }

    /// Returns the offset of the given `PhysicalAddress` within this `FrameRange`,
    /// i.e., the difference between `phys_addr` and `self.start()`.
    pub fn offset_from_start(&self, phys_addr: PhysicalAddress) -> Option<usize> {
        if self.contains_phys_addr(phys_addr) {
            Some(phys_addr.value() - self.start_address().value())
        } else {
            None
        }
    }

    /// Returns a new, separate `FrameRange` that is extended to include the given `Frame`.
    pub fn to_extended(&self, frame_to_include: Frame) -> FrameRange {
        // if the current FrameRange was empty, return a new FrameRange containing only the given frame_to_include
        if self.is_empty() {
            return FrameRange::new(frame_to_include.clone(), frame_to_include);
        }

        let start = core::cmp::min(self.0.start(), &frame_to_include);
        let end = core::cmp::max(self.0.end(), &frame_to_include);
        FrameRange::new(start.clone(), end.clone())
    }
}

impl Deref for FrameRange {
    type Target = RangeInclusive<Frame>;
    fn deref(&self) -> &RangeInclusive<Frame> {
        &self.0
    }
}
impl DerefMut for FrameRange {
    fn deref_mut(&mut self) -> &mut RangeInclusive<Frame> {
        &mut self.0
    }
}

impl IntoIterator for FrameRange {
    type Item = Frame;
    type IntoIter = RangeInclusive<Frame>;

    fn into_iter(self) -> Self::IntoIter {
        self.0
    }
}


/// A virtual memory page, which contains the index of the page
#[derive(Clone, Copy, PartialEq, Eq, PartialOrd, Ord)]
pub struct Page {
    number: usize,
}
impl fmt::Debug for Page {
    fn fmt(&self, f: &mut fmt::Formatter) -> fmt::Result {
        write!(f, "Page(vaddr: {:#X})", self.start_address())
    }
}

impl Page {
    /// Returns the `Page` that contains the given `VirtualAddress`.
    pub fn containing_address(virt_addr: VirtualAddress) -> Page {
        Page {
            number: virt_addr.value() / PAGE_SIZE,
        }
    }

    /// Returns the `VirtualAddress` as the start of this `Page`.
    pub fn start_address(&self) -> VirtualAddress {
        // Cannot create VirtualAddress directly because the field is private
        VirtualAddress::new_canonical(self.number * PAGE_SIZE)
    }

    /// Returns the 9-bit part of this page's virtual address that is the index into the P4 page table entries list.
    pub fn p4_index(&self) -> usize {
        (self.number >> 27) & 0x1FF
    }

    /// Returns the 9-bit part of this page's virtual address that is the index into the P3 page table entries list.
    pub fn p3_index(&self) -> usize {
        (self.number >> 18) & 0x1FF
    }

    /// Returns the 9-bit part of this page's virtual address that is the index into the P2 page table entries list.
    pub fn p2_index(&self) -> usize {
        (self.number >> 9) & 0x1FF
    }

    /// Returns the 9-bit part of this page's virtual address that is the index into the P2 page table entries list.
    /// Using this returned `usize` value as an index into the P1 entries list will give you the final PTE,
    /// from which you can extract the mapped `Frame` (or its physical address) using `pointed_frame()`.
    pub fn p1_index(&self) -> usize {
        (self.number >> 0) & 0x1FF
    }
}

impl Add<usize> for Page {
    type Output = Page;

    fn add(self, rhs: usize) -> Page {
        // cannot exceed max page number
        Page {
            number: core::cmp::min(MAX_PAGE_NUMBER, self.number.saturating_add(rhs)),
        }
    }
}

impl AddAssign<usize> for Page {
    fn add_assign(&mut self, rhs: usize) {
        *self = Page {
            number: core::cmp::min(MAX_PAGE_NUMBER, self.number.saturating_add(rhs)),
        };
    }
}

impl Sub<usize> for Page {
    type Output = Page;

    fn sub(self, rhs: usize) -> Page {
        Page {
            number: self.number.saturating_sub(rhs),
        }
    }
}

impl SubAssign<usize> for Page {
    fn sub_assign(&mut self, rhs: usize) {
        *self = Page {
            number: self.number.saturating_sub(rhs),
        };
    }
}

// Implementing these functions allow `Page` to be in an `Iterator`.
impl Step for Page {
    #[inline]
    fn steps_between(start: &Page, end: &Page) -> Option<usize> {
        Step::steps_between(&start.number, &end.number)
    }
    #[inline]
    fn replace_one(&mut self) -> Self {
        mem::replace(self, Page { number: 1 })
    }
    #[inline]
    fn replace_zero(&mut self) -> Self {
        mem::replace(self, Page { number: 0 })
    }
    #[inline]
    fn add_one(&self) -> Self {
        Add::add(*self, 1)
    }
    #[inline]
    fn sub_one(&self) -> Self {
        Sub::sub(*self, 1)
    }
    #[inline]
    fn add_usize(&self, n: usize) -> Option<Page> {
        Some(*self + n)
    }
}



/// A range of `Page`s that are contiguous in virtual memory.
#[derive(Debug, Clone)]
pub struct PageRange(RangeInclusive<Page>);

impl PageRange {
    /// Creates a new range of `Page`s that spans from `start` to `end`,
    /// both inclusive bounds.
    pub fn new(start: Page, end: Page) -> PageRange {
        PageRange(RangeInclusive::new(start, end))
    }

    /// Creates a PageRange that will always yield `None`.
    pub fn empty() -> PageRange {
        PageRange::new(Page { number: 1 }, Page { number: 0 })
    }

    /// A convenience method for creating a new `PageRange`
    /// that spans all `Page`s from the given virtual address
    /// to an end bound based on the given size.
    pub fn from_virt_addr(starting_virt_addr: VirtualAddress, size_in_bytes: usize) -> PageRange {
        let start_page = Page::containing_address(starting_virt_addr);
        let end_page = Page::containing_address(starting_virt_addr + size_in_bytes - 1);
        PageRange::new(start_page, end_page)
    }

    /// Returns the `VirtualAddress` of the starting `Page` in this `PageRange`.
    pub fn start_address(&self) -> VirtualAddress {
        self.0.start().start_address()
    }

    /// Returns the number of `Page`s covered by this iterator.
    /// Use this instead of the Iterator trait's `count()` method.
    /// This is instant, because it doesn't need to iterate over each entry, unlike normal iterators.
    pub fn size_in_pages(&self) -> usize {
        // add 1 because it's an inclusive range
        self.0.end().number + 1 - self.0.start().number
    }

    /// Whether this `PageRange` contains the given `VirtualAddress`.
    pub fn contains_virt_addr(&self, virt_addr: VirtualAddress) -> bool {
        self.0.contains(&Page::containing_address(virt_addr))
    }

    /// Returns the offset of the given `VirtualAddress` within this `PageRange`,
    /// i.e., the difference between `virt_addr` and `self.start()`.
    pub fn offset_from_start(&self, virt_addr: VirtualAddress) -> Option<usize> {
        if self.contains_virt_addr(virt_addr) {
            Some(virt_addr.value() - self.start_address().value())
        } else {
            None
        }
    }
}

impl Deref for PageRange {
    type Target = RangeInclusive<Page>;
    fn deref(&self) -> &RangeInclusive<Page> {
        &self.0
    }
}
impl DerefMut for PageRange {
    fn deref_mut(&mut self) -> &mut RangeInclusive<Page> {
        &mut self.0
    }
}

impl IntoIterator for PageRange {
    type Item = Page;
    type IntoIter = RangeInclusive<Page>;

    fn into_iter(self) -> Self::IntoIter {
        self.0
    }
}


/// The address bounds and mapping flags of a section's memory region.
pub struct SectionMemoryBounds {
    /// The starting virtual address and physical address.
    pub start: (VirtualAddress, PhysicalAddress),
    /// The ending virtual address and physical address.
    pub end: (VirtualAddress, PhysicalAddress),
    /// The page table entry flags that should be used for mapping this section.
    pub flags: EntryFlags,
}

/// The address bounds and flags of the initial kernel sections that need mapping. 
/// 
/// It only contains three items, in which each item includes all sections that have identical flags:
/// * The `.text` section bounds cover all sections that are executable.
/// * The `.rodata` section bounds cover those that are read-only (.rodata, .gcc_except_table, .eh_frame).
/// * The `.data` section bounds cover those that are writable (.data, .bss).
pub struct AggregatedSectionMemoryBounds {
   pub text: SectionMemoryBounds,
   pub rodata: SectionMemoryBounds,
   pub data: SectionMemoryBounds,
}<|MERGE_RESOLUTION|>--- conflicted
+++ resolved
@@ -228,78 +228,6 @@
 }
 
 
-<<<<<<< HEAD
-
-/// A region of virtual memory that is mapped into a [`Task`](../task/struct.Task.html)'s address space
-#[derive(Debug, Default, Clone, PartialEq)]
-pub struct VirtualMemoryArea {
-    start: VirtualAddress,
-    size: usize,
-    flags: EntryFlags,
-    desc: &'static str,
-}
-use core::fmt;
-impl fmt::Display for VirtualMemoryArea {
-    fn fmt(&self, f: &mut fmt::Formatter) -> fmt::Result {
-        write!(
-            f,
-            "start: {:#X}, size: {:#X}, flags: {:#X}, desc: {}",
-            self.start, self.size, self.flags, self.desc
-        )
-    }
-}
-
-
-impl VirtualMemoryArea {
-    pub fn new(start: VirtualAddress, size: usize, flags: EntryFlags, desc: &'static str) -> Self {
-        VirtualMemoryArea {
-            start: start,
-            size: size,
-            flags: flags,
-            desc: desc,
-        }
-    }
-
-    pub fn start_address(&self) -> VirtualAddress {
-        self.start
-    }
-
-    pub fn size(&self) -> usize {
-        self.size
-    }
-
-    pub fn flags(&self) -> EntryFlags {
-        self.flags
-    }
-
-    pub fn desc(&self) -> &'static str {
-        self.desc
-    }
-
-    /// Get an iterator that covers all the pages in this VirtualMemoryArea
-    pub fn pages(&self) -> PageRange {
-        // check that the end_page won't be invalid
-        if (self.start.value() + self.size) < 1 {
-            return PageRange::empty();
-        }
-
-        let start_page = Page::containing_address(self.start);
-        let end_page = Page::containing_address(self.start + self.size - 1);
-        PageRange::new(start_page, end_page)
-    }
-
-    pub fn set_flags(&mut self, flags: EntryFlags) {
-        self.flags = flags;
-    }
-
-    pub fn set_size(&mut self, size: usize) {
-        self.size = size;
-    }
-}
-
-
-=======
->>>>>>> c62f3b11
 /// A `Frame` is a chunk of **physical** memory,
 /// similar to how a `Page` is a chunk of **virtual** memory.
 #[derive(Clone, Copy, PartialEq, Eq, PartialOrd, Ord)]

--- conflicted
+++ resolved
@@ -4,18 +4,13 @@
 #![no_std]
 
 extern crate spin;
-<<<<<<< HEAD
-extern crate acpi;
-=======
 extern crate multicore_bringup;
 
 extern crate volatile;
 extern crate serial_port;
 extern crate kernel_config;
->>>>>>> a71fdcb0
 extern crate memory;
 extern crate alloc;
-<<<<<<< HEAD
 extern crate owning_ref;
 #[macro_use] extern crate log;
 
@@ -24,13 +19,11 @@
 use memory::{FRAME_ALLOCATOR, Frame, PageTable, PhysicalAddress, 
     EntryFlags, MappedPages, MemoryManagementInfo,
     get_kernel_mmi_ref};
-=======
 
 
 use spin::{Mutex};
 use memory::{FRAME_ALLOCATOR, FrameRange, PhysicalAddress, 
     EntryFlags, allocate_pages_by_bytes, MappedPages, get_kernel_mmi_ref};
->>>>>>> a71fdcb0
 use core::ops::DerefMut;
 use alloc::boxed::Box;
 
@@ -40,15 +33,12 @@
 /// The final framebuffer instance. It contains the pages which are mapped to the physical framebuffer
 pub static FINAL_FRAME_BUFFER: Once<Mutex<FrameBuffer>> = Once::new();
 
-<<<<<<< HEAD
 // Every pixel is of u32 type
 const PIXEL_BYTES: usize = 4;
 
 /// Init the final frame buffer. 
 /// Allocate a block of memory and map it to the physical framebuffer frames.
-=======
 /// Init the frame buffer. Allocate a block of memory and map it to the frame buffer frames.
->>>>>>> a71fdcb0
 pub fn init() -> Result<(), &'static str > {
     // Get the graphic mode information
     let vesa_display_phys_start: PhysicalAddress;
@@ -64,7 +54,6 @@
         buffer_height = graphic_info.height as usize;
     };
 
-<<<<<<< HEAD
     // Initialize the final framebuffer
     let framebuffer = FrameBuffer::new(buffer_width, buffer_height, Some(vesa_display_phys_start))?;
     FINAL_FRAME_BUFFER.call_once(|| {
@@ -72,50 +61,6 @@
     );
     
     Ok(())
-=======
-    // init the font for text printing
-    font::init()?;
-
-    // get a reference to the kernel's memory mapping information
-    let kernel_mmi_ref = get_kernel_mmi_ref().expect("KERNEL_MMI was not yet initialized!");
-    let mut kernel_mmi_locked = kernel_mmi_ref.lock();
-    let pages = allocate_pages_by_bytes(VESA_DISPLAY_PHYS_SIZE).ok_or("couldn't allocate framebuffer pages")?;
-    let vesa_display_flags = EntryFlags::PRESENT | EntryFlags::WRITABLE | EntryFlags::GLOBAL | EntryFlags::NO_CACHE;
-    let allocator = FRAME_ALLOCATOR.try().ok_or("Couldn't get frame allocator")?;
-    let mapped_frame_buffer = kernel_mmi_locked.page_table.map_allocated_pages_to(
-        pages, 
-        FrameRange::from_phys_addr(VESA_DISPLAY_PHYS_START, VESA_DISPLAY_PHYS_SIZE), 
-        vesa_display_flags, 
-        allocator.lock().deref_mut()
-    )?;
-
-    FRAME_DRAWER.lock().set_mode_info(BUFFER_WIDTH, BUFFER_HEIGHT, mapped_frame_buffer);
-    Ok(())
-}
-
-// Window manager uses this drawer to draw/print to the screen
-static FRAME_DRAWER: Mutex<Drawer> = {
-    Mutex::new(Drawer {
-        width:0,
-        height:0,
-        pages:None,
-    })
-};
-
-/// draw a pixel with coordinates and color
-pub fn draw_pixel(x:usize, y:usize, color:u32) {
-    FRAME_DRAWER.lock().draw_pixel(x, y, color);
-}
-
-/// draw a line with start and end coordinates and color
-pub fn draw_line(start_x:usize, start_y:usize, end_x:usize, end_y:usize, color:u32) {
-    FRAME_DRAWER.lock().draw_line(start_x as i32, start_y as i32, end_x as i32, end_y as i32, color);
-}
-
-/// draw a rectangle with upper left coordinates, width, height and color
-pub fn draw_rectangle(start_x:usize, start_y:usize, width:usize, height:usize, color:u32) {
-    FRAME_DRAWER.lock().draw_rectangle(start_x, start_y, width, height, color)
->>>>>>> a71fdcb0
 }
 
 /// The virtual frame buffer struct. It contains the size of the buffer and a buffer array
@@ -125,7 +70,6 @@
     buffer: BoxRefMut<MappedPages, [Pixel]>
 }
 
-<<<<<<< HEAD
 impl FrameBuffer {
     /// Create a new virtual frame buffer with specified size
     /// If the physical_address is specified, the new virtual frame buffer will be mapped to hardware's physical memory at that address
@@ -154,72 +98,8 @@
                 match allocator_mutex {
                     Some(_) => { },
                     None => { return Err("FrameBuffer::new() couldn't get frame allocator"); }
-=======
-/*pub struct Point {
-    pub x: usize,
-    pub y: usize,
-    pub color: usize,
-}*/
-
-// The drawer is responsible for drawing/printing to the screen
-pub struct Drawer {
-    pub width:usize,
-    height:usize,
-    pages:Option<MappedPages>,
-}
-
-impl Drawer {
-    // set the graphic mode information of the buffer
-    fn set_mode_info(&mut self, width:usize, height:usize, pages:MappedPages) {
-        self.width = width;
-        self.height = height;
-        self.pages = Some(pages);
-    }
-
-    //get the resolution of the screen
-    fn get_resolution(&self) -> (usize, usize) {
-        (self.width, self.height)
-    }
-
-    fn draw_pixel(&mut self, x:usize, y:usize, color:u32) {
-        let index = self.get_index_fn();
-        let buffer;
-        match self.buffer() {
-            Ok(rs) => {buffer = rs;},
-            Err(err) => { error!("Failed to get frame buffer: {}", err); return; },
-        }
-        buffer[index(x, y)] = color;
-    }
-
-    fn draw_line(&mut self, start_x:i32, start_y:i32, end_x:i32, end_y:i32, color:u32){
-        let width:i32 = end_x-start_x;
-        let height:i32 = end_y-start_y;
-        let (buffer_width, buffer_height) = {self.get_resolution()};
-        let index = self.get_index_fn();
-
-        let buffer;
-        match self.buffer() {
-            Ok(rs) => {buffer = rs;},
-            Err(err) => {
-                error!("Failed to get frame buffer: {}", err); return;},
-        }
-
-        if width.abs() > height.abs() {
-            let mut y;
-            let mut x = start_x;
-            let step = if width > 0 {1} else {-1};
-
-            loop {
-                if x == end_x {
-                    break;
-                }          
-                y = (x - start_x) * height / width + start_y;
-                if check_in_range(x as usize,y as usize, buffer_width, buffer_height) {
-                    buffer[index(x as usize, y as usize)] = color;
->>>>>>> a71fdcb0
                 }
 
-<<<<<<< HEAD
                 let mut allocator = try!(allocator_mutex.ok_or("allocate frame buffer")).lock();
                 let vesa_display_flags: EntryFlags = EntryFlags::PRESENT | EntryFlags::WRITABLE | EntryFlags::GLOBAL | EntryFlags::NO_CACHE;
                 let mapped_frame_buffer = if let Some(address) = physical_address {                
@@ -249,76 +129,13 @@
             },
             _ => { 
                 return Err("FrameBuffer::new()  Couldn't get kernel's active_table");
-=======
-    }
-
-    fn draw_rectangle(&mut self, start_x:usize, start_y:usize, width:usize, height:usize, color:u32){
-        let end_x:usize = {if start_x + width < self.width { start_x + width } 
-            else { self.width }};
-        let end_y:usize = {if start_y + height < self.height { start_y + height } 
-            else { self.height }};  
-        let index = self.get_index_fn();
-
-        let buffer;
-        match self.buffer() {
-            Ok(rs) => {buffer = rs;},
-            Err(err) => { error!("Fail to get frame buffer: {}", err); return;},
-        }
-  
-        let mut x = start_x;
-        loop {
-            if x == end_x {
-                break;
-            }
-            buffer[index(x, start_y)] = color;
-            buffer[index(x, end_y-1)] = color;
-            x += 1;
-        }
-
-        let mut y = start_y;
-        loop {
-            if y == end_y {
-                break;
->>>>>>> a71fdcb0
             }
         }
     }
 
-<<<<<<< HEAD
     /// return a reference to the buffer
     pub fn buffer_mut(&mut self) -> &mut BoxRefMut<MappedPages, [Pixel]> {
         return &mut self.buffer
-=======
-    fn fill_rectangle(&mut self, start_x:usize, start_y:usize, width:usize, height:usize, color:u32){
-        let end_x:usize = {if start_x + width < self.width { start_x + width } 
-            else { self.width }};
-        let end_y:usize = {if start_y + height < self.height { start_y + height } 
-            else { self.height }};  
-
-        let mut x = start_x;
-        let mut y = start_y;
-
-        let index = self.get_index_fn();
-
-        let buffer;
-        match self.buffer() {
-            Ok(rs) => {buffer = rs;},
-            Err(err) => { error!("Fail to get frame buffer: {}", err); return;},
-        }
-        
-        loop {
-            if x == end_x {
-                y += 1;
-                if y == end_y {
-                    break;
-                }
-                x = start_x;
-            }
-
-            buffer[index(x, y)] = color;
-            x += 1;
-        }
->>>>>>> a71fdcb0
     }
 
     /// return a reference to the buffer

--- conflicted
+++ resolved
@@ -35,10 +35,10 @@
 //Size of VESA mode 0x4112
 
 ///The width of the screen
-pub const FRAME_BUFFER_WIDTH:usize = 640*3;
+pub const FRAME_BUFFER_WIDTH:usize = 640*4;
 
 ///The height of the screen
-pub const FRAME_BUFFER_HEIGHT:usize = 480;
+pub const FRAME_BUFFER_HEIGHT:usize = 400;
 
 static FRAME_BUFFER_PAGES:Mutex<Option<MappedPages>> = Mutex::new(None);
 
@@ -125,13 +125,8 @@
     FRAME_DRAWER.lock().draw_square(start_x, start_y, width, height, color)
 }
 
-<<<<<<< HEAD
-pub fn display(start_line:usize, height:usize, buffer:&[[u8;FRAME_BUFFER_WIDTH]]){
-    FRAME_DRAWER.lock().display(start_line, start_line+height, buffer);
-=======
 pub fn display(pixel: ColorPixel, y:usize, sub_x:usize){
     FRAME_DRAWER.lock().buffer().chars[y][sub_x..sub_x+3].copy_from_slice(&(pixel.color_code));
->>>>>>> 058462b7
 }
 
 pub struct Point {

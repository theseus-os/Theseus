--- conflicted
+++ resolved
@@ -1,23 +1,8 @@
 extern crate tsc;
-
-<<<<<<< HEAD
-=======
-// andrew: fix
-//extern crate event_types;
-// use event_types::Event;
-//use text_buffer::event_types::Event;
-
->>>>>>> 82a375b1
 use super::font::{CHARACTER_HEIGHT, CHARACTER_WIDTH, FONT_PIXEL};
 use super::{Mutex, Buffer, FRAME_DRAWER};
 
 use self::tsc::{tsc_ticks, TscTicks};
-<<<<<<< HEAD
-=======
-
-//const BUFFER_WIDTH:usize = FRAME_BUFFER_WIDTH / CHARACTER_WIDTH;
-//const BUFFER_HEIGHT:usize = FRAME_BUFFER_HEIGHT / CHARACTER_HEIGHT;
->>>>>>> 82a375b1
 
 /// Specifies where we want to scroll the display, and by how much
 #[derive(Debug)]

[package]
name = "dreadnought"
version = "0.1.0"
authors = ["Klim Tsoutsman <klim@tsoutsman.com>"]
description = "An asynchronous executor"
edition = "2021"

[dependencies]
sleep = { path = "../sleep" }
spawn = { path = "../spawn" }
task = { path = "../task" }
<<<<<<< HEAD
waker = { path = "../waker" }
=======
time = { path = "../time" }
>>>>>>> 665f7f8e

[dependencies.futures]
version = "0.3"
default-features = false
features = ["alloc", "async-await"]<|MERGE_RESOLUTION|>--- conflicted
+++ resolved
@@ -9,11 +9,8 @@
 sleep = { path = "../sleep" }
 spawn = { path = "../spawn" }
 task = { path = "../task" }
-<<<<<<< HEAD
+time = { path = "../time" }
 waker = { path = "../waker" }
-=======
-time = { path = "../time" }
->>>>>>> 665f7f8e
 
 [dependencies.futures]
 version = "0.3"

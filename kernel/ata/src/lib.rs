//! Support for accessing ATA drives (IDE).
//! 
//! The primary struct of interest is [`AtaDrive`](struct.AtaDrive.html).

#![no_std]

#[macro_use] extern crate alloc;
#[macro_use] extern crate log;
extern crate spin;
extern crate port_io;
extern crate pci;
#[macro_use] extern crate bitflags;
extern crate storage_device;
extern crate block_io;

use core::fmt;
use spin::Mutex;
use alloc::{boxed::Box, string::String, sync::Arc};
use port_io::{Port, PortReadOnly, PortWriteOnly};
use pci::PciDevice;
use storage_device::{StorageDevice, StorageDeviceRef, StorageController};
use block_io::{BlockIo, BlockReader, BlockWriter, IoError, KnownLength};


const SECTOR_SIZE_IN_BYTES: usize = 512;

const DEFAULT_PRIMARY_CHANNEL_DATA_PORT:         u16 = 0x1F0;
const DEFAULT_PRIMARY_CHANNEL_CONTROL_PORT:      u16 = 0x3F6;
const DEFAULT_SECONDARY_CHANNEL_DATA_PORT:       u16 = 0x170;
const DEFAULT_SECONDARY_CHANNEL_CONTROL_PORT:    u16 = 0x376;

const MAX_LBA_28_VALUE: usize = (1 << 28) - 1;

/// To use a BAR as a Port address, you must mask out the lowest 2 bits.
const PCI_BAR_PORT_MASK: u16 = 0xFFFC;


bitflags! {
	/// The possible error values found in an ATA drive's error port.
    pub struct AtaError: u8 {
		const BAD_BLOCK              = 0x80;
		const UNCORRECTABLE_DATA     = 0x40;
		const MEDIA_CHANGED          = 0x20;
		const ID_MARK_NOT_FOUND      = 0x10;
		const MEDIA_CHANGE_REQUEST   = 0x08;
		const COMMAND_ABORTED        = 0x04;
		const TRACK_0_NOT_FOUND      = 0x02;
		const ADDRESS_MARK_NOT_FOUND = 0x01;
    }
}

bitflags! {
	/// The possible status values found in an ATA drive's status port.
    pub struct AtaStatus: u8 {
		/// When set, the drive's port values are still changing, so ports shouldn't be accessed. 
		const BUSY                 = 0x80;
		/// When set, the drive is on. When cleared, the drive is sleeping or "spun down".
		const DRIVE_READY          = 0x40;
		const DRIVE_WRITE_FAULT    = 0x20;
		const DRIVE_SEEK_COMPLETE  = 0x10;
		/// When **cleared**, the drive is ready for data to be read/written. 
		/// When set, the drive is handling a data request and isn't ready for another command.
		const DATA_REQUEST_READY   = 0x08;
		const CORRECTED_DATA       = 0x04;
		const INDEX                = 0x02;
		const ERROR                = 0x01;
    }
}

bitflags! {
	/// The possible control values used in an ATA drive's status port.
    struct AtaControl: u8 {
		/// Set this to read back the High Order Byte of the last-written LBA48 value.
		const HOB   = 0x80;
		/// Software reset
		const SRST  = 0x04;
		/// No interrupt enable -- set this to disable interrupts from the device. 
		const NIEN  = 0x02;
		// all other bits are reserved
    }
}

#[allow(dead_code)]
/// The possible commands that can be issued to an ATA drive's command port. 
/// More esoteric commands (nearly a full list) are here: <https://wiki.osdev.org/ATA_Command_Matrix>.
#[repr(u8)]
enum AtaCommand {
	/// Read sectors using PIO (28-bit LBA)
	ReadPio         = 0x20,
	/// Read sectors using PIO (48-bit LBA)
	ReadPioExt      = 0x24,
	/// Read sectors using DMA (28-bit LBA)
	ReadDma         = 0xC8,
	/// Read sectors using DMA (48-bit LBA)
	ReadDmaExt      = 0x25,
	/// Write sectors using PIO (28-bit LBA)
	WritePio        = 0x30,
	/// Write sectors using PIO (48-bit LBA)
	WritePioExt     = 0x34,
	/// Write sectors using DMA (28-bit LBA)
	WriteDma        = 0xCA,
	/// Write sectors using DMA (48-bit LBA)
	WriteDmaExt     = 0x35,
	/// Flush the drive's bus cache (28-bit LBA).
	/// This is to be used after each write.
	CacheFlush      = 0xE7,
	/// Flush the drive's bus cache (48-bit LBA).
	/// This is to be used after each write.
	CacheFlushExt   = 0xEA,
	/// Sends a packet, for ATAPI devices using the packet interface (PI).
	Packet          = 0xA0,
	/// Get identifying details of an ATAPI drive.
	IdentifyPacket  = 0xA1,
	/// Get identifying details of an ATA drive.
	IdentifyDevice  = 0xEC,
}


/// The possible types of drive devices that can be attached to an IDE controller via ATA.
pub enum AtaDeviceType {
	/// A parallel ATA (PATA) drive, like a hard drive.
	/// This is the type previously known as just "ATA" before SATA existed.
	Pata,
	/// A parallel ATA (PATA) drive that uses the packet interface,
	/// like an optical CD-ROM drive.
	PataPi,
	/// A serial ATA (SATA) drive that is operating in legacy IDE emulation mode,
	/// **not the standard AHCI interface for SATA**.
	/// Some systems refer to this as a `SEMB` (SATA Enclosure Management Bridge) device,
	/// which may or may not be attached through a port multiplier.
	Sata,
	/// A serial ATA (SATA) drive that that is operating in legacy IDE emulation mode 
	/// and uses the packet interface.
	SataPi,
}
impl AtaDeviceType {
	/// Determines the ATA device type based on the values of the LBA mid and LBA high
	/// ports after an identify device command has been issued, but before the response has been read.
	fn from_lba(lba_mid: u8, lba_high: u8) -> Option<AtaDeviceType> {
		match (lba_mid, lba_high) {
			(0x00, 0x00) => Some(AtaDeviceType::Pata),
			(0x14, 0xEB) => Some(AtaDeviceType::PataPi),
			(0x3C, 0xC3) => Some(AtaDeviceType::Sata),
			(0x69, 0x96) => Some(AtaDeviceType::SataPi),
			_ => None,
		}
	}
}

/// The two types of ATA drives that may exist on one bus.
/// The value is the bitmask used to select either master or slave
/// in the ATA drive's `drive_select` port.
#[derive(Copy, Clone, Debug)]
enum BusDriveSelect {
	Master = 0 << 4,
	Slave  = 1 << 4,
}


/// TODO: support DMA like so: <https://wiki.osdev.org/ATA/ATAPI_using_DMA#The_Bus_Master_Register>
/// There is one instance of this struct for each `AtaBus`.
/// 
/// Note: TODO: depending on whether BAR4 is a Port I/O address or MMIO address, this could also be mapped into memory.
///             We need to have an abstraction either above or beneath `Volatile` that allows reads/writes from port I/O and memory addresses similarly.
#[allow(unused)]
struct AtaBusMaster {
	/// For the primary bus, this exists at BAR4 + 0.
	/// For the secondary,   this exists at BAR4 + 8.
	command:      Port<u8>,
	/// For the primary bus, this exists at BAR4 + 2.
	/// For the secondary,   this exists at BAR4 + 10.
	status:       Port<u8>,
	/// For the primary bus, this exists at BAR4 + 4.
	/// For the secondary,   this exists at BAR4 + 12.
	prdt_address: Port<u32>,
}


/// There are two ATA buses on an IDE controller,
/// and each one can have two drives attached to it:
/// one master drive and one slave drive. 
/// 
/// Although a bus logically "contains" one to two drives,
/// we don't model the structs that way. 
/// Instead, each `AtaDrive` contains a shared reference 
/// to whatever bus it is connected to, 
/// which ensures that commands destined for two different drives 
/// on the same bus do not interfere or interleave with each other. 
#[derive(Debug)]
struct AtaBus {
	/// The port that holds the data to be written or the data from a read.
	/// Located at `BAR0 + 0`.
	data: Port<u16>,
	/// The error port, shared with the `features` port.
	/// Located at `BAR0 + 1`.
	error: PortReadOnly<u8>,
	/// The features port, shared with the `error` port.
	/// Located at `BAR0 + 1`.
	features: PortWriteOnly<u8>,
	/// The number of sectors to read or write.
	/// Located at `BAR0 + 2`.
	sector_count: Port<u8>,
	/// The low byte `[0:8)` of the linear block address (LBA) of the sector that we want to read or write. 
	/// Located at `BAR0 + 3`.
	lba_low: Port<u8>,
	/// The middle byte `[8:16)`of the linear block address (LBA) of the sector that we want to read or write. 
	/// Located at `BAR0 + 4`.
	lba_mid: Port<u8>,
	/// The high byte `[16:24)` of the linear block address (LBA) of the sector that we want to read or write. 
	/// Located at `BAR0 + 5`.
	lba_high: Port<u8>,
	/// `HDDEVSEL`, used for selecting a drive in the bus.
	/// The lower 4 bits of this port are used for the upper 4 bits of the 28-bit LBA.
	/// Located at `BAR0 + 6`.
	drive_select: Port<u8>,
	/// The command port, shared with the `status` port.
	/// Located at `BAR0 + 7`.
	command: PortWriteOnly<u8>,
	/// The status port, shared with the `command` port.
	/// Located at `BAR0 + 7`.
	status: PortReadOnly<u8>, //PortReadOnly<AtaStatus>,

	/// Another status port. 
	/// Has the same value as the `status` port, but reading this does not affect interrupts.
	/// This port is mostly used for a polling wait, as reading it takes approximately 100ns.
	/// Located at `BAR1 + 2`.
	alternate_status: PortReadOnly<u8>,
	/// The control port, shared with the `alternate_status` port.
	/// This should be set to 0 once during boot.
	/// Located at `BAR1 + 2`.
	control: PortWriteOnly<u8>,
	/// `DEVADDRESS`, located at `BAR1 + 3`. 
	/// Not sure what this is used for.
	drive_address: Port<u8>,
}

impl AtaBus {
	/// Creates and sets up a new ATA bus at the location specified by the given data and control BARs.
	fn new(data_bar: u16, control_bar: u16) -> AtaBus {
		let data_bar = data_bar & PCI_BAR_PORT_MASK;
		let control_bar = control_bar & PCI_BAR_PORT_MASK;
		AtaBus { 
			data: Port::new(data_bar + 0),
			error: PortReadOnly::new(data_bar + 1),
			features: PortWriteOnly::new(data_bar + 1),
			sector_count: Port::new(data_bar + 2),
			lba_low: Port::new(data_bar + 3),
			lba_mid: Port::new(data_bar + 4),
			lba_high: Port::new(data_bar + 5),
			drive_select: Port::new(data_bar + 6),
			command: PortWriteOnly::new(data_bar + 7),
			status: PortReadOnly::new(data_bar + 7),

			alternate_status: PortReadOnly::new(control_bar + 2),
			control: PortWriteOnly::new(control_bar + 2),
			drive_address: Port::new(control_bar + 3),
		}
	}

	/// Issues the actual read PIO command on the ATA Bus without performing any bounds checks.
	/// 
	/// See `AtaDrive::read_pio()` (the caller of this function) for more documentation.
	fn read_pio(&mut self, 
		buffer: &mut [u8],
		which: BusDriveSelect,
		lba_start: usize,
		sector_count: usize
	) -> Result<usize, &'static str> {
		if sector_count == 0 {
			return Ok(0);
		}

		// Use 28-bit LBAs, unless the LBA is too large, then we use 48-bit LBAs
		let using_lba_28 = lba_start <= MAX_LBA_28_VALUE;

		self.wait_for_data_done().map_err(|_| "error before issuing read pio command")?;

		// Set up and issue the read command.
		if using_lba_28 {
			unsafe {
				// bits [24:28] of the LBA need to go into the lower 4 bits of the `drive_select` port.
				self.drive_select.write(0xE0 | (which as u8) | ((lba_start >> 24) as u8 & 0x0F));
				self.sector_count.write(sector_count as u8);
				self.lba_high.write((lba_start >> 16) as u8);
				self.lba_mid.write( (lba_start >>  8) as u8);
				self.lba_low.write( (lba_start >>  0) as u8);
				self.command.write(AtaCommand::ReadPio as u8);
			}
		} else {
			// When using 48-bit LBAs, the high bytes of the sector_count and LBA must be written *before* the low bytes.
			unsafe {
				self.drive_select.write(0x40 | (which as u8));
				// write the high bytes
				self.sector_count.write((sector_count >> 8) as u8);
				self.lba_high.write((lba_start >> 40) as u8);
				self.lba_mid.write( (lba_start >> 32) as u8);
				self.lba_low.write( (lba_start >> 24) as u8);
				// write the low bytes
				self.sector_count.write(sector_count as u8);
				self.lba_high.write((lba_start >> 16) as u8);
				self.lba_mid.write( (lba_start >>  8) as u8);
				self.lba_low.write( (lba_start >>  0) as u8);
				self.command.write(AtaCommand::ReadPioExt as u8);
			}
		} 

		// Read the actual data, one sector at a time.
		let mut buffer_offset = 0;
		for _lba in lba_start .. (lba_start + sector_count) {
			// Before transferring each sector, we have to wait for the drive to be ready for data
			self.wait_for_data_ready().map_err(|_| "error during data read")?;

			for chunk in buffer[buffer_offset .. (buffer_offset + SECTOR_SIZE_IN_BYTES)].chunks_exact_mut(2) {
				// ATA PIO works by reading one 16-bit word at a time, 
				// so one read covers two bytes of the buffer.
				let word: u16 = self.data.read();
				chunk[0] = word as u8;
				chunk[1] = (word >> 8) as u8;
			}
			buffer_offset += SECTOR_SIZE_IN_BYTES;
		}
		self.wait_for_data_done().map_err(|_| "error after data read")?;
		Ok(sector_count)
	}

	// TODO: refactor read and write into a single internal "I/O" function, since they're mostly identical.

	/// Issues the actual write PIO command on the ATA Bus without performing any bounds checks.
	/// 
	/// See `AtaDrive::write_pio()` (the caller of this function) for more documentation.
	fn write_pio(&mut self, 
		buffer: &[u8],
		which: BusDriveSelect,
		lba_start: usize,
		sector_count: usize
	) -> Result<usize, &'static str> {
		if sector_count == 0 {
			return Ok(0);
		}

		// Use 28-bit LBAs, unless the LBA is too large, then we use 48-bit LBAs
		let using_lba_28 = lba_start <= MAX_LBA_28_VALUE;

		self.wait_for_data_done().map_err(|_| "error before issuing write command")?;

		// Set up and issue the write command.
		if using_lba_28 {
			unsafe {
				// bits [24:28] of the LBA need to go into the lower 4 bits of the `drive_select` port.
				self.drive_select.write(0xE0 | (which as u8) | ((lba_start >> 24) as u8 & 0x0F));
				self.sector_count.write(sector_count as u8);
				self.lba_high.write((lba_start >> 16) as u8);
				self.lba_mid.write( (lba_start >>  8) as u8);
				self.lba_low.write( (lba_start >>  0) as u8);
				self.command.write(AtaCommand::WritePio as u8);
			}
		} else {
			// When using 48-bit LBAs, the high bytes of the sector_count and LBA must be written *before* the low bytes.
			unsafe {
				self.drive_select.write(0x40 | (which as u8));
				// write the high bytes
				self.sector_count.write((sector_count >> 8) as u8);
				self.lba_high.write((lba_start >> 40) as u8);
				self.lba_mid.write( (lba_start >> 32) as u8);
				self.lba_low.write( (lba_start >> 24) as u8);
				// write the low bytes
				self.sector_count.write(sector_count as u8);
				self.lba_high.write((lba_start >> 16) as u8);
				self.lba_mid.write( (lba_start >>  8) as u8);
				self.lba_low.write( (lba_start >>  0) as u8);
				self.command.write(AtaCommand::WritePioExt as u8);
			}
		}

		// Write the actual data, one sector at a time. 
		let mut buffer_offset = 0;
		for _lba in lba_start .. (lba_start + sector_count) {
			// Before transferring each sector, we have to wait for the drive to be ready for data
			self.wait_for_data_ready().map_err(|_| "error during data write")?;

			for chunk in buffer[buffer_offset .. (buffer_offset + SECTOR_SIZE_IN_BYTES)].chunks_exact(2) {
				// ATA PIO works by writing one 16-bit word at a time, 
				// so one 16-bit write covers two bytes of the buffer.
				let word = (chunk[1] as u16) << 8 | (chunk[0] as u16);
				unsafe { self.data.write(word); }
			}
			buffer_offset += SECTOR_SIZE_IN_BYTES;
		}
		self.wait_for_data_done().map_err(|_| "error after data write")?;

		// Flush the drive's cache after each write command
		let cache_flush_cmd = if using_lba_28 { AtaCommand::CacheFlush } else { AtaCommand::CacheFlushExt };
		unsafe { self.command.write(cache_flush_cmd as u8) };

		self.wait_for_data_done().map_err(|_| "error after cache flush after data write")?;
		Ok(sector_count)
	}

	/// Issues an ATA identify command to probe the drive
	/// and query its characteristics. 
	/// 
	/// See this link: <https://wiki.osdev.org/ATA_PIO_Mode#IDENTIFY_command>
	fn identify_drive(&mut self, which: BusDriveSelect) -> Result<AtaIdentifyData, &'static str> {
		self.wait_for_data_done().map_err(|_| "error before issuing identify command")?;

		unsafe {
			self.drive_select.write(0xA0 | which as u8);
			self.sector_count.write(0);
			self.lba_high.write(0);
			self.lba_mid.write(0);
			self.lba_low.write(0);
			// issue the actual commannd
			self.command.write(AtaCommand::IdentifyDevice as u8);
		}

		// a status of 0 means that a drive was not attached
		if self.status().is_empty() {
			return Err("drive did not exist");
		}

		// wait until the BUSY status bit is cleared
		while self.status().intersects(AtaStatus::BUSY) {
			// check for a non-ATA drive
			if self.lba_mid.read() != 0 || self.lba_high.read() != 0 {
				return Err("drive was not ATA");
			}
		}

		match AtaDeviceType::from_lba(self.lba_mid.read(), self.lba_high.read()) {
			Some(AtaDeviceType::Pata)   => { }, // we support this device type
			Some(AtaDeviceType::PataPi) => return Err("drive was an unsupported PATAPI device"),
			Some(AtaDeviceType::Sata)   => return Err("drive was an unsupported SATA device"),
			Some(AtaDeviceType::SataPi) => return Err("drive was an unsupported SATAPI device"),
			_                           => return Err("drive was an unknown device type"),
		};

		// we're ready to read the actual identify data, it's just one sector.
		let mut buffer: [u8; SECTOR_SIZE_IN_BYTES] = [0; SECTOR_SIZE_IN_BYTES];
		self.wait_for_data_ready().map_err(|_| "error before identify data read")?;
		for chunk in buffer.chunks_exact_mut(2) {
			// ATA PIO works by reading one 16-bit word at a time, 
			// so one read covers two bytes of the buffer.
			let word: u16 = self.data.read();
			chunk[0] = word as u8;
			chunk[1] = (word >> 8) as u8;
		}
		self.wait_for_data_done().map_err(|_| "error after identify data read")?;
		Ok(AtaIdentifyData::new(buffer))
    }
	
	/// Waits until the bus is ready to transfer data (either read or write).
	/// This is intended to be used **after** commands have been issued.
	/// 
	/// This performs a blocking poll that reads the bus's status 
	/// until it is no longer busy and data is ready to be transferred
	/// (`AtaStatus::BUSY` is `0` and `AtaStatus::DATA_REQUEST_READY` is `1`).
	/// 
	/// Returns an error if the `status` port indicates an error. 
	/// Invoke [`error()`](#method.error) to obtain more details on what kind of error occurred.
	fn wait_for_data_ready(&self) -> Result<(), ()> {
		let mut _loop_counter = 0;
		loop {
			let status = self.status();
			_loop_counter += 1;
			if status.intersects(AtaStatus::ERROR | AtaStatus::DRIVE_WRITE_FAULT) {
				return Err(());
			}
			if status.intersects(AtaStatus::BUSY) { 
				if _loop_counter % 1_000_000 == 0 {
					warn!("AtaBus::wait_for_data_ready() has been busy waiting for a long time... is there a device/driver problem? (status: {:?})", status);
				}
				continue;
			}
			if status.intersects(AtaStatus::DATA_REQUEST_READY) {
				return Ok(()); // ready to go!
			}
		}
	}

	/// Waits until this bus is finished transferring data (either read or write),
	/// in other words, until there is no pending data to be transferred.
	/// This is intended to be used **before** commands are issued.
	/// 
	/// Performs a blocking poll that reads the bus's status 
	/// until it is no longer busy and there is no data waiting to be transferred
	/// (`AtaStatus::BUSY` is `0` and `AtaStatus::DATA_REQUEST_READY` is `0`).
	/// 
	/// Returns an error if the `status` port indicates an error. 
	/// Invoke [`error()`](#method.error) to obtain more details on what kind of error occurred.
	fn wait_for_data_done(&self) -> Result<(), ()> {
		let mut _loop_counter = 0;
		loop {
			let status = self.status();
			_loop_counter += 1;
			if status.intersects(AtaStatus::ERROR | AtaStatus::DRIVE_WRITE_FAULT) {
				return Err(());
			}
			if status.intersects(AtaStatus::BUSY) { 
				if _loop_counter % 1_000_000 == 0 {
					warn!("AtaBus::wait_for_data_done() has been busy waiting for a long time... is there a device/driver problem? (status: {:?})", status);
				}
				continue;
			}
			if !status.intersects(AtaStatus::DATA_REQUEST_READY) {
				return Ok(()); // ready to go!
			}
		}
	}

	
	/// Reads the `status` port and returns the value as an `AtaStatus` bitfield. 
	/// Because some buses operate (change wire values) very slowly,
	/// this undergoes the standard procedure of reading the alternate status port 
	/// and discarding it 4 times before reading the real status port value. 
	/// Each read is a 100ns delay, so the total delay of 400ns is proper.
	fn status(&self) -> AtaStatus {
		self.alternate_status.read();
		self.alternate_status.read();
		self.alternate_status.read();
		self.alternate_status.read();
		AtaStatus::from_bits_truncate(self.status.read())
	}


	/// Reads the `error` port and returns the value as an `AtaError` bitfield.
	#[allow(dead_code)]
	fn error(&self) -> AtaError {
		AtaError::from_bits_truncate(self.error.read())
	}

	/// Issues a software reset to this bus, which resets *both* ATA drives on this bus,
	/// the master AND the slave. A reset *cannot* be issued to only a single drive on the bus.
	/// 
	/// This should only be used to clear leftover error values before identifying the drive,
	/// or when the drive is stuck in the BUSY status.
	///
	/// # Warning
	/// This resets BOTH (master and slave) drives on this bus, so do not call this
	/// unless you are certain the other drive has no in-progress transfers.
	fn software_reset(&mut self) {
		// Procedure is (1) set the SRST bit, (2) wait 5us, (3) clear the SRST bit.
		unsafe { self.control.write(AtaControl::SRST.bits()); }
		// We wait 5us by reading the status port 50 times (each read takes 100ns)
		for _ in 0..10 {
			self.status(); // reads status port 5 times.
		}
		unsafe { self.control.write(0); }
	}
}


/// A single ATA drive, either a master or a slave, 
/// which sits on one of two buses within a larger IDE controller.
#[derive(Debug)]
pub struct AtaDrive {
	/// A reference to the bus that this drive sits on,
	/// shared with the other AtaDrive that also sits on this bus.
	bus: Arc<Mutex<AtaBus>>,
	/// Data that represents the characteristics of the drive. 
	identify_data: AtaIdentifyData,
	/// Whether this drive is a master or slave on the bus.
	master_slave: BusDriveSelect,
}

impl AtaDrive {
	/// Looks for an ATA drive on the given `bus`, and if found,
	/// probes and initializes that drive and returns an object representing it.
	/// 
	/// Since two drives (one master and one slave) may exist on one IDE bus (sharing the same data and control BAR),
	/// the caller must specify *which* one to search for. 
	/// The caller can look for both by calling this twice: once with `which = Master` and once with `which = Slave`.
	fn new(bus: Arc<Mutex<AtaBus>>, which: BusDriveSelect) -> Result<AtaDrive, &'static str> {
		// Issue a preliminary software reset of the bus to clear out lingering errors.
		bus.lock().software_reset(); 
		// Then use an identify command to see if the drive exists.
		let identify_data = bus.lock().identify_drive(which)?;

		// Check to see that the drive supports LBA,
		// because we don't support the ancient CHS (cylinder-head-sector) addressing scheme.
		if identify_data.capabilities & 0x200 == 0 {
			return Err("drive is an ancient CHS device that doesn't support LBA addressing mode, but we don't support CHS.");
		}

		Ok(AtaDrive {
			bus, 
			identify_data,
			master_slave: which,
		})
	}

	/// Reads data from this drive starting at the given `offset_in_sectors` into the provided `buffer`.
	/// The length of the given `buffer` determines the number of bytes to be written.
	/// 
	/// As content is read from the drive at sector granularity, 
	/// the buffer length must be a multiple of the sector size (512 bytes),
	/// and the offset is specified in number of sectors (not number of bytes) from the beginning of the drive.
	/// 
	/// Returns the number of sectors (*not bytes*) that were successfully written to the drive.
	/// 
	/// # Note
	/// This is slow, as it uses blocking port I/O instead of DMA. 
	pub fn read_pio(&mut self, buffer: &mut [u8], offset_in_sectors: usize) -> Result<usize, &'static str> {
		if offset_in_sectors > self.len() {
			return Err("offset_in_sectors was out of bounds");
		}
		let length_in_bytes = buffer.len();
		if length_in_bytes % SECTOR_SIZE_IN_BYTES != 0 {
			return Err("The buffer length must be a multiple of sector size (512) bytes. ATA drives can only read at sector granularity.");
		}

		let lba_start = offset_in_sectors;
		let lba_end = lba_start + (length_in_bytes / SECTOR_SIZE_IN_BYTES);
		let sector_count = lba_end - lba_start;
		// trace!("AtaDrive::read_pio(): lba_start: {}, lba_end: {}, sector_count: {}",
		// 	lba_start, lba_end, sector_count,
		// );
		if sector_count > (self.identify_data.max_blocks_per_transfer as usize) {
			error!("AtaDrive::read_pio(): cannot read {} sectors, drive has a max of {} sectors per transfer.", 
				sector_count, self.identify_data.max_blocks_per_transfer
			);
			return Err("AtaDrive::read_pio(): cannot read more sectors than the drive's max");
		}
		
		self.bus.lock().read_pio(buffer, self.master_slave, lba_start, sector_count)
	}

	/// Writes data from the provided `buffer` to this drive, starting at the given `offset_in_sectors` into the drive.
	/// The length of the given `buffer` determines the number of bytes to be written.
	/// 
	/// As content is written to the drive at sector granularity, 
	/// the buffer length must be a multiple of the sector size (512 bytes),
	/// and the offset is specified in number of sectors (not number of bytes) from the beginning of the drive.
	/// 
	/// Returns the number of sectors (*not bytes*) that were successfully written to the drive.
	/// 
	/// # Note
	/// This is slow, as it uses blocking port I/O instead of DMA. 
	pub fn write_pio(&mut self, buffer: &[u8], offset_in_sectors: usize) -> Result<usize, &'static str> {
		if offset_in_sectors > self.len() {
			return Err("offset_in_sectors was out of bounds");
		}
		let length_in_bytes = buffer.len();
		if length_in_bytes % SECTOR_SIZE_IN_BYTES != 0 {
			return Err("The buffer length must be a multiple of sector size (512) bytes. ATA drives can only write at sector granularity.");
		}

		let lba_start = offset_in_sectors;
		let lba_end = lba_start + (length_in_bytes / SECTOR_SIZE_IN_BYTES);
		let sector_count = lba_end - lba_start;
		// trace!("AtaDrive::write_pio(): lba_start: {}, lba_end: {}, sector_count: {}",
		// 	lba_start, lba_end, sector_count,
		// );
		if sector_count > (self.identify_data.max_blocks_per_transfer as usize) {
			error!("AtaDrive::write_pio(): cannot write {} sectors, drive has a max of {} sectors per transfer.", 
				sector_count, self.identify_data.max_blocks_per_transfer
			);
			return Err("AtaDrive::write_pio(): cannot write more sectors than the drive's max");
		}

		self.bus.lock().write_pio(buffer, self.master_slave, lba_start, sector_count)
	}


	/// Returns `true` if this drive is the master, or `false` if it is the slave 
	/// on the IDE controller bus.
	pub fn is_master(&self) -> bool {
		match self.master_slave {
			BusDriveSelect::Master => true,
			BusDriveSelect::Slave => false,
		}
	}
}

impl StorageDevice for AtaDrive {
	fn size_in_blocks(&self) -> usize {
		if self.identify_data.user_addressable_sectors != 0 {
			self.identify_data.user_addressable_sectors as usize
		} else {
			self.identify_data.max_48_bit_lba as usize
		}
	}
}
impl BlockIo for AtaDrive {
	fn block_size(&self) -> usize { SECTOR_SIZE_IN_BYTES }
}
impl KnownLength for AtaDrive {
	fn len(&self) -> usize { self.block_size() * self.size_in_blocks() }
}
impl BlockReader for AtaDrive {
	fn read_blocks(&mut self, buffer: &mut [u8], block_offset: usize) -> Result<usize, IoError> {
		// TODO: emit a more specific IoError from the read_pio function itself instead of a blind conversion here
		self.read_pio(buffer, block_offset).map_err(|_e| IoError::InvalidInput)
	}
}
impl BlockWriter for AtaDrive {
	fn write_blocks(&mut self, buffer: &[u8], block_offset: usize) -> Result<usize, IoError> {
		// TODO: emit a more specific IoError from the read_pio function itself instead of a blind conversion here
		self.write_pio(buffer, block_offset).map_err(|_e| IoError::InvalidInput)
	}

	fn flush(&mut self) -> Result<(), IoError> { Ok(()) }
}

pub type AtaDriveRef = Arc<Mutex<AtaDrive>>;


/// A single IDE controller has two buses with up to two drives attached to each bus,
/// for a total of up to four drives. 
#[derive(Debug)]
pub struct IdeController {
	pub primary_master:   Option<AtaDriveRef>,
	pub primary_slave:    Option<AtaDriveRef>,
	pub secondary_master: Option<AtaDriveRef>,
	pub secondary_slave:  Option<AtaDriveRef>,
}

impl IdeController {
	/// Creates a new instance of an IDE controller based on the given PCI device.
	pub fn new(pci_device: &PciDevice) -> Result<IdeController, &'static str> {
		let primary_bus_data_port = match pci_device.bars[0] {
			0x0 | 0x1 => DEFAULT_PRIMARY_CHANNEL_DATA_PORT,
			other => {
				warn!("Untested rare condition: ATA drive PCI BAR0 was special address value: {:#X}", other);
				other as u16
			}
		};
		let primary_bus_control_port = match pci_device.bars[1] {
			0x0 | 0x1 => DEFAULT_PRIMARY_CHANNEL_CONTROL_PORT,
			other => {
				warn!("Untested rare condition: ATA drive PCI BAR1 was special address value: {:#X}", other);
				other as u16
			}
		};
		let secondary_bus_data_port = match pci_device.bars[2] {
			0x0 | 0x1 => DEFAULT_SECONDARY_CHANNEL_DATA_PORT,
			other => {
				warn!("Untested rare condition: ATA drive PCI BAR2 was special address value: {:#X}", other);
				other as u16
			}
		};
		let secondary_bus_control_port = match pci_device.bars[3] {
			0x0 | 0x1 => DEFAULT_SECONDARY_CHANNEL_CONTROL_PORT,
			other => {
				warn!("Untested rare condition: ATA drive PCI BAR3 was special address value: {:#X}", other);
				other as u16
			}
		};

		// TODO: use the BAR4 for DMA in the future
		let _bus_master_base = pci_device.bars[4]; 

		let primary_bus = Arc::new(Mutex::new(AtaBus::new(primary_bus_data_port, primary_bus_control_port)));
		let secondary_bus = Arc::new(Mutex::new(AtaBus::new(secondary_bus_data_port, secondary_bus_control_port)));

		let primary_master   = AtaDrive::new(Arc::clone(&primary_bus), BusDriveSelect::Master);
		let primary_slave    = AtaDrive::new(primary_bus, BusDriveSelect::Slave);
		let secondary_master = AtaDrive::new(Arc::clone(&secondary_bus), BusDriveSelect::Master);
		let secondary_slave  = AtaDrive::new(secondary_bus, BusDriveSelect::Slave);
		
		let drive_fmt = |drive: &Result<AtaDrive, &str>| -> String {
			match drive {
<<<<<<< HEAD
				Ok(d)  => format!("drive initialized, size: {} sectors, {} bytes", d.size_in_sectors(), d.size_in_sectors() * d.sector_size_in_bytes()),
=======
				Ok(d)  => format!("drive initialized, size: {} sectors", d.size_in_blocks()),
>>>>>>> 7c48b812
				Err(e) => format!("{}", e),
			}
		};

		info!("ATA drive controller at {}: \n\
			--> primary master:   {} \n\
			--> primary slave:    {} \n\
			--> secondary master: {} \n\
			--> secondary slave:  {}",
			pci_device.location,
			drive_fmt(&primary_master),
			drive_fmt(&primary_slave),
			drive_fmt(&secondary_master),
			drive_fmt(&secondary_slave),
		);

		Ok( IdeController {
			primary_master:   primary_master.ok().map(|d| Arc::new(Mutex::new(d))),
			primary_slave:    primary_slave.ok().map(|d| Arc::new(Mutex::new(d))),
			secondary_master: secondary_master.ok().map(|d| Arc::new(Mutex::new(d))),
			secondary_slave:  secondary_slave.ok().map(|d| Arc::new(Mutex::new(d))),
		})
	}

	/// Returns an `Iterator` over all of the `AtaDrive`s 
	/// that exist (and are supported) in this `IdeController`.
	/// The order of iteration is: 
	/// primary master, primary slave, secondary master, and secondary slave;
	/// any devices that do not exist are skipped.
	pub fn iter(&self) -> IdeControllerIter {
		IdeControllerIter {
			next: NextDrive::PrimaryMaster,
			controller: self,
		}
	}
}

impl StorageController for IdeController {
    fn devices<'c>(&'c self) -> Box<(dyn Iterator<Item = StorageDeviceRef> + 'c)> {
		Box::new(
			self.iter().map(|ata_drive_ref| Arc::clone(ata_drive_ref) as StorageDeviceRef)
		)
	}
}

/// The order in which `AtaDrive`s in an `IdeController` are iterated over.
#[derive(Clone)]
enum NextDrive {
	PrimaryMaster,
	PrimarySlave,
	SecondaryMaster,
	SecondarySlave,
}

/// Provides an iterator over all `AtaDrive`s in an `IdeController`.
/// See the [`IdeController::iter()`](struct.IdeController.html#method.iter) method.
#[derive(Clone)]
pub struct IdeControllerIter<'c> {
	/// which drive will be returned on the next call to `next()`
	next: NextDrive,
	controller: &'c IdeController,
}
impl<'c> Iterator for IdeControllerIter<'c> {
	type Item = &'c AtaDriveRef;


    fn next(&mut self) -> Option<Self::Item> {
		match self.next {
			NextDrive::PrimaryMaster => {
				self.next = NextDrive::PrimarySlave;
				if self.controller.primary_master.is_some() {
					self.controller.primary_master.as_ref()
				} else {
					self.next()
				}
			}
			NextDrive::PrimarySlave => {
				self.next = NextDrive::SecondaryMaster;
				if self.controller.primary_slave.is_some() {
					self.controller.primary_slave.as_ref()
				} else {
					self.next()
				}
			}
			NextDrive::SecondaryMaster => {
				self.next = NextDrive::SecondarySlave;
				if self.controller.secondary_master.is_some() {
					self.controller.secondary_master.as_ref()
				} else {
					self.next()
				}
			}
			NextDrive::SecondarySlave => {
				if self.controller.secondary_slave.is_some() {
					self.controller.secondary_slave.as_ref()
				} else {
					None
				}
			}
		}
	}
}


/// Information that describes an ATA drive, 
/// obtained from the response to an identify command.
/// 
/// Fuller documentation is available here:
/// <https://docs.microsoft.com/en-us/windows-hardware/drivers/ddi/content/ata/ns-ata-_identify_device_data#members>
#[derive(Copy, Clone, Debug, Default)]
#[repr(packed)]
pub struct AtaIdentifyData {
	pub general_configuration: u16,
	pub num_cylinders: u16,
	pub specific_configuration: u16,
	pub num_heads: u16,
	_reserved1: [u16; 2],
	pub num_sectors_per_track: u16,
	pub vendor_unique1: [u16; 3],
	pub serial_number: AtaSerialNumber,
	_reserved2: [u16; 3],
	pub firmware_version: AtaFirmwareVersion,
	pub model_number: AtaModelNumber,
	/// Maximum number of blocks per transfer.
	/// Sometimes referred to as "sectors per int".
	pub max_blocks_per_transfer: u8,
	pub vendor_unique2: u8,
	pub trusted_computing: u16,
	pub capabilities: u16,
	_reserved3: u16, // reserved word 50
	_reserved4: [u16; 2],
	/// A bitmask of translation fields valid and free fall control sensitivity
	pub translation_fields_valid: u8,
	pub free_fall_control_sensitivity: u8,
	pub num_current_cylinders: u16,
	pub num_current_heads: u16,
	pub current_sectors_per_track: u16,
	pub current_sector_capacity: u32, 
	pub current_multi_sector_setting: u8,
	/// MultiSectorSettingValid : 1;
	/// ReservedByte59 : 3;
	/// SanitizeFeatureSupported : 1;
	/// CryptoScrambleExtCommandSupported : 1;
	/// OverwriteExtCommandSupported : 1;
	/// BlockEraseExtCommandSupported : 1;
	pub ext_command_supported: u8,
	/// Number of sectors in the drive, if using 28-bit LBA. 
	/// This can be used to calculate the size of the drive.
	/// If zero, we're using 48-bit LBA, so you should use `max_48_bit_lba`.
	pub user_addressable_sectors: u32,
	_reserved5: u16,
	pub multiword_dma_support: u8,
	pub multiword_dma_active: u8,
	pub advanced_pio_modes: u8,
	_reserved6: u8,
	pub minimum_mw_transfer_cycle_time: u16,
	pub recommended_mw_transfer_cycle_time: u16,
	pub minimum_pio_cycle_time: u16,
	pub minimum_pio_cycle_time_io_ready: u16,
	pub additional_supported: u16,
	_reserved7: [u16; 5],
	/// only the first 5 bits are used, others are reserved
	pub queue_depth: u16,
	pub serial_ata_capabilities: u32,
	pub serial_ata_features_supported: u16,
	pub serial_ata_features_enabled: u16,
	pub major_revision: u16,
	pub minor_revision: u16,
	pub command_set_support: [u16; 3],
	pub command_set_active: [u16; 3],
	pub ultra_dma_support: u8,
	pub ultra_dma_active: u8,
	pub normal_security_erase_unit: u16,
	pub enhanced_security_erase_unit: u16,
	pub current_apm_level: u8,
	_reserved8: u8,
	pub master_password_id: u16,
	pub hardware_reset_result: u16,
	pub current_acoustic_value: u8,
	pub recommended_acoustic_value: u8,
	pub stream_min_request_size: u16,
	pub streaming_transfer_time_dma: u16,
	pub streaming_access_latency_dma_pio: u16,
	pub streaming_perf_granularity: u32, 
	/// Number of sectors in the drive, if using 48-bit LBA. 
	/// This can be used to calculate the size of the drive.
	pub max_48_bit_lba: u64,
	pub streaming_transfer_time: u16,
	pub dsm_cap: u16,
	/// `[0:3]` Physical sector size (in logical sectors)
	pub physical_logical_sector_size: u16, 
	pub inter_seek_delay: u16,
	pub world_wide_name: [u16; 4],
	pub reserved_for_world_wide_name_128: [u16; 4],
	pub reserved_for_tlc_technical_report: u16,
	pub words_per_logical_sector: u32,
	pub command_set_support_ext: u16,
	pub command_set_active_ext: u16,
	pub reserved_for_expanded_support_and_active: [u16; 6],
	pub msn_support: u16,
	pub security_status: u16,
	_reserved9: [u16; 31],
	pub cfa_power_mode1: u16,
	_reserved10: [u16; 7],
	pub nominal_form_factor: u16, 
	pub data_set_management_feature: u16, 
	pub additional_product_id: [u16; 4],
	_reserved11: [u16; 2],
	pub current_media_serial_number: [u16; 30],
	pub sct_command_transport: u16,
	_reserved12: [u16; 2],
	pub block_alignment: u16, 
	pub write_read_verify_sector_count_mode_3_only: [u16; 2],
	pub write_read_verify_sector_count_mode_2_only: [u16; 2],
	pub nv_cache_capabilities: u16,
	pub nv_cache_size_lsw: u16,
	pub nv_cache_size_msw: u16,
	pub nominal_media_rotation_rate: u16,
	_reserved13: u16, 
	pub nv_cache_time_to_spin_up_in_seconds: u8,
	_reserved14: u8,
	pub write_read_verify_sector_count_mode: u8,
	_reserved15: u8,
	_reserved16: u16,
	pub transport_major_version: u16,
	pub transport_minor_version: u16,
	_reserved17: [u16; 6],
	pub extended_num_of_user_addressable_sectors: u64,
	pub min_blocks_per_download_microcode: u16,
	pub max_blocks_per_download_microcode: u16,
	_reserved18: [u16; 19],
	pub signature: u8,
	pub checksum: u8,
}

impl AtaIdentifyData {
	/// Converts the given byte array, which should be the result of an ATA identify command,
	/// into a struct that contains the identified details of an ATA drive.
	fn new(arr: [u8; SECTOR_SIZE_IN_BYTES])-> AtaIdentifyData {
		let mut identify_data: AtaIdentifyData = unsafe { core::mem::transmute(arr) };
		Self::flip_bytes(&mut identify_data.serial_number.0);
		Self::flip_bytes(&mut identify_data.firmware_version.0);
		Self::flip_bytes(&mut identify_data.model_number.0);
		identify_data
	}

	/// Flips pairs of bytes to rectify quasi-endianness issues in the ATA identify response.
	fn flip_bytes(bytes: &mut [u8]) {
		for pair in bytes.chunks_mut(2) {
			pair.swap(0, 1);
		}
	}
}


/// An ATA drive's serial number is a 20-byte string.
/// 
/// This is a wrapper around a byte string `[u8; 20]`, because Rust only supports deriving traits
/// like `Debug` and `Default` for arrays up to 32 elements.
#[derive(Copy, Clone)]
#[repr(packed)]
pub struct AtaSerialNumber([u8; 20]);
impl Default for AtaSerialNumber {
	fn default() -> Self { 
		AtaSerialNumber([0; 20])
	}
}
impl fmt::Display for AtaSerialNumber {
	fn fmt(&self, f: &mut fmt::Formatter) -> fmt::Result {
		core::str::from_utf8(&self.0)
			.map_err(|_| fmt::Error)
			.and_then(|s| write!(f, "{}", s))
	}
}
impl fmt::Debug for AtaSerialNumber {
	fn fmt(&self, f: &mut fmt::Formatter) -> fmt::Result {
		write!(f, "\"{}\"", self)
	}
}


/// An ATA drive's model number is a 40-byte string.
///
/// A wrapper around a byte string `[u8; 40]`, because Rust only supports deriving traits
/// like `Debug` and `Default` for arrays up to 32 elements.
#[derive(Copy, Clone)]
#[repr(packed)]
pub struct AtaModelNumber([u8; 40]);
impl Default for AtaModelNumber {
	fn default() -> Self { 
		AtaModelNumber([0; 40])
	}
}
impl fmt::Display for AtaModelNumber {
	fn fmt(&self, f: &mut fmt::Formatter) -> fmt::Result {
		core::str::from_utf8(&self.0)
			.map_err(|_| fmt::Error)
			.and_then(|s| write!(f, "{}", s))
	}
}
impl fmt::Debug for AtaModelNumber {
	fn fmt(&self, f: &mut fmt::Formatter) -> fmt::Result {
		write!(f, "\"{}\"", self)
	}
}


/// An ATA drive's firmware version is an 8-byte string.
///
/// A wrapper around a byte string `[u8; 8]` to allow it to be printed.
#[derive(Copy, Clone)]
#[repr(packed)]
pub struct AtaFirmwareVersion([u8; 8]);
impl Default for AtaFirmwareVersion {
	fn default() -> Self { 
		AtaFirmwareVersion([0; 8])
	}
}
impl fmt::Display for AtaFirmwareVersion {
	fn fmt(&self, f: &mut fmt::Formatter) -> fmt::Result {
		core::str::from_utf8(&self.0)
			.map_err(|_| fmt::Error)
			.and_then(|s| write!(f, "{}", s))
	}
}
impl fmt::Debug for AtaFirmwareVersion {
	fn fmt(&self, f: &mut fmt::Formatter) -> fmt::Result {
		write!(f, "\"{}\"", self)
	}
}<|MERGE_RESOLUTION|>--- conflicted
+++ resolved
@@ -759,11 +759,7 @@
 		
 		let drive_fmt = |drive: &Result<AtaDrive, &str>| -> String {
 			match drive {
-<<<<<<< HEAD
-				Ok(d)  => format!("drive initialized, size: {} sectors, {} bytes", d.size_in_sectors(), d.size_in_sectors() * d.sector_size_in_bytes()),
-=======
 				Ok(d)  => format!("drive initialized, size: {} sectors", d.size_in_blocks()),
->>>>>>> 7c48b812
 				Err(e) => format!("{}", e),
 			}
 		};

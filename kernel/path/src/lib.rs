#![no_std]
#![feature(alloc)]
/// This crate contains all the necessary functions for navigating the virtual filesystem / obtaining specific
/// directories via the Path struct 
#[macro_use] extern crate log;
#[macro_use] extern crate alloc;
extern crate spin;
extern crate fs_node;
extern crate root;

use core::fmt;
use core::ops::{Deref, DerefMut};
use alloc::{
    string::{String, ToString},
    vec::Vec,
    sync::Arc,
};
use fs_node::{FileOrDir, DirRef};

pub const PATH_DELIMITER: &str = "/";
pub const EXTENSION_DELIMITER: &str = ".";


/// A structure that represents a file  
#[derive(Debug, Clone, Eq, PartialEq, Hash)]
pub struct Path {
    path: String
}

impl Deref for Path {
    type Target = String;

    fn deref(&self) -> &String {
        &self.path
    }
}
impl DerefMut for Path {
    fn deref_mut(&mut self) -> &mut String {
        &mut self.path
    }
}

impl fmt::Display for Path {
    fn fmt(&self, f: &mut fmt::Formatter) -> Result<(), fmt::Error> {
        write!(f, "{}", self.path)
    }
}

impl From<String> for Path {
    #[inline]
    fn from(path: String) -> Self {
        Path {path: path}
    }
}

impl Path {
    /// Creates a new `Path` from the given String.
    pub fn new(path: String) -> Self {
        Path { path }
    }
    
    /// Returns an iterator over the components of this `Path`,
    /// split by the path delimiter `"/"`.
    pub fn components<'a>(&'a self) -> impl Iterator<Item = &'a str> {
        self.path.split(PATH_DELIMITER)
            .filter(|&x| x != "")
    }

    /// Returns just the file name, i.e., the trailling component of the path.
    /// # Examples
    /// `"/path/to/me/file.a"` -> "file.a"
    /// `"me/file.a"` -> "file.a"
    /// `"file.a"` -> "file.a"
    pub fn basename<'a>(&'a self) -> &'a str {
        self.components()
            .last()
            .unwrap_or_else(|| &self.path)
    }

    /// Like [`basename()`](#method.basename), but excludes the file extension, if present.
    pub fn file_stem<'a>(&'a self) -> &'a str {
        self.basename()
            .split(EXTENSION_DELIMITER)
            .filter(|&x| x != "")
            .next()
            .unwrap_or_else(|| &self.path)
    }

    /// Returns the file extension, if present. 
    /// If there are multiple extensions as defined by the extension delimiter, `'.'`,
    /// then the last one will be treated as the extension. 
    pub fn extension<'a>(&'a self) -> Option<&'a str> {
        self.basename()
            .split(EXTENSION_DELIMITER)
            .filter(|&x| x != "")
            .last()
    }

    /// Returns a canonical and absolute form of the current path (i.e. the path of the working directory)
    fn canonicalize(&self, current_path: &Path) -> Path {
        let mut new_components = Vec::new();
        // Push the components of the working directory to the components of the new path
        new_components.extend(current_path.components());
        // Push components of the path to the components of the new path
        for component in self.components() {
            if component == String::from(".") {
                continue;
            } else if component == String::from("..") {
                new_components.pop();
            } else {
                new_components.push(component);
            }
        }
        // Create the new path from its components 
        let mut new_path = String::new();
        let mut first_cmpnt = true; 
        for component in new_components {
            if first_cmpnt {
                new_path.push_str(&format!("{}",  component));
                first_cmpnt = false;
            } 
            else {
                new_path.push_str(&format!("/{}",  component));
            }
        }
        Path::new(new_path)
    }
    
    /// Expresses the current Path, self, relative to another Path, other
    /// https://docs.rs/pathdiff/0.1.0/src/pathdiff/lib.rs.html#32-74
    pub fn relative(&self, other: &Path) -> Option<Path> {
        let mut ita_iter = self.components();
        let mut itb_iter = other.components();
        let mut comps: Vec<String> = Vec::new();
        loop {
            match (ita_iter.next(), itb_iter.next()) {
                (None, None) => break,
                (Some(a), None) => {
                    comps.push(a.to_string());
                    for remaining_a in ita_iter {
                        comps.push(remaining_a.to_string());
                    }
                    break;
                }
                (None, _) => comps.push("..".to_string()),
                (Some(ref a), Some(ref b)) if comps.is_empty() && a == b => continue,
                (Some(ref _a), Some(ref b)) if b == &".".to_string() => comps.push("..".to_string()),
                (Some(_), Some(ref b)) if b == &"..".to_string() => return None,
                (Some(a), Some(_)) => {
                    comps.push("..".to_string());
                    for _ in itb_iter {
                        comps.push("..".to_string());
                    }
                    comps.push(a.to_string());
                    for remaining_a in ita_iter {
                        comps.push(remaining_a.to_string());
                    }
                    break;
                }
            }
        }
        // Create the new path from its components 
        let mut new_path = String::new();
        for component in comps.iter() {
                new_path.push_str(&format!("{}/",  component));
        }
        // Remove the trailing slash after the final path component
        new_path.pop();
        Some(Path::new(new_path))
    }
    
    /// Returns a boolean indicating whether this Path is absolute,
    /// i.e., whether it starts with the root directory.
    pub fn is_absolute(&self) -> bool {
        self.path.starts_with(PATH_DELIMITER)
    }

    /// Returns the file or directory specified by the given path, 
    /// which can either be absolute, or relative from the given the current working directory 
    pub fn get(&self, starting_dir: &DirRef) -> Result<FileOrDir, &'static str> {
<<<<<<< HEAD
        let current_path = { Path::new(starting_dir.lock().get_path_as_string()) };
=======
        let current_path = { Path::new(starting_dir.lock().get_absolute_path()) };
>>>>>>> 15de8997
        let mut curr_dir = {
            if self.is_absolute() {
                Arc::clone(root::get_root())
            }
            else {
                Arc::clone(&starting_dir)
            }
        };

        for component in self.components() {
            match component {
                "." => { 
                    // stay in the current directory, do nothing. 
                }
                ".." => {
                    // navigate to parent directory
                    let parent_dir = curr_dir.lock().get_parent_dir().map_err(|_e| {
                        error!("Path::get(): failed to move up to parent dir, path {}", current_path);
                        "failed to move up to parent dir"
                    })?;
                    curr_dir = parent_dir;
                }
                cmpnt => {
                    // navigate to child directory, or return the child file
                    let child_dir = match curr_dir.lock().get_child(cmpnt) {
                        Some(FileOrDir::File(f)) => return Ok(FileOrDir::File(f)),
                        Some(FileOrDir::Dir(d)) => d,
                        None => return Err("file or directory not found"),
                    };
                    curr_dir = child_dir;
                }
            }
        }
        Ok(FileOrDir::Dir(curr_dir))
    }


    /// Returns the file or directory specified by the given absolute path
    pub fn get_absolute(path: &Path) -> Result<FileOrDir, &'static str> {
        if path.is_absolute() {
            path.get(root::get_root())
        } else {
            Err("given path was not absolute")
        }
    }
}

pub enum PathComponent {
    RootDir,
    ParentDir,
    CurrentDir, 
}

impl PathComponent {
    pub fn as_string(self) -> String {
        match self {
            PathComponent::RootDir => String::from(root::ROOT_DIRECTORY_NAME),
            PathComponent::CurrentDir => String::from("."),
            PathComponent::ParentDir => String::from(".."),
        }
    }
}<|MERGE_RESOLUTION|>--- conflicted
+++ resolved
@@ -178,11 +178,7 @@
     /// Returns the file or directory specified by the given path, 
     /// which can either be absolute, or relative from the given the current working directory 
     pub fn get(&self, starting_dir: &DirRef) -> Result<FileOrDir, &'static str> {
-<<<<<<< HEAD
-        let current_path = { Path::new(starting_dir.lock().get_path_as_string()) };
-=======
         let current_path = { Path::new(starting_dir.lock().get_absolute_path()) };
->>>>>>> 15de8997
         let mut curr_dir = {
             if self.is_absolute() {
                 Arc::clone(root::get_root())

//! File system paths.
//!
//! This crate is designed to mimic `std::path` and as such, much of the
//! documentation and implementation is the same.

#![no_std]

extern crate alloc;

mod component;

use alloc::{borrow::ToOwned, string::String, vec, vec::Vec};
use core::{
    borrow::Borrow,
    fmt::{self, Display},
    ops::{Deref, DerefMut},
};

pub use component::{Component, Components};

/// A slice of a path.
///
/// This type is just a wrapper around a [`str`].
#[derive(Debug, Eq, Ord, PartialEq, PartialOrd)]
#[repr(transparent)]
pub struct Path {
    inner: str,
}

impl AsRef<Path> for Path {
    #[inline]
    fn as_ref(&self) -> &Path {
        self
    }
}

impl AsMut<Path> for Path {
    #[inline]
    fn as_mut(&mut self) -> &mut Path {
        self
    }
}

impl AsRef<str> for Path {
    #[inline]
    fn as_ref(&self) -> &str {
        &self.inner
    }
}

impl AsMut<str> for Path {
    #[inline]
    fn as_mut(&mut self) -> &mut str {
        &mut self.inner
    }
}

impl AsRef<Path> for str {
    #[inline]
    fn as_ref(&self) -> &Path {
        Path::new(self)
    }
}

impl AsMut<Path> for str {
    #[inline]
    fn as_mut(&mut self) -> &mut Path {
        // SAFETY: Path has the same type layout as str. This is the same
<<<<<<< HEAD
        // implementation as std: https://doc.rust-lang.org/src/std/path.rs.html#2044-2048
=======
        // implementation as std: https://github.com/rust-lang/rust/blob/f654229c27267334023a22233795b88b75fc340e/library/std/src/path.rs#L2047
>>>>>>> 984e780e
        unsafe { &mut *(self as *mut str as *mut Path) }
    }
}

impl AsRef<Path> for String {
    #[inline]
    fn as_ref(&self) -> &Path {
        self[..].as_ref()
    }
}

impl AsMut<Path> for String {
    #[inline]
    fn as_mut(&mut self) -> &mut Path {
        self[..].as_mut()
    }
}

impl Display for Path {
    #[inline]
    fn fmt(&self, f: &mut fmt::Formatter<'_>) -> fmt::Result {
        self.inner.fmt(f)
    }
}

impl ToOwned for Path {
    type Owned = PathBuf;

    #[inline]
    fn to_owned(&self) -> Self::Owned {
        PathBuf {
            inner: self.inner.to_owned(),
        }
    }
}

impl Path {
    /// Wraps a string slice as a path slice.
    ///
    /// This is a cost-free conversion.
    #[inline]
    pub fn new<S>(s: &S) -> &Self
    where
        S: AsRef<str> + ?Sized,
    {
        // SAFETY: Path has the same type layout as str. This is the same
<<<<<<< HEAD
        // implementation as std: https://doc.rust-lang.org/src/std/path.rs.html#2040-2042
=======
        // implementation as std: https://github.com/rust-lang/rust/blob/f654229c27267334023a22233795b88b75fc340e/library/std/src/path.rs#L2041
>>>>>>> 984e780e
        unsafe { &*(s.as_ref() as *const str as *const Path) }
    }

    /// Produces an iterator over the [`Component`]s of the path.
    ///
    /// When parsing the path there is a small amount of normalization:
    /// - Repeated separators are ignored, so `a/b` and `a//b` both have `a` and
    ///   `b` as components.
    /// - Occurrences of `.` are normalized away, except if they are at the
    ///   beginning of the path. For example, `a/./b`, `a/b/`, `a/b/.` and `a/b`
    ///   all have `a` and `b` as components, but `./a/b` starts with an
    ///   additional [`CurDir`] component.
    /// - A trailing slash is normalized away, `/a/b` and `/a/b/` are
    ///   equivalent.
    ///
    /// # Examples
    ///
    /// ```
    /// # use path::{Component, Path};
    /// let mut components = Path::new("/tmp/foo.txt").components();
    ///
    /// assert_eq!(components.next(), Some(Component::RootDir));
    /// assert_eq!(components.next(), Some(Component::Normal("tmp")));
    /// assert_eq!(components.next(), Some(Component::Normal("foo.txt")));
    /// assert_eq!(components.next(), None)
    /// ```
    ///
    /// [`CurDir`]: Component::CurDir
    #[inline]
    pub fn components(&self) -> Components<'_> {
        Components::new(self)
    }

    /// Returns true if the path starts with the root.
    ///
    /// # Examples
    ///
    /// ```
    /// # use path::Path;
    /// assert!(Path::new("/foo.txt").is_absolute());
    /// assert!(!Path::new("foo.txt").is_absolute());
    /// ```
    #[inline]
    pub fn is_absolute(&self) -> bool {
        self.inner.starts_with('/')
    }

    /// Creates an owned [`PathBuf`] with `path` adjoined to `self`.
    ///
    /// If `path` is absolute, it replaces the current path.
    ///
    /// # Examples
    ///
    /// ```
    /// # use path::{Path, PathBuf};
    /// assert_eq!(
    ///     Path::new("/etc").join("passwd"),
    ///     PathBuf::from("/etc/passwd")
    /// );
    /// assert_eq!(Path::new("/etc").join("/bin/sh"), PathBuf::from("/bin/sh"));
    /// ```
    #[inline]
    pub fn join<P>(&self, path: P) -> PathBuf
    where
        P: AsRef<Self>,
    {
        let mut buf = self.to_owned();
        buf.push(path);
        buf
    }

    /// Returns the path without its final component, if there is one.
    ///
    /// # Examples
    ///
    /// ```
    /// # use path::Path;
    /// let path = Path::new("/foo/bar");
    /// let parent = path.parent().unwrap();
    /// assert_eq!(parent, Path::new("/foo"));
    ///
    /// let grand_parent = parent.parent().unwrap();
    /// assert_eq!(grand_parent, Path::new("/"));
    /// assert_eq!(grand_parent.parent(), None);
    ///
    /// let relative_path = Path::new("foo/bar");
    /// let parent = relative_path.parent();
    /// assert_eq!(parent, Some(Path::new("foo")));
    /// let grand_parent = parent.and_then(Path::parent);
    /// assert_eq!(grand_parent, Some(Path::new("")));
    /// assert_eq!(grand_parent, Some(Path::new("")));
    /// let great_grand_parent = grand_parent.and_then(Path::parent);
    /// assert_eq!(great_grand_parent, None);
    /// ```
    #[inline]
    pub fn parent(&self) -> Option<&Self> {
        let mut components = self.components();

        let component = components.next_back();
        component.and_then(|p| match p {
            Component::Normal(_) | Component::CurDir | Component::ParentDir => {
                Some(components.as_path())
            }
            _ => None,
        })
    }

    /// Returns the final component of the `Path`, if there is one.
    ///
    /// If the path is a normal file, this is the file name. If it's the path of
    /// a directory, this is the directory name.
    ///
    /// Returns [`None`] if the path terminates in `..`.
    ///
    /// # Examples
    ///
    /// ```
    /// # use path::Path;
    /// assert_eq!(Some("bin"), Path::new("/usr/bin/").file_name());
    /// assert_eq!(Some("foo.txt"), Path::new("tmp/foo.txt").file_name());
    /// assert_eq!(Some("foo.txt"), Path::new("foo.txt/.").file_name());
    /// assert_eq!(Some("foo.txt"), Path::new("foo.txt/.//").file_name());
    /// assert_eq!(None, Path::new("foo.txt/..").file_name());
    /// assert_eq!(None, Path::new("/").file_name());
    /// ```
    #[inline]
    pub fn file_name(&self) -> Option<&str> {
        self.components().next_back().and_then(|p| match p {
            Component::Normal(p) => Some(p),
            _ => None,
        })
    }

    /// Extracts the stem (non-extension) portion of [`self.file_name`].
    ///
    /// [`self.file_name`]: Path::file_name
    ///
    /// The stem is:
    ///
    /// - [`None`], if there is no file name;
    /// - The entire file name if there is no embedded `.`;
    /// - The entire file name if the file name begins with `.` and has no other
    ///   `.`s within;
    /// - Otherwise, the portion of the file name before the final `.`
    ///
    /// # Examples
    ///
    /// ```
    /// # use path::Path;
    /// assert_eq!("foo", Path::new("foo.rs").file_stem().unwrap());
    /// assert_eq!(".foo", Path::new(".foo").file_stem().unwrap());
    /// assert_eq!("foo.tar", Path::new("foo.tar.gz").file_stem().unwrap());
    /// ```
    #[inline]
    pub fn file_stem(&self) -> Option<&str> {
        self.file_name().map(|name| match name.rsplit_once('.') {
            Some((before, _)) => {
                if before.is_empty() {
                    // The file starts with a `.` and has no other `.`s within.
                    name
                } else {
                    before
                }
            }
            None => name,
        })
    }

    // TODO: Move out of path crate.

    /// Returns the file or directory at the given path.
    ///
    /// The path can be relative or absolute.
    ///
    /// If the path does not point to a file system object, `None` is returned.
    #[inline]
    pub fn get(&self, cwd: &fs_node::DirRef) -> Option<fs_node::FileOrDir> {
        let mut iter = self.components().peekable();
        let mut current = match iter.peek() {
            Some(Component::RootDir) => {
                iter.next();
                root::get_root().clone()
            }
            _ => cwd.clone(),
        };

        while let Some(component) = iter.next() {
            match component {
                Component::RootDir => current = root::get_root().clone(),
                Component::CurDir => {}
                Component::ParentDir => {
                    let temp = current.lock().get_parent_dir()?;
                    current = temp;
                }
                Component::Normal(name) => {
                    if iter.peek().is_none() {
                        return current.lock().get(name);
                    } else {
                        let temp = match current.lock().get(name) {
                            Some(fs_node::FileOrDir::Dir(directory)) => directory,
                            // Path didn't exist or had a file in the middle e.g. /dir/file/dir
                            _ => return None,
                        };
                        current = temp;
                    }
                }
            }
        }

        Some(fs_node::FileOrDir::Dir(current))
    }

    // TODO: Move out of path crate.
    /// Returns the file at the given path.
    ///
    /// The path can be relative or absolute.
    ///
    /// If the path does not point to a file, `None` is returned.
    #[inline]
    pub fn get_file(&self, cwd: &fs_node::DirRef) -> Option<fs_node::FileRef> {
        match self.get(cwd) {
            Some(fs_node::FileOrDir::File(file)) => Some(file),
            _ => None,
        }
    }

    // TODO: Move out of path crate.
    /// Returns the directory at the given path.
    ///
    /// The path can be relative or absolute.
    ///
    /// If the path does not point to a directory, `None` is returned.
    #[inline]
    pub fn get_dir(&self, cwd: &fs_node::DirRef) -> Option<fs_node::DirRef> {
        match self.get(cwd) {
            Some(fs_node::FileOrDir::Dir(dir)) => Some(dir),
            _ => None,
        }
    }

    // TODO: Move out of path crate.
    /// Returns the file or directory at the given absolute path.
    ///
    /// If the path does not point to a file system object or the path is
    /// relative, `None` is returned.
    #[inline]
    pub fn get_absolute(path: &Path) -> Option<fs_node::FileOrDir> {
        if path.is_absolute() {
            path.get(root::get_root())
        } else {
            None
        }
    }

    /// Construct a relative path from a provided base directory path to the
    /// provided path.
    #[inline]
    pub fn relative<P>(&self, base: P) -> Option<PathBuf>
    where
        P: AsRef<Path>,
    {
        let base = base.as_ref();

        if self.is_absolute() != base.is_absolute() {
            if self.is_absolute() {
                Some(self.to_owned())
            } else {
                None
            }
        } else {
            let mut ita = self.components();
            let mut itb = base.components();
            let mut comps: Vec<Component> = vec![];
            loop {
                match (ita.next(), itb.next()) {
                    (None, None) => break,
                    (Some(a), None) => {
                        comps.push(a);
                        comps.extend(ita.by_ref());
                        break;
                    }
                    (None, _) => comps.push(Component::ParentDir),
                    (Some(a), Some(b)) if comps.is_empty() && a == b => (),
<<<<<<< HEAD
                    (Some(a), Some(b)) if b == Component::CurDir => comps.push(a),
                    (Some(_), Some(b)) if b == Component::ParentDir => return None,
=======
                    (Some(a), Some(Component::CurDir)) => comps.push(a),
                    (Some(_), Some(Component::ParentDir)) => return None,
>>>>>>> 984e780e
                    (Some(a), Some(_)) => {
                        comps.push(Component::ParentDir);
                        for _ in itb {
                            comps.push(Component::ParentDir);
                        }
                        comps.push(a);
                        comps.extend(ita.by_ref());
                        break;
                    }
                }
            }
            Some(comps.iter().map(|c| -> &Path { c.as_ref() }).collect())
        }
    }

    /// Extracts the extension (without the leading dot) of [`self.file_name`],
    /// if possible.
    ///
    /// The extension is:
    ///
    /// - [`None`], if there is no file name;
    /// - [`None`], if there is no embedded `.`;
    /// - [`None`], if the file name begins with `.` and has no other `.`s
    ///   within;
    /// - Otherwise, the portion of the file name after the final `.`
    ///
    /// [`self.file_name`]: Path::file_name
    ///
    /// # Examples
    ///
    /// ```
    /// # use path::Path;
    /// assert_eq!(None, Path::new("foo").extension());
    /// assert_eq!(None, Path::new(".foo").extension());
    /// assert_eq!("rs", Path::new("foo.rs").extension().unwrap());
    /// assert_eq!("gz", Path::new("foo.tar.gz").extension().unwrap());
    /// ```
    #[inline]
    pub fn extension(&self) -> Option<&str> {
        self.file_name()
            .and_then(|file_name| file_name.rsplit_once('.'))
            .and_then(|(before, after)| if before.is_empty() { None } else { Some(after) })
    }
}

/// An owned, mutable path.
///
/// This type is just a wrapper around a [`String`].
#[derive(Clone, Debug, Eq, Ord, PartialEq, PartialOrd)]
pub struct PathBuf {
    inner: String,
}

impl AsRef<str> for PathBuf {
    #[inline]
    fn as_ref(&self) -> &str {
        AsRef::<Path>::as_ref(self).as_ref()
    }
}

impl AsRef<Path> for PathBuf {
    #[inline]
    fn as_ref(&self) -> &Path {
        self.deref()
    }
}

impl Borrow<Path> for PathBuf {
    #[inline]
    fn borrow(&self) -> &Path {
        self.deref()
    }
}

impl Default for PathBuf {
    #[inline]
    fn default() -> Self {
        Self::new()
    }
}

impl Deref for PathBuf {
    type Target = Path;

    #[inline]
    fn deref(&self) -> &Self::Target {
        self.inner.deref().as_ref()
    }
}

impl DerefMut for PathBuf {
    #[inline]
    fn deref_mut(&mut self) -> &mut Self::Target {
        self.inner.deref_mut().as_mut()
    }
}

impl Display for PathBuf {
    #[inline]
    fn fmt(&self, f: &mut fmt::Formatter<'_>) -> fmt::Result {
        self.inner.fmt(f)
    }
}

impl From<String> for PathBuf {
    #[inline]
    fn from(value: String) -> Self {
        Self { inner: value }
    }
}

impl From<PathBuf> for String {
    #[inline]
    fn from(value: PathBuf) -> Self {
        value.inner
    }
}

impl<T> From<&T> for PathBuf
where
    T: ?Sized + AsRef<str>,
{
    fn from(value: &T) -> Self {
        Self {
            inner: value.as_ref().to_owned(),
        }
    }
}

impl<P> FromIterator<P> for PathBuf
where
    P: AsRef<Path>,
{
    #[inline]
    fn from_iter<T>(iter: T) -> Self
    where
        T: IntoIterator<Item = P>,
    {
        let mut inner = String::new();
        let mut iter = iter.into_iter().peekable();
        while let Some(path) = iter.next() {
            inner.push_str(path.as_ref().as_ref());
            if iter.peek().is_some() {
                inner.push('/');
            }
        }
        Self { inner }
    }
}

impl PathBuf {
    /// Allocates an empty `PathBuf`.
    #[inline]
    pub fn new() -> Self {
        Self {
            inner: String::new(),
        }
    }

    /// Extends self with path.
    ///
    /// If path is absolute, it replaces the current path.
    ///
    /// # Examples
    ///
    /// Pushing a relative path extends the existing path:
    ///
    /// ```
    /// use std::path::PathBuf;
    ///
    /// let mut path = PathBuf::from("/tmp");
    /// path.push("file.bk");
    /// assert_eq!(path, PathBuf::from("/tmp/file.bk"));
    /// ```
    ///
    /// Pushing an absolute path replaces the existing path:
    ///
    /// ```
    /// use std::path::PathBuf;
    ///
    /// let mut path = PathBuf::from("/tmp");
    /// path.push("/etc");
    /// assert_eq!(path, PathBuf::from("/etc"));
    /// ```
    #[inline]
    pub fn push<P>(&mut self, path: P)
    where
        P: AsRef<Path>,
    {
        if path.as_ref().is_absolute() {
            *self = path.as_ref().to_owned();
        } else {
            self.inner.push('/');
            self.inner.push_str(path.as_ref().as_ref());
        }
    }

    /// Truncates `self` to [`self.parent`].
    ///
    /// Returns `false` and does nothing if [`self.parent`] is [`None`].
    /// Otherwise, returns `true`.
    ///
    /// [`self.parent`]: Path::parent
    ///
    /// # Examples
    ///
    /// ```
    /// use std::path::{Path, PathBuf};
    ///
    /// let mut p = PathBuf::from("/spirited/away.rs");
    ///
    /// p.pop();
    /// assert_eq!(Path::new("/spirited"), p);
    /// p.pop();
    /// assert_eq!(Path::new("/"), p);
    /// ```    
    #[inline]
    pub fn pop(&mut self) -> bool {
        match self.parent().map(|p| p.inner.len()) {
            Some(len) => {
                self.inner.truncate(len);
                true
            }
            None => false,
        }
    }
}<|MERGE_RESOLUTION|>--- conflicted
+++ resolved
@@ -66,11 +66,7 @@
     #[inline]
     fn as_mut(&mut self) -> &mut Path {
         // SAFETY: Path has the same type layout as str. This is the same
-<<<<<<< HEAD
-        // implementation as std: https://doc.rust-lang.org/src/std/path.rs.html#2044-2048
-=======
         // implementation as std: https://github.com/rust-lang/rust/blob/f654229c27267334023a22233795b88b75fc340e/library/std/src/path.rs#L2047
->>>>>>> 984e780e
         unsafe { &mut *(self as *mut str as *mut Path) }
     }
 }
@@ -117,11 +113,7 @@
         S: AsRef<str> + ?Sized,
     {
         // SAFETY: Path has the same type layout as str. This is the same
-<<<<<<< HEAD
-        // implementation as std: https://doc.rust-lang.org/src/std/path.rs.html#2040-2042
-=======
         // implementation as std: https://github.com/rust-lang/rust/blob/f654229c27267334023a22233795b88b75fc340e/library/std/src/path.rs#L2041
->>>>>>> 984e780e
         unsafe { &*(s.as_ref() as *const str as *const Path) }
     }
 
@@ -405,13 +397,8 @@
                     }
                     (None, _) => comps.push(Component::ParentDir),
                     (Some(a), Some(b)) if comps.is_empty() && a == b => (),
-<<<<<<< HEAD
-                    (Some(a), Some(b)) if b == Component::CurDir => comps.push(a),
-                    (Some(_), Some(b)) if b == Component::ParentDir => return None,
-=======
                     (Some(a), Some(Component::CurDir)) => comps.push(a),
                     (Some(_), Some(Component::ParentDir)) => return None,
->>>>>>> 984e780e
                     (Some(a), Some(_)) => {
                         comps.push(Component::ParentDir);
                         for _ in itb {

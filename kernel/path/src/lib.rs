--- conflicted
+++ resolved
@@ -219,39 +219,6 @@
     }
 
 
-<<<<<<< HEAD
-    pub fn get_helper(parent_dir: DirRef, mut path_components: Vec<&str>) -> Result<FileOrDir, &'static str> {
-        if path_components.len() > 1 {
-            let child_dir;
-            {
-            let curr_node_name = path_components.get(0).ok_or("could not get path name")?; 
-            child_dir = match parent_dir.lock().get_child(curr_node_name) {
-                Some(FileOrDir::File(f)) => return Err("intermediate path component should not be a file"),
-                Some(FileOrDir::Dir(d)) => d,
-                None => return Err("directory not found"),
-            };
-            }
-            let _cpmnt = path_components.remove(0); // we don't care about the element we just removed
-            return Self::get_helper(child_dir, path_components);
-        } else { // we've reached the end of the path
-            let curr_node_name = path_components.get(0).ok_or("could not get path name")?;
-            match parent_dir.lock().get_child(curr_node_name) {
-                Some(FileOrDir::File(f)) => Ok(FileOrDir::File(f)),
-                Some(FileOrDir::Dir(d)) => Ok(FileOrDir::Dir(d)),
-                None => return Err("file or directory not found"),
-            }
-        }
-    }
-
-    pub fn get_from_root(path: Path) -> Result<FileOrDir, &'static str> {
-        let mut components = Vec::new();
-        if !path.has_root() {
-            return Err("Path does not start from root");
-        }
-        components.extend(path.components());
-        Self::get_helper(Arc::clone(root::get_root()), components)
-    }
-=======
     /// Returns the file or directory specified by the given absolute path
     pub fn get_absolute(path: &Path) -> Result<FileOrDir, &'static str> {
         if path.is_absolute() {
@@ -260,7 +227,6 @@
             Err("given path was not absolute")
         }
     }
->>>>>>> a35fa4d9
 }
 
 pub enum PathComponent {

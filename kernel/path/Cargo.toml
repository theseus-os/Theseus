--- conflicted
+++ resolved
@@ -1,13 +1,8 @@
 [package]
 name = "path"
 version = "0.1.0"
-<<<<<<< HEAD
-authors = ["Andrew Pham <apham727@gmail.com>, Christine Wang <chrissywang54@gmail.com"]
-description = "contains functions for navigating the filesystem / getting pointers to specific directories via the Path struct"
-=======
 authors = ["Andrew Pham <apham727@gmail.com>, Christine Wang <chrissywang54@gmail.com", "Klim Tsoutsman <klim@tsoutsman.com>"]
 description = "File system path manipulation"
->>>>>>> 984e780e
 edition = "2021"
 
 [dependencies]

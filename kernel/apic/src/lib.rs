--- conflicted
+++ resolved
@@ -88,42 +88,8 @@
 
 
 /// Returns the APIC ID of the currently executing processor core.
-<<<<<<< HEAD
-#[inline(always)]
-pub fn get_my_apic_id_fast() -> u8 {
-    // if has_x2apic() {
-    //     // make sure this local apic is enabled in x2apic mode, otherwise we'll get a General Protection fault
-    //     unsafe { wrmsr(IA32_APIC_BASE, rdmsr(IA32_APIC_BASE) | IA32_APIC_XAPIC_ENABLE | IA32_APIC_X2APIC_ENABLE); }
-    //     let x2_id = rdmsr(IA32_X2APIC_APICID) as u32;
-    //     Some(x2_id as u8)
-    // } else {
-    //     APIC_REGS.try().map(|apic| {
-    //         let raw = apic.lapic_id.read();
-    //         (raw >> 24) as u8
-    //     })
-    // }
-
-    rdmsr(IA32_X2APIC_APICID) as u8
-
-}
-
-/// Returns the APIC ID of the currently executing processor core.
-pub fn get_my_apic_id() -> Option<u8> {
-    if has_x2apic() {
-        // make sure this local apic is enabled in x2apic mode, otherwise we'll get a General Protection fault
-        unsafe { wrmsr(IA32_APIC_BASE, rdmsr(IA32_APIC_BASE) | IA32_APIC_XAPIC_ENABLE | IA32_APIC_X2APIC_ENABLE); }
-        let x2_id = rdmsr(IA32_X2APIC_APICID) as u32;
-        Some(x2_id as u8)
-    } else {
-        APIC_REGS.try().map(|apic| {
-            let raw = apic.lapic_id.read();
-            (raw >> 24) as u8
-        })
-    }
-=======
 pub fn get_my_apic_id() -> u8 {
     rdmsr(IA32_TSC_AUX) as u8
->>>>>>> d356b1ee
 }
 
 

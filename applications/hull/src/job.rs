--- conflicted
+++ resolved
@@ -51,34 +51,6 @@
         Ok(())
     }
 
-<<<<<<< HEAD
-=======
-    pub(crate) fn update(&mut self) -> Option<isize> {
-        for part in self.parts.iter_mut() {
-            if part.state == State::Running && part.task.runstate() == RunState::Exited {
-                let exit_value = match part.task.join().unwrap() {
-                    ExitValue::Completed(status) => {
-                        match status.downcast_ref::<isize>() {
-                            Some(num) => *num,
-                            // FIXME: Document/decide on a number for when app doesn't
-                            // return isize.
-                            None => 210,
-                        }
-                    }
-                    ExitValue::Killed(reason) => match reason {
-                        // FIXME: Document/decide on a number. This is used by bash.
-                        KillReason::Requested => 130,
-                        KillReason::Panic(_) => 1,
-                        KillReason::Exception(num) => num.into(),
-                    },
-                };
-                part.state = State::Complete(exit_value);
-            }
-        }
-        self.exit_value()
-    }
-
->>>>>>> bc94d281
     pub(crate) fn exit_value(&mut self) -> Option<isize> {
         if self
             .parts

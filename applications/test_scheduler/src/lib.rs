#![no_std]

extern crate alloc;

use alloc::{format, string::String, vec::Vec};
use core::sync::atomic::{AtomicBool, AtomicUsize, Ordering};

use app_io::println;
use cpu::{cpus, CpuId};
use rand::seq::SliceRandom;
use sync_block::RwLock;
use task::TaskRef;

pub fn main(_args: Vec<String>) -> isize {
    println!("testing pinned");
    test_pinned();
    println!("testing unpinned");
    test_unpinned();
    0
}

<<<<<<< HEAD
    if !scheduler::set_priority(&taskref1, 30) {
        error!("scheduler_eval(): Could not set priority to taskref1");
=======
// Spawn a bunch of pinned tasks, and then each pinned task randomly blocks and
// unblocks other tasks than are pinned to the same CPU.
//
// The tasks must be pinned to the same CPU to avoid a deadlock where two tasks
// on different CPUs block each other at the same time and then yield.
pub fn test_pinned() {
    static TASKS: RwLock<Vec<(CpuId, Vec<TaskRef>)>> = RwLock::new(Vec::new());
    static READY: AtomicBool = AtomicBool::new(false);

    let tasks = cpus()
        .map(|cpu| {
            (
                cpu.clone(),
                (0..100)
                    .map(move |id| {
                        spawn::new_task_builder(pinned_worker, cpu)
                            .name(format!("test-scheduler-pinned-{cpu}-{id}"))
                            .pin_on_cpu(cpu)
                            .block()
                            .spawn()
                            .expect("failed to spawn task")
                    })
                    .collect::<Vec<_>>(),
            )
        })
        .collect::<Vec<_>>();

    *TASKS.write() = tasks
        .iter()
        .map(|(cpu, task_iter)| (*cpu, task_iter.iter().map(|task| (*task).clone()).collect()))
        .collect();

    for (_, task_list) in tasks.iter() {
        for task in task_list {
            task.unblock().unwrap();
        }
>>>>>>> 86939c82
    }

    READY.store(true, Ordering::Release);

<<<<<<< HEAD
    if !scheduler::set_priority(&taskref2, 20) {
        error!("scheduler_eval(): Could not set priority to taskref2");
    }

    debug!("Spawned Task 2");

    let taskref3 = spawn::new_task_builder(worker, ())
        .name(String::from("test3"))
        .pin_on_cpu(cpu_1)
        .spawn().expect("failed to initiate task");

    if !scheduler::set_priority(&taskref3, 10) {
        error!("scheduler_eval(): Could not set priority to taskref3");
=======
    for (_, task_list) in tasks {
        for task in task_list {
            task.join().unwrap();
        }
    }

    // We have to drop the tasks so that the `test-scheduler` crate can be dropped.
    *TASKS.write() = Vec::new();

    fn pinned_worker(pinned_cpu: CpuId) {
        let mut rng = random::init_rng::<rand::rngs::SmallRng>().unwrap();
        while !READY.load(Ordering::Acquire) {}

        let locked = TASKS.read();
        let tasks = &locked.iter().find(|(cpu, _)| *cpu == pinned_cpu).unwrap().1;
        for _ in 0..100 {
            assert_eq!(
                cpu::current_cpu(),
                pinned_cpu,
                "pinned worker migrated cores"
            );

            let random_task = tasks.choose(&mut rng).unwrap();

            let chose_self =
                task::with_current_task(|current_task| random_task == current_task).unwrap();
            if chose_self {
                continue;
            }

            let _ = random_task.block_no_log();
            task::schedule();
            let _ = random_task.unblock_no_log();
        }
>>>>>>> 86939c82
    }
}

/// Spawn a bunch of unpinned tasks, and then block and unblock random tasks
/// from the main thread.
pub fn test_unpinned() {
    const NUM_TASKS: usize = 500;

    static READY: AtomicBool = AtomicBool::new(false);
    static NUM_RUNNING: AtomicUsize = AtomicUsize::new(NUM_TASKS);

    let tasks = (0..NUM_TASKS)
        .map(move |id| {
            spawn::new_task_builder(unpinned_worker, ())
                .name(format!("test-scheduler-unpinned-{id}"))
                .block()
                .spawn()
                .expect("failed to spawn task")
        })
        .collect::<Vec<_>>();

    for task in tasks.iter() {
        task.unblock().unwrap();
    }

    READY.store(true, Ordering::Release);

<<<<<<< HEAD
    let _priority1 = scheduler::priority(&taskref1);
    let _priority2 = scheduler::priority(&taskref2);
    let _priority3 = scheduler::priority(&taskref3);
=======
    // Cause some mayhem.
    let mut rng = random::init_rng::<rand::rngs::SmallRng>().unwrap();
    while NUM_RUNNING.load(Ordering::Relaxed) != 0 {
        let random_task = tasks.choose(&mut rng).unwrap();
        let _ = random_task.block_no_log();
        // Let the worker tasks on this core run.
        task::schedule();
        let _ = random_task.unblock_no_log();
    }
>>>>>>> 86939c82

    for task in tasks {
        task.join().unwrap();
    }

    fn unpinned_worker(_: ()) {
        while !READY.load(Ordering::Acquire) {}

        for _ in 0..1000 {
            task::schedule();
        }

        NUM_RUNNING.fetch_sub(1, Ordering::Relaxed);
    }
}<|MERGE_RESOLUTION|>--- conflicted
+++ resolved
@@ -19,10 +19,6 @@
     0
 }
 
-<<<<<<< HEAD
-    if !scheduler::set_priority(&taskref1, 30) {
-        error!("scheduler_eval(): Could not set priority to taskref1");
-=======
 // Spawn a bunch of pinned tasks, and then each pinned task randomly blocks and
 // unblocks other tasks than are pinned to the same CPU.
 //
@@ -59,26 +55,10 @@
         for task in task_list {
             task.unblock().unwrap();
         }
->>>>>>> 86939c82
     }
 
     READY.store(true, Ordering::Release);
 
-<<<<<<< HEAD
-    if !scheduler::set_priority(&taskref2, 20) {
-        error!("scheduler_eval(): Could not set priority to taskref2");
-    }
-
-    debug!("Spawned Task 2");
-
-    let taskref3 = spawn::new_task_builder(worker, ())
-        .name(String::from("test3"))
-        .pin_on_cpu(cpu_1)
-        .spawn().expect("failed to initiate task");
-
-    if !scheduler::set_priority(&taskref3, 10) {
-        error!("scheduler_eval(): Could not set priority to taskref3");
-=======
     for (_, task_list) in tasks {
         for task in task_list {
             task.join().unwrap();
@@ -113,7 +93,6 @@
             task::schedule();
             let _ = random_task.unblock_no_log();
         }
->>>>>>> 86939c82
     }
 }
 
@@ -141,11 +120,6 @@
 
     READY.store(true, Ordering::Release);
 
-<<<<<<< HEAD
-    let _priority1 = scheduler::priority(&taskref1);
-    let _priority2 = scheduler::priority(&taskref2);
-    let _priority3 = scheduler::priority(&taskref3);
-=======
     // Cause some mayhem.
     let mut rng = random::init_rng::<rand::rngs::SmallRng>().unwrap();
     while NUM_RUNNING.load(Ordering::Relaxed) != 0 {
@@ -155,7 +129,6 @@
         task::schedule();
         let _ = random_task.unblock_no_log();
     }
->>>>>>> 86939c82
 
     for task in tasks {
         task.join().unwrap();

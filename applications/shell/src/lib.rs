--- conflicted
+++ resolved
@@ -7,6 +7,7 @@
 #![no_std]
 extern crate keycodes_ascii;
 extern crate spin;
+extern crate mpmc;
 extern crate dfqueue;
 extern crate spawn;
 extern crate task;
@@ -37,6 +38,7 @@
 use task::{TaskRef, ExitValue, KillReason};
 use libterm::Terminal;
 use dfqueue::{DFQueue, DFQueueConsumer, DFQueueProducer};
+use mpmc::Queue;
 use alloc::sync::Arc;
 use spin::{Mutex, MutexGuard};
 use environment::Environment;
@@ -298,32 +300,20 @@
     }
 
     /// Move the cursor to the very beginning of the input command line.
-<<<<<<< HEAD
-    fn move_mouse_leftmost(&mut self) -> Result<(), &'static str> {
-=======
     fn move_cursor_leftmost(&mut self) -> Result<(), &'static str> {
->>>>>>> 8bb459ec
         self.update_cursor_pos(self.cmdline.len())?;
         Ok(())
     }
 
     /// Move the cursor to the very end of the input command line.
-<<<<<<< HEAD
-    fn move_mouse_rightmost(&mut self) -> Result<(), &'static str> {
-=======
     fn move_cursor_rightmost(&mut self) -> Result<(), &'static str> {
->>>>>>> 8bb459ec
         self.update_cursor_pos(0)?;
         Ok(())
     }
 
     /// Move the cursor a character left. If the cursor is already at the beginning of the command line,
     /// it simply returns.
-<<<<<<< HEAD
-    fn move_mouse_left(&mut self) -> Result<(), &'static str> {
-=======
     fn move_cursor_left(&mut self) -> Result<(), &'static str> {
->>>>>>> 8bb459ec
         let offset_from_end = self.terminal.lock().get_cursor_offset_from_end();
         if offset_from_end < self.cmdline.len() {
             self.update_cursor_pos(offset_from_end + 1)?;
@@ -333,32 +323,12 @@
 
     /// Move the cursor a character to the right. If the cursor is already at the end of the command line,
     /// it simply returns.
-<<<<<<< HEAD
-    fn move_mouse_right(&mut self) -> Result<(), &'static str> {
-        let offset_from_end = self.terminal.lock().get_cursor_offset_from_end();
-        if offset_from_end > 0 {
-            self.update_cursor_pos(offset_from_end - 1)?;
-        }
-        Ok(())
-    }
-
-    /// Update the position of cursor. `offset_from_end` specifies the position relative to the end of the text in units of characters.
-    fn update_cursor_pos(&mut self, offset_from_end: usize) -> Result<(), &'static str> {
-        let mut terminal = self.terminal.lock();
-        terminal.cursor.disable();
-        terminal.display_cursor()?;
-        if offset_from_end == 0 {
-            terminal.update_cursor_pos(0, 0)
-        } else if offset_from_end <= self.cmdline.len() {
-            terminal.update_cursor_pos(offset_from_end, self.cmdline.as_bytes()[self.cmdline.len() - offset_from_end]);
-=======
     fn move_cursor_right(&mut self) -> Result<(), &'static str> {
         let offset_from_end = self.terminal.lock().get_cursor_offset_from_end();
         if offset_from_end > 0 {
             self.update_cursor_pos(offset_from_end - 1)?;
->>>>>>> 8bb459ec
-        }
-        terminal.cursor.enable();
+        }
+        self.terminal.lock().cursor.enable();
         
         Ok(())
     }
@@ -643,21 +613,21 @@
 
         // Jumps to the beginning of the input string
         if keyevent.keycode == Keycode::Home {
-            return self.move_mouse_leftmost()
+            return self.move_cursor_leftmost()
         }
 
         // Jumps to the end of the input string
         if keyevent.keycode == Keycode::End {
-            return self.move_mouse_rightmost()
+            return self.move_cursor_rightmost()
         }
 
         // Adjusts the cursor tracking variables when the user presses the left and right arrow keys
         if keyevent.keycode == Keycode::Left {
-            return self.move_mouse_left()
+            return self.move_cursor_left()
         }
 
         if keyevent.keycode == Keycode::Right {
-            return self.move_mouse_right()
+            return self.move_cursor_right()
         }
 
         // Tracks what the user has typed so far, excluding any keypresses by the backspace and Enter key, which are special and are handled directly below
@@ -1345,11 +1315,7 @@
                         return Ok(());
                     }
 
-<<<<<<< HEAD
                     Event::WindowResizeEvent(ref _rev) => {
-=======
-                    Event::ResizeEvent(ref _rev) => {
->>>>>>> 8bb459ec
                         need_refresh = true; // application refreshes display after resize event is received
                     }
 
@@ -1360,7 +1326,6 @@
                     _ => { }
                 };
             }          
-<<<<<<< HEAD
             
             if need_refresh || need_refresh_on_task_event {
                 // update if there are outputs from applications
@@ -1378,13 +1343,6 @@
             if is_active {
                 self.terminal.lock().display_cursor()?;
             }
-=======
-            if need_refresh || need_refresh_on_task_event {
-                // update if there are outputs from applications
-                self.terminal.lock().refresh_display();
-            }
-            self.terminal.lock().display_cursor()?;
->>>>>>> 8bb459ec
 
             // handle inputs
             need_refresh = false;
@@ -1406,11 +1364,7 @@
             }
             if need_refresh {
                 // update if there are inputs
-<<<<<<< HEAD
                 self.terminal.lock().refresh_display()?;
-=======
-                self.terminal.lock().refresh_display();
->>>>>>> 8bb459ec
             } else {
                 scheduler::schedule(); // yield the CPU if nothing to do
             }

//! Shell with event-driven architecture
//! Commands that can be run are the names of the crates in the applications directory
//! 
//! The shell has the following responsibilities: handles key events delivered from terminal, manages terminal display,
//! spawns and manages tasks, and records the history of executed user commands.

#![no_std]
extern crate keycodes_ascii;
extern crate spin;
extern crate dfqueue;
extern crate spawn;
extern crate task;
extern crate runqueue;
extern crate event_types; 
extern crate window_manager;
extern crate path;
extern crate root;
extern crate scheduler;
extern crate stdio;
extern crate core2;
extern crate app_io;
extern crate fs_node;
extern crate environment;
extern crate libterm;

#[macro_use] extern crate alloc;
#[macro_use] extern crate log;

use event_types::Event;
use keycodes_ascii::{Keycode, KeyAction, KeyEvent};
use alloc::string::{String, ToString};
use alloc::vec::Vec;
use path::Path;
use task::{ExitValue, KillReason, JoinableTaskRef};
use libterm::Terminal;
use dfqueue::{DFQueue, DFQueueConsumer, DFQueueProducer};
use alloc::sync::Arc;
use spin::Mutex;
use environment::Environment;
use core::mem;
use alloc::collections::BTreeMap;
use stdio::{Stdio, KeyEventQueue, KeyEventQueueReader, KeyEventQueueWriter,
            StdioReader, StdioWriter};
use core2::io::Write;
use core::ops::Deref;
use app_io::IoStreams;
use fs_node::FileOrDir;

/// The status of a job.
#[derive(PartialEq)]
enum JobStatus {
    /// Normal state. All the tasks in this job are either running or exited.
    Running,
    /// The job is suspended (but not killed), e.g. upon ctrl-Z.
    /// All the tasks in this job are either blocked or exited.
    Stopped
}

/// This structure is used by shell to track its spawned applications. Each successfully
/// evaluated command line will create a `Job`. Each job contains one or more tasks.
/// Tasks are stored in `tasks` in the same sequence as in the command line.
/// When pipe is used, the i-th job's `stdout` is directed to the (i+1)-th job's `stdin`.
/// `stderr` is always read by shell and currently cannot be redirected.
struct Job {
    /// References to the tasks that form this job. They are stored in the same sequence as
    /// in the command line.
    tasks: Vec<JoinableTaskRef>,
    /// A copy of the task ids. Mainly for performance optimization. Task ids are stored
    /// in the same sequence as in `tasks`.
    task_ids: Vec<usize>,
    /// Status of the job.
    status: JobStatus,
    /// The stdio queues between the running application and the shell, or between
    /// running applications if pipe is used. Assume there are N tasks, counting from 0
    /// to (N-1). `pipe_queues[0]` is the input for the 0-th task. `pipe_queues[N]` is the
    /// output from the last task to shell. Other queues are the pipes between two
    /// applications. Note that there are (N+1) queues in total.
    pipe_queues: Vec<Stdio>,
    /// The stderr queues between the running applications and the shell. Assume there are
    /// N tasks, counting from 0 to (N-1). All of these queues are sending byte streams from
    /// the applications to the shell, and currently cannot be redirected. Note that there
    /// are N queues in total.
    stderr_queues: Vec<Stdio>,
    /// The input writer of the job. It is the writer of `pipe_queues[0]`.
    stdin_writer: StdioWriter,
    /// The output reader of the job. It is the reader of `pipe_queues[N]`.
    stdout_reader: StdioReader,
    /// Command line that was used to create the job.
    cmd: String
}

/// A main function that spawns a new shell and waits for the shell loop to exit before returning an exit value
pub fn main(_args: Vec<String>) -> isize {
    {
        let _task_ref = match spawn::new_task_builder(shell_loop, ())
            .name("shell_loop".to_string())
            .spawn() {
            Ok(task_ref) => { task_ref }
            Err(err) => {
                error!("{}", err);
                error!("failed to spawn shell");
                return -1; 
            }
        };
    }

    // block this task, because it never needs to actually run again
    task::with_current_task(|t| t.block())
        .expect("shell::main(): failed to get current task")
        .expect("shell:main(): failed to block the main shell task");
    scheduler::schedule();

    loop {
        warn!("BUG: blocked shell task was scheduled in unexpectedly");
    }

    // TODO: when `join` puts this task to sleep instead of spinning, we can re-enable it.
    // Otherwise, right now it kills performance.
    // match _task_ref.join() {
    //     Ok(_) => { }
    //     Err(err) => {error!("{}", err)}
    // }
    // warn!("shell::main(): the `shell_loop` task exited unexpectedly.");
    // warn!("SHELL_LOOP exit value: {:?}", _task_ref.take_exit_value());
    // return 0;
}

/// Errors when attempting to invoke an application from the terminal. 
enum AppErr {
    /// The command does not match the name of any existing application in the 
    /// application namespace directory. 
    NotFound(String),
    /// The terminal could not find the application namespace due to a filesystem error. 
    NamespaceErr,
    /// The terminal could not spawn a new task to run the new application.
    /// Includes the String error returned from the task spawn function.
    SpawnErr(String)
}

struct Shell {
    /// Variable that stores the task id of any application manually spawned from the terminal
    jobs: BTreeMap<isize, Job>,
    /// Map task number to job number.
    task_to_job: BTreeMap<usize, isize>,
    /// Reader to the key event queue. Applications can take it.
    key_event_consumer: Arc<Mutex<Option<KeyEventQueueReader>>>,
    /// Writer to the key event queue.
    key_event_producer: KeyEventQueueWriter,
    /// Foreground job number.
    fg_job_num: Option<isize>,
    /// The string that stores the users keypresses after the prompt
    cmdline: String,
    /// This buffer stores characters before sending them to running application on `enter` key strike
    input_buffer: String,
    /// Vector that stores the history of commands that the user has entered
    command_history: Vec<String>,
    /// Variable used to track the net number of times the user has pressed up/down to cycle through the commands
    /// ex. if the user has pressed up twice and down once, then command shift = # ups - # downs = 1 (cannot be negative)
    history_index: usize,
    /// When someone enters some commands, but before pressing `enter` it presses `up` to see previous commands,
    /// we must push it to command_history. We don't want to push it twice.
    buffered_cmd_recorded: bool,
    /// The consumer to the terminal's print dfqueue
    print_consumer: DFQueueConsumer<Event>,
    /// The producer to the terminal's print dfqueue
    print_producer: DFQueueProducer<Event>,
    /// The terminal's current environment
    env: Arc<Mutex<Environment>>,
    /// the terminal that is bind with the shell instance
    terminal: Arc<Mutex<Terminal>>
}

impl Shell {
    /// Create a new shell. Currently the shell will bind to the default terminal instance provided
    /// by the `app_io` crate.
    fn new() -> Result<Shell, &'static str> {
        // Initialize a dfqueue for the terminal object to handle printing from applications.
        // Note that this is only to support legacy output. Newly developed applications should
        // turn to use `stdio` provided by the `stdio` crate together with the support of `app_io`.
        let terminal_print_dfq: DFQueue<Event>  = DFQueue::new();
        let print_consumer = terminal_print_dfq.into_consumer();
        let print_producer = print_consumer.obtain_producer();

        let key_event_queue: KeyEventQueue = KeyEventQueue::new();
        let key_event_producer = key_event_queue.get_writer();
        let key_event_consumer = key_event_queue.get_reader();

        let env = Environment::default();

        let terminal = Arc::new(Mutex::new(Terminal::new()?));

        Ok(Shell {
            jobs: BTreeMap::new(),
            task_to_job: BTreeMap::new(),
            key_event_consumer: Arc::new(Mutex::new(Some(key_event_consumer))),
            key_event_producer,
            fg_job_num: None,
            cmdline: String::new(),
            input_buffer: String::new(),
            command_history: Vec::new(),
            history_index: 0,
            buffered_cmd_recorded: false,
            print_consumer,
            print_producer,
            env: Arc::new(Mutex::new(env)),
            terminal
        })
    }

    /// Insert a character to the command line buffer in the shell.
    /// The position to insert is determined by the position of the cursor in the terminal. 
    /// `sync_terminal` indicates whether the terminal screen will be synchronically updated.
    fn insert_char_to_cmdline(&mut self, c: char, sync_terminal: bool) -> Result<(), &'static str> {
        let mut terminal = self.terminal.lock();
        let offset_from_end = terminal.get_cursor_offset_from_end();
        let insert_idx = self.cmdline.len() - offset_from_end;
        self.cmdline.insert(insert_idx, c);
        if sync_terminal {
            // disable cursor before updating in case the cursor is not at the end and the old text is the prefix of the new one
            terminal.cursor.disable();
            terminal.display_cursor()?;
            terminal.insert_char(c, offset_from_end)?;
            terminal.cursor.enable();
        }
        Ok(())
    }

    /// Remove a character from the command line buffer in the shell. If there is nothing to
    /// be removed, it does nothing and returns.
    /// The position to remove is determined by the position of the cursor in the terminal.
    /// `sync_terminal` indicates whether the terminal screen will be synchronically updated.
    fn remove_char_from_cmdline(&mut self, erase_left: bool, sync_terminal: bool) -> Result<(), &'static str> {
        let mut cursor_offset_from_end = self.terminal.lock().get_cursor_offset_from_end();
        if erase_left { cursor_offset_from_end += 1; }
        if cursor_offset_from_end > self.cmdline.len() || cursor_offset_from_end == 0 { return Ok(()); }
        let erase_idx = self.cmdline.len() - cursor_offset_from_end;
        self.cmdline.remove(erase_idx);
        if sync_terminal {
            self.terminal.lock().remove_char(cursor_offset_from_end)?;
        }
        if !erase_left {            
            self.update_cursor_pos(cursor_offset_from_end - 1)?;
        }
        Ok(())
    }

    /// Clear the command line buffer.
    /// `sync_terminal` indicates whether the terminal screen will be synchronically updated.
    fn clear_cmdline(&mut self, sync_terminal: bool) -> Result<(), &'static str> {
        if sync_terminal {
            for _i in 0..self.cmdline.len() {
                self.terminal.lock().remove_char(1)?;
            }
        }
        self.cmdline.clear();
        self.update_cursor_pos(0)?;
        Ok(())
    }

    /// Set the command line to be a specific string.
    /// `sync_terminal` indicates whether the terminal screen will be synchronically updated.
    fn set_cmdline(&mut self, s: String, sync_terminal: bool) -> Result<(), &'static str> {
        if !self.cmdline.is_empty() {
            self.clear_cmdline(sync_terminal)?;
        }
        self.cmdline = s.clone();
        self.update_cursor_pos(0)?;
        if sync_terminal {
            self.terminal.lock().print_to_terminal(s);
        }
        Ok(())
    }

    /// Insert a character to the input buffer to the application.
    /// `sync_terminal` indicates whether the terminal screen will be synchronically updated.
    fn insert_char_to_input_buff(&mut self, c: char, sync_terminal: bool) -> Result<(), &'static str> {
        self.input_buffer.push(c);
        if sync_terminal {
            self.terminal.lock().insert_char(c, 0)?;
        }
        Ok(())
    }

    /// Remove a character from the input buffer to the application.
    /// `sync_terminal` indicates whether the terminal screen will be synchronically updated.
    fn remove_char_from_input_buff(&mut self, sync_terminal: bool) -> Result<(), &'static str> {
        let popped = self.input_buffer.pop();
        if popped.is_some() && sync_terminal {
            self.terminal.lock().remove_char(1)?;
        }
        Ok(())
    }

    /// Move the cursor to the very beginning of the input command line.
    fn move_cursor_leftmost(&mut self) -> Result<(), &'static str> {
        self.update_cursor_pos(self.cmdline.len())?;
        Ok(())
    }

    /// Move the cursor to the very end of the input command line.
    fn move_cursor_rightmost(&mut self) -> Result<(), &'static str> {
        self.update_cursor_pos(0)?;
        Ok(())
    }

    /// Move the cursor a character left. If the cursor is already at the beginning of the command line,
    /// it simply returns.
    fn move_cursor_left(&mut self) -> Result<(), &'static str> {
        let offset_from_end = self.terminal.lock().get_cursor_offset_from_end();
        if offset_from_end < self.cmdline.len() {
            self.update_cursor_pos(offset_from_end + 1)?;
        }
        Ok(())
    }

    /// Move the cursor a character to the right. If the cursor is already at the end of the command line,
    /// it simply returns.
    fn move_cursor_right(&mut self) -> Result<(), &'static str> {
        let offset_from_end = self.terminal.lock().get_cursor_offset_from_end();
        if offset_from_end > 0 {
            self.update_cursor_pos(offset_from_end - 1)?;
        }
        self.terminal.lock().cursor.enable();
        
        Ok(())
    }

    /// Update the position of cursor. `offset_from_end` specifies the position relative to the end of the text in number of characters.
    fn update_cursor_pos(&mut self, offset_from_end: usize) -> Result<(), &'static str> {
        let mut terminal = self.terminal.lock();
        terminal.cursor.disable();
        terminal.display_cursor()?;
        if offset_from_end == 0 {
            terminal.update_cursor_pos(0, 0)
        } else if offset_from_end <= self.cmdline.len() {
            terminal.update_cursor_pos(offset_from_end, self.cmdline.as_bytes()[self.cmdline.len() - offset_from_end]);
        }
        terminal.cursor.enable();
        
        Ok(())
    }

    /// Roll to the next previous command. If there is no more previous command, it does nothing.
    fn goto_previous_command(&mut self) -> Result<(), &'static str> {
        if self.history_index == self.command_history.len() {
            return Ok(());
        }
        if self.history_index == 0 {
            let previous_input = self.cmdline.clone();
            if !previous_input.is_empty() {
                self.command_history.push(previous_input);
                self.history_index += 1;
                self.buffered_cmd_recorded = true;
            }
        }
        self.history_index += 1;
        let selected_command = self.command_history[self.command_history.len() - self.history_index].clone();
        self.set_cmdline(selected_command, true)?;
        Ok(())
    }

    /// Roll to the next recent command. If it is already the most recent command, it does nothing.
    fn goto_next_command(&mut self) -> Result<(), &'static str> {
        if self.history_index == 0 {
            return Ok(());
        }
        if self.history_index == 1 && self.buffered_cmd_recorded {
            let selected_command = self.command_history.pop()
                .ok_or("BUG: shell::goto_next_command(): empty command line history when history_index was 1")?;
            self.set_cmdline(selected_command, true)?;
            self.history_index -= 1;
            self.buffered_cmd_recorded = false;
            return Ok(());
        }
        self.history_index -=1;
        if self.history_index == 0 {
            self.clear_cmdline(true)?;
            return Ok(());
        }
        let selected_command = self.command_history[self.command_history.len() - self.history_index].clone();
        self.set_cmdline(selected_command, true)?;
        Ok(())
    }

    fn handle_key_event(&mut self, keyevent: KeyEvent) -> Result<(), &'static str> {       
        // EVERYTHING BELOW HERE WILL ONLY OCCUR ON A KEY PRESS (not key release)
        if keyevent.action != KeyAction::Pressed {
            return Ok(()); 
        }

        // Ctrl+C signals the shell to exit the job
        if keyevent.modifiers.is_control() && keyevent.keycode == Keycode::C {
            let fg_job_num = if let Some(fg_job_num) = self.fg_job_num {
                fg_job_num
            } else {
                // If there is no running foreground job, simply print "^C", refresh, and return.
                self.clear_cmdline(false)?;
                self.input_buffer.clear();
                self.terminal.lock().print_to_terminal("^C\n".to_string());
                self.history_index = 0;
                self.redisplay_prompt();
                return Ok(());
            };

            if let Some(task_refs) = self.jobs.get(&fg_job_num).map(|job| &job.tasks) {
                // Lock the shared structure in `app_io` and then kill the running application
                // Kill all tasks in the job.
                for task_ref in task_refs {
                    if task_ref.has_exited() { continue; }
                    match task_ref.kill(KillReason::Requested) {
                        Ok(_) => {
                            if let Err(e) = runqueue::remove_task_from_all(&task_ref) {
                                error!("Killed task but could not remove it from runqueue: {}", e);
                            }
                        }
                        Err(e) => error!("Could not kill task, error: {}", e),
                    }

                    // Here we must wait for the running application to quit before releasing the lock,
                    // because the previous `kill` method will NOT stop the application immediately.
                    // We must circumvent the situation where the application is killed while holding the
                    // lock. We wait for the application to finish its last time slice. It will then be
                    // removed from the run queue. We can thereafter release the lock.
                    loop {
                        scheduler::schedule(); // yield the CPU
                        if !task_ref.is_running() {
                            break;
                        }
                    }
                }
                self.terminal.lock().print_to_terminal("^C\n".to_string());
            } else {
                self.clear_cmdline(true)?;
                self.input_buffer.clear();
                self.terminal.lock().print_to_terminal("^C\n".to_string());
                self.redisplay_prompt();
                return Ok(());
            }
            
            return Ok(());
        }

        // Ctrl+Z signals the shell to stop the job
        if keyevent.modifiers.is_control() && keyevent.keycode == Keycode::Z {
            let fg_job_num = if let Some(fg_job_num) = self.fg_job_num {
                fg_job_num
            } else {
                // Do nothing if we have no running foreground job.
                return Ok(());
            };

            if let Some(task_refs) = self.jobs.get(&fg_job_num).map(|job| &job.tasks) {
                // Lock the shared structure in `app_io` and then stop the running application
<<<<<<< HEAD
                // Stop all tasks in the job.
                for task_ref in task_refs {
                    if task_ref.has_exited() { continue; }
                    task_ref.block();

                    // Here we must wait for the running application to stop before releasing the lock,
                    // because the previous `block` method will NOT stop the application immediately.
                    // We must circumvent the situation where the application is stopped while holding the
                    // lock. We wait for the application to finish its last time slice. It will then be
                    // truly blocked. We can thereafter release the lock.
                    loop {
                        scheduler::schedule(); // yield the CPU
                        if !task_ref.is_running() {
                            break;
=======
                app_io::lock_and_execute(&|_flags_guard, _streams_guard| {
                    // Stop all tasks in the job.
                    for task_ref in task_refs {
                        if task_ref.block().is_err() {
                            continue;
                        }

                        // Here we must wait for the running application to stop before releasing the lock,
                        // because the previous `block` method will NOT stop the application immediately.
                        // We must circumvent the situation where the application is stopped while holding the
                        // lock. We wait for the application to finish its last time slice. It will then be
                        // truly blocked. We can thereafter release the lock.
                        loop {
                            scheduler::schedule(); // yield the CPU
                            if !task_ref.is_running() {
                                break;
                            }
>>>>>>> b096c485
                        }
                    }
                }
            }
            return Ok(());
        }

        // Set EOF to the stdin of the foreground job.
        if keyevent.modifiers.is_control() && keyevent.keycode == Keycode::D {
            if let Some(ref fg_job_num) = self.fg_job_num {
                if let Some(job) = self.jobs.get(fg_job_num) {
                    job.stdin_writer.lock().set_eof();
                }
            }
            return Ok(());
        }

        // Perform command line auto completion.
        if keyevent.keycode == Keycode::Tab {
            if self.fg_job_num.is_none() {
                self.complete_cmdline()?;
            }
            return Ok(());
        }

        // Tracks what the user does whenever she presses the backspace button
        if keyevent.keycode == Keycode::Backspace  {
            if self.fg_job_num.is_some() {
                self.remove_char_from_input_buff(true)?;
            } else {
                self.remove_char_from_cmdline(true, true)?;
            }
            return Ok(());
        }

        if keyevent.keycode == Keycode::Delete {
            self.remove_char_from_cmdline(false, true)?;
            return Ok(());
        }

        // Attempts to run the command whenever the user presses enter and updates the cursor tracking variables 
        if keyevent.keycode == Keycode::Enter && keyevent.keycode.to_ascii(keyevent.modifiers).is_some() {
            let cmdline = self.cmdline.clone();
            if cmdline.len() == 0 && self.fg_job_num.is_none() {
                // reprints the prompt on the next line if the user presses enter and hasn't typed anything into the prompt
                self.terminal.lock().print_to_terminal("\n".to_string());
                self.redisplay_prompt();
                return Ok(());
            } else if let Some(ref fg_job_num) = self.fg_job_num { // send buffered characters to the running application
                match self.jobs.get(fg_job_num) {
                    Some(job) => {
                        self.terminal.lock().print_to_terminal("\n".to_string());
                        let mut buffered_string = String::new();
                        mem::swap(&mut buffered_string, &mut self.input_buffer);
                        buffered_string.push('\n');
                        job.stdin_writer.lock().write_all(buffered_string.as_bytes())
                            .or(Err("shell failed to write to stdin"))?;
                    },
                    _ => {}
                }
                return Ok(());
            } else { // start a new job
                self.terminal.lock().print_to_terminal("\n".to_string());
                self.command_history.push(cmdline);
                self.command_history.dedup(); // Removes any duplicates
                self.history_index = 0;

                if self.is_internal_command() { // shell executes internal commands
                    self.execute_internal()?;
                    self.clear_cmdline(false)?;
                } else { // shell invokes user programs
                    let new_job_num = self.build_new_job()?;
                    self.fg_job_num = Some(new_job_num);

                    // If the new job is to run in the background, then we should not put it to foreground.
                    if let Some(last) = self.cmdline.split_whitespace().last() {
                        if last == "&" {
                            self.terminal.lock().print_to_terminal(
                                format!("[{}] [running] {}\n", new_job_num, self.cmdline)
                            );
                            self.fg_job_num = None;
                            self.clear_cmdline(false)?;
                            self.redisplay_prompt();
                        }
                    }
                }
            }
            // Clears the buffer for next command once current command starts executing
            self.clear_cmdline(false)?;
            return Ok(());
        }

        // handle navigation keys: home, end, page up, page down, up arrow, down arrow 
        if keyevent.keycode == Keycode::Home && keyevent.modifiers.is_control() {
            return self.terminal.lock().move_screen_to_begin();
        }
        if keyevent.keycode == Keycode::End && keyevent.modifiers.is_control(){
            return self.terminal.lock().move_screen_to_end();
        }
        if keyevent.modifiers.is_control() && keyevent.modifiers.is_shift() && keyevent.keycode == Keycode::Up  {
            return self.terminal.lock().move_screen_line_up();
        }
        if keyevent.modifiers.is_control() && keyevent.modifiers.is_shift() && keyevent.keycode == Keycode::Down  {
            return self.terminal.lock().move_screen_line_down();
        }

        if keyevent.keycode == Keycode::PageUp && keyevent.modifiers.is_shift() {
            return self.terminal.lock().move_screen_page_up();
        }

        if keyevent.keycode == Keycode::PageDown && keyevent.modifiers.is_shift() {
            return self.terminal.lock().move_screen_page_down();
        }

        // Cycles to the next previous command
        if  keyevent.keycode == Keycode::Up {
            self.goto_previous_command()?;
            return Ok(());
        }

        // Cycles to the next most recent command
        if keyevent.keycode == Keycode::Down {
            self.goto_next_command()?;
            return Ok(());
        }

        // Jumps to the beginning of the input string
        if keyevent.keycode == Keycode::Home {
            return self.move_cursor_leftmost()
        }

        // Jumps to the end of the input string
        if keyevent.keycode == Keycode::End {
            return self.move_cursor_rightmost()
        }

        // Adjusts the cursor tracking variables when the user presses the left and right arrow keys
        if keyevent.keycode == Keycode::Left {
            return self.move_cursor_left()
        }

        if keyevent.keycode == Keycode::Right {
            return self.move_cursor_right()
        }

        // Tracks what the user has typed so far, excluding any keypresses by the backspace and Enter key, which are special and are handled directly below
        if keyevent.keycode.to_ascii(keyevent.modifiers).is_some() {
            match keyevent.keycode.to_ascii(keyevent.modifiers) {
                Some(c) => {
                    // If currently we have a task running, insert it to the input buffer, otherwise
                    // to the cmdline.
                    if let Some(fg_job_num) = self.fg_job_num {
                        self.insert_char_to_input_buff(c, true)?;
                        return Ok(());
                    }
                    else {
                        self.insert_char_to_cmdline(c, true)?;
                    }
                },
                None => {
                    return Err("Couldn't get key event");
                }
            }
        }
        Ok(())
    }

    /// Create a single task. `cmd` is the name of the application. `args` are the provided
    /// arguments. It returns a task reference on success.
    fn create_single_task(&mut self, cmd: String, args: Vec<String>) -> Result<JoinableTaskRef, AppErr> {

        // Check that the application actually exists
        let namespace_dir = task::with_current_task(|t|
            t.get_namespace().dir().clone()
        ).map_err(|_| AppErr::NamespaceErr)?;
        let cmd_crate_name = format!("{}-", cmd);
        let mut matching_apps = namespace_dir.get_files_starting_with(&cmd_crate_name).into_iter();
        let app_file = matching_apps.next();
        let second_match = matching_apps.next(); // return an error if there are multiple matching apps 
        let app_path = app_file.xor(second_match)
            .map(|f| Path::new(f.lock().get_absolute_path()))
            .ok_or(AppErr::NotFound(cmd))?;

        let taskref = spawn::new_application_task_builder(app_path, None)
            .map_err(|e| AppErr::SpawnErr(e.to_string()))?
            .argument(args)
            .block()
            .spawn()
            .map_err(|e| AppErr::SpawnErr(e.to_string()))?;
        
        taskref.set_env(self.env.clone()); // Set environment variable of application to the same as terminal task

        // Gets the task id so we can reference this task if we need to kill it with Ctrl+C
        return Ok(taskref);
    }

    /// Evaluate the command line. It creates a sequence of jobs, which forms a chain of applications that
    /// pipe the output from one to the next, and finally back to the shell. If any task fails to start up,
    /// all tasks that have already been spawned will be killed immeidately before returning error.
    fn eval_cmdline(&mut self) -> Result<Vec<JoinableTaskRef>, AppErr> {

        let cmdline = self.cmdline.trim().to_string();
        let mut task_refs = Vec::new();

        // If the command line is empty or starts with '|', return 'AppErr'
        if cmdline.is_empty() || cmdline.starts_with('|') {
            return Err(AppErr::NotFound(cmdline))
        }

        for single_task_cmd in cmdline.split('|') {
            let mut args: Vec<String> = single_task_cmd.split_whitespace().map(|s| s.to_string()).collect();
            let command = args.remove(0);

            // If the last arg is `&`, remove it.
            if let Some(last_arg) = args.last() {
                if last_arg == "&" {
                    args.pop();
                }
            }
            match self.create_single_task(command, args) {
                Ok(task_ref) => task_refs.push(task_ref),

                // Once we run into an error, we must kill all previously spawned tasks in this command line.
                Err(e) => {
                    for task_ref in task_refs {
                        if let Err(kill_error) = task_ref.kill(KillReason::Requested) {
                            error!("{}", kill_error);
                        }
                    }
                    return Err(e);
                }
            }
        }
        Ok(task_refs)
    }

    /// Start a new job in the shell by the command line.
    fn build_new_job(&mut self) -> Result<isize, &'static str> {
        match self.eval_cmdline() {
            Ok(task_refs) => {

                let mut task_ids = Vec::new();
                let mut pipe_queues = Vec::new();
                let mut stderr_queues = Vec::new();

                for task_ref in &task_refs {
                    task_ids.push(task_ref.id);
                }

                // Set up the chain of queues between applications, and between shell and applications.
                // See the comments for `Job` to get a view of how queues are chained.
                let first_stdio_queue = Stdio::new();
                let job_stdin_writer = first_stdio_queue.get_writer();
                let mut previous_queue_reader = first_stdio_queue.get_reader();
                pipe_queues.push(first_stdio_queue);
                for task_id in &task_ids {
                    let stdio_queue_for_stdin_and_stdout = Stdio::new();
                    let stdio_queue_for_stderr = Stdio::new();
                    let streams = IoStreams {
                        stdin: Arc::new(previous_queue_reader),
                        stdout: Arc::new(stdio_queue_for_stdin_and_stdout.get_writer()),
                        stderr: Arc::new(stdio_queue_for_stderr.get_writer()),
                        discipline: None,
                    };
                    app_io::insert_child_streams(*task_id, streams);

                    previous_queue_reader = stdio_queue_for_stdin_and_stdout.get_reader();
                    stderr_queues.push(stdio_queue_for_stderr);
                    pipe_queues.push(stdio_queue_for_stdin_and_stdout);
                }

                let job_stdout_reader = previous_queue_reader;

                let new_job = Job {
                    tasks: task_refs,
                    task_ids,
                    status: JobStatus::Running,
                    pipe_queues,
                    stderr_queues,
                    stdin_writer: job_stdin_writer,
                    stdout_reader: job_stdout_reader,
                    cmd: self.cmdline.clone()
                };

                // All IO streams have been set up for the new tasks. Safe to unblock them now.
                for task_ref in &new_job.tasks {
                    task_ref.unblock().unwrap();
                }

                // Allocate a job number for the new job. It will start from 1 and choose the smallest number
                // that has not yet been allocated.
                let mut new_job_num: isize = 1;
                for (key, _) in self.jobs.iter() {
                    if new_job_num != *key {
                        break;
                    }
                    new_job_num += 1;
                }

                // Map all tasks in the same job to the same job number.
                for task_id in &new_job.task_ids {
                    self.task_to_job.insert(*task_id, new_job_num);
                }

                self.jobs.insert(new_job_num, new_job);
                Ok(new_job_num)
            },
            Err(err) => {
                let err_msg = match err {
                    AppErr::NotFound(command) => {
                        // No need to return err if command is empty
                        if command.trim().is_empty() {
                            String::new()
                        }
                        else {
                            format!("{:?} command not found.\n", command)
                        }
                    },
                    AppErr::NamespaceErr      => format!("Failed to find directory of application executables.\n"),
                    AppErr::SpawnErr(e)       => format!("Failed to spawn new task to run command. Error: {}.\n", e),
                };
                self.terminal.lock().print_to_terminal(err_msg);
                if let Err(msg) = self.clear_cmdline(false) {
                    self.terminal.lock().print_to_terminal(format!("{}\n", msg));
                }
                self.redisplay_prompt();
                Err("Failed to evaluate command line.")
            }
        }
    }

    /// Try to match the incomplete command against all internal commands. Returns a
    /// vector that contains all matching results.
    fn find_internal_cmd_match(&mut self, incomplete_cmd: &String) -> Result<Vec<String>, &'static str> {
        let internal_cmds = vec!["fg", "bg", "jobs", "clear"];
        let mut match_cmds = Vec::new();
        for cmd in internal_cmds.iter() {
            if cmd.starts_with(incomplete_cmd) {
                match_cmds.push(cmd.to_string());
            }
        }
        Ok(match_cmds)
    }

    /// Try to match the incomplete command against all applications in the same namespace.
    /// Returns a vector that contains all matching results.
    fn find_app_name_match(&mut self, incomplete_cmd: &String) -> Result<Vec<String>, &'static str> {
        let namespace_dir = task::with_current_task(|t|
            t.get_namespace().dir().clone()
        ).map_err(|_| "Failed to get namespace_dir while completing cmdline.")?;

        let mut names = namespace_dir.get_file_and_dir_names_starting_with(&incomplete_cmd);

        // Drop the extension name and hash value.
        let mut clean_name = String::new();
        for name in names.iter_mut() {
            if let Some(prefix) = name.split('-').next() {
                clean_name = prefix.to_string();
            }
            if !clean_name.is_empty() {
                core::mem::swap(name, &mut clean_name);
                clean_name.clear();
            }
        }

        Ok(names)
    }

    /// Try to match the incomplete command against all possible path names. For example, if the
    /// current command is `foo/bar/examp`, it first tries to walk the directory of `foo/bar`. If
    /// it succeeds, it then lists all filenames under `foo/bar` and tries to match `examp` against
    /// those filenames. It returns a vector that contains all matching results.
    fn find_file_path_match(&mut self, incomplete_cmd: &String) -> Result<Vec<String>, &'static str> {

        // Stores all possible matches.
        let mut match_list = Vec::new();
        // Get current working dir.
        let Ok(mut curr_wd) = task::with_current_task(|t|
            t.get_env().lock().working_dir.clone()
        ) else {
            return Err("failed to get current task while completing cmdline");
        };

        // Check if the last character is a slash.
        let slash_ending = match incomplete_cmd.chars().last() {
            Some('/') => true,
            _ => false
        };

        // Split the path by slash and filter out consecutive slashes.
        let mut nodes: Vec<_> = incomplete_cmd.split('/').filter(|node| { node.len() > 0 }).collect();

        // Get the last node in the path, which is to be completed.
        let incomplete_node = {
            // If the command ends with a slash, then we should list all files under
            // that directory. An empty string is always the prefix of any string.
            if slash_ending {
                ""
            } else {
                nodes.pop().unwrap_or("")
            }
        };

        // Walk through nodes existing in the command.
        for node in &nodes {
            let path = Path::new(node.to_string());
            match path.get(&curr_wd) {
                Some(file_dir_enum) => {
                    match file_dir_enum {
                        FileOrDir::Dir(dir) => { curr_wd = dir; },
                        FileOrDir::File(_file) => { return Ok(match_list); }
                    }
                },
                _ => { return Ok(match_list); }
            };
        }

        // Try to match the name of the file.
        let locked_working_dir = curr_wd.lock();
        let mut child_list = locked_working_dir.list(); 
        child_list.reverse();
        for child in child_list.iter() {
            if child.starts_with(&incomplete_node) {
                if let Some(_) = locked_working_dir.get_file(&child) {
                    match_list.push(child.clone());
                } else if let Some (_) = locked_working_dir.get_dir(&child) {
                    let mut cloned = child.clone();
                    cloned.push('/');
                    match_list.push(cloned);
                }
            }
        }

        Ok(match_list)
    }

    // Print all command line choices in aligned colomns.
    fn aligned_print_match(&mut self, possible_names: Vec<String>) -> Result<(), &'static str> {
        if possible_names.is_empty() { return Ok(()); }

        // Get terminal screen width.
        let (width, _) = self.terminal.lock().get_text_dimensions();

        // Find the length of the longest string.
        let longest_len = match possible_names.iter().map(|name| name.len()).max() {
            Some(length) => length,
            None => return Ok(())
        };

        // Calculate how many we can put on each line. We use four spaces to separate
        // each string. Thus, we should find the max `str_num_in_line` that satisfies
        // str_num_in_line * longest_len + (str_num_in_line - 1) * 4 <= width.
        // That is: #str_num_in_line <= (4 + width) / (4 + longest).
        let str_num_in_line = (4 + width) / (4 + longest_len);

        let mut locked_terminal = self.terminal.lock();
        locked_terminal.print_to_terminal("\n".to_string());

        // If the longest string is very very long which exceeds a single line, we should
        // print them line by line. Otherwise, we put multiple results in one line and
        // separate them by four or more spaces.
        if str_num_in_line == 0 {
            for name in possible_names {
                locked_terminal.print_to_terminal(name.to_string());
                locked_terminal.print_to_terminal("\n".to_string());
            }
        } else {
            let mut current_in_line = 0;
            let mut first_in_line = true;
            for name in possible_names {

                // Pad every string to the same length, same as the longest.
                let mut padded = name.clone();
                for _ in 0..(longest_len-name.len()) { padded.push(' '); }

                // Write to the terminal buffer.
                if !first_in_line {
                    locked_terminal.print_to_terminal("    ".to_string());
                } else {
                    first_in_line = false;
                }
                locked_terminal.print_to_terminal(padded);

                // Move to a new line if we need.
                current_in_line += 1;
                if current_in_line == str_num_in_line {
                    current_in_line = 0;
                    first_in_line = true;
                    locked_terminal.print_to_terminal("\n".to_string());
                }
            }

            // Move to a new line if the current line is not empty.
            if !first_in_line {
                locked_terminal.print_to_terminal("\n".to_string());
            }
        }

        mem::drop(locked_terminal);
        self.redisplay_prompt();
        Ok(())
    }

    /// Automatically complete the half-entered command line if possible.
    /// If there exists only one possibility, the half-entered command line is completed.
    /// If there are several possibilities, it will show all possibilities.
    /// Otherwise, it does nothing. It tries to match against all internal commands,
    /// all applications in the namespace, and all valid file paths.
    fn complete_cmdline(&mut self) -> Result<(), &'static str> {

        // Get the last string slice in the pipe chain.
        let cmdline = self.cmdline[0..self.cmdline.len()-self.terminal.lock().get_cursor_offset_from_end()].to_string();
        let last_cmd_in_pipe = match cmdline.split('|').last() {
            Some(cmd) => cmd,
            None => return Ok(())
        };

        // Get the last word in the args (or maybe the command name itself).
        let last_word_in_cmd = match last_cmd_in_pipe.split(' ').last() {
            Some(word) => word.to_string(),
            None => return Ok(())
        };

        // Try to find matches. Only match against internal commands and applications
        // within the namespace if we are entering the command. Otherwise, we are trying
        // to complete an argument, then we also include file paths to match against.
        let mut possible_names = self.find_internal_cmd_match(&last_word_in_cmd)?;
        possible_names.extend(self.find_app_name_match(&last_word_in_cmd)?.iter().cloned());
        if !last_cmd_in_pipe.trim().is_empty() {
            possible_names.extend(self.find_file_path_match(&last_word_in_cmd)?.iter().cloned());
        }

        // If there is only one possiblity, complete the command line.
        if possible_names.len() == 1 {
            let char_num_to_pop = match last_word_in_cmd.split('/').last() {
                Some(incomplete_basename) => incomplete_basename.len(),
                None => last_word_in_cmd.len()
            };
            for _ in 0..char_num_to_pop {
                self.remove_char_from_cmdline(true, true)?;
            }
            for c in possible_names[0].chars() {
                self.insert_char_to_cmdline(c, true)?;
            }
        } else { // Print our choice to the terminal.
            self.aligned_print_match(possible_names)?;
        }

        Ok(())
    }

    fn task_handler(&mut self) -> Result<(bool, bool), &'static str> {
        let mut need_refresh = false;
        let mut need_prompt = false;
        let mut job_to_be_removed: Vec<isize> = Vec::new();

        // Iterate through all jobs. If any job has exited, remove its stdio queues and remove it from
        // the job list. If any job has just stopped, mark it as stopped in the job list.
        for (job_num, job) in self.jobs.iter_mut() {
            let mut has_alive = false;  // mark if there is still non-exited task in the job
            let mut is_stopped = false; // mark if any one of the task has been stopped in this job

            let task_refs = &job.tasks;
            for task_ref in task_refs {
                if task_ref.has_exited() { // a task has exited
                    let exited_task_id = task_ref.id;
                    if let Some(exit_val) = task_ref.take_exit_value() {
                        match exit_val {
                            ExitValue::Completed(exit_status) => {
                                // here: the task ran to completion successfully, so it has an exit value.
                                // we know the return type of this task is `isize`,
                                // so we need to downcast it from Any to isize.
                                let val: Option<&isize> = exit_status.downcast_ref::<isize>();
                                info!("terminal: task [{}] returned exit value: {:?}", exited_task_id, val);
                                if let Some(val) = val {
                                    self.terminal.lock().print_to_terminal(
                                        format!("task [{}] exited with code {} ({:#X})\n", exited_task_id, val, val)
                                    );
                                }
                            },

                            ExitValue::Killed(KillReason::Requested) => {
                                // Nothing to do. We have already print "^C" while handling keyboard event.
                            },
                            // If the user manually aborts the task
                            ExitValue::Killed(kill_reason) => {
                                warn!("task [{}] was killed because {:?}", exited_task_id, kill_reason);
                                self.terminal.lock().print_to_terminal(
                                    format!("task [{}] was killed because {:?}\n", exited_task_id, kill_reason)
                                );
                            }
                        }

                        need_refresh = true;

                        // Set EOF flag for the stdin, stdout of the exited task.
                        let mut pipe_queue_iter = job.pipe_queues.iter();
                        let mut stderr_queue_iter = job.stderr_queues.iter();
                        let mut task_id_iter = job.task_ids.iter();
                        while let (Some(pipe_queue), Some(stderr_queue), Some(task_id))
                            = (pipe_queue_iter.next(), stderr_queue_iter.next(), task_id_iter.next()) {

                            // Find the exited task by matching task id.
                            if *task_id == exited_task_id {

                                // Set the EOF flag of its `stdin`, which effectively prevents it's
                                // producer from writing more. (It returns an error upon writing to
                                // the queue which has the EOF flag set.)
                                pipe_queue.get_writer().lock().set_eof();

                                // Also set the EOF of `stderr`.
                                stderr_queue.get_writer().lock().set_eof();

                                // Set the EOF flag of its `stdout`, which effectively notifies the reader
                                // of the queue that the stream has ended. The `if let` clause should not
                                // fail.
                                if let Some(pipe_queue) = pipe_queue_iter.next() {
                                    pipe_queue.get_writer().lock().set_eof();
                                }
                                break;
                            }
                        }
                    }

                } else if !task_ref.is_runnable() && job.status != JobStatus::Stopped { // task has just stopped

                    // One task in this job is stopped, but the status of the Job has not been set to
                    // `Stopped`. Let's set it now.
                    job.status = JobStatus::Stopped;

                    // If this is the foreground job, remove it from foreground.
                    if Some(*job_num) == self.fg_job_num {
                        self.fg_job_num = None;
                        need_prompt = true;
                    }

                    need_refresh = true;
                    has_alive = true;  // This task is stopped, but yet alive.
                    is_stopped = true; // Mark that this task is just stopped.
                } else {
                    has_alive = true;  // This is a running task, which is alive.
                }
            }

            // If the job is stopped (e.g. by ctrl-Z), print an notification to the terminal.
            #[cfg(not(bm_ipc))]
            {
                if is_stopped {
                    self.terminal.lock().print_to_terminal(
                        format!("[{}] [stopped] {}\n", job_num, job.cmd)
                        .to_string()
                    );
                }
            }

            // Record the completed job and remove them from job list later if all tasks in the
            // job have exited.
            if !has_alive {
                job_to_be_removed.push(*job_num);
                if self.fg_job_num == Some(*job_num) {
                    self.fg_job_num = None;
                    need_prompt = true;
                } else {
                    #[cfg(not(bm_ipc))]
                    {
                        self.terminal.lock().print_to_terminal(
                            format!("[{}] [finished] {}\n", job_num, job.cmd)
                            .to_string()
                        );
                    }
                }
            }
        }

        // Print all remaining output for exited tasks.
        if self.check_and_print_app_output() {
            need_refresh = true;
        }

        // Trash all remaining unread keyboard events.
        if let Some(ref consumer) = *self.key_event_consumer.lock() {
            while let Some(_key_event) = consumer.read_one() {}
        }

        // Actually remove the exited jobs from the job list. We could not do it previously since we were
        // iterating through the job list. At the same time, remove them from the task_to_job mapping, and
        // remove the queues in app_io.
        for finished_job_num in job_to_be_removed {
            if let Some(job) = self.jobs.remove(&finished_job_num) {
                for task_id in job.task_ids {
                    self.task_to_job.remove(&task_id);
                    app_io::remove_child_streams(task_id);
                }
            }
        }

        Ok((need_refresh, need_prompt))
    }

    /// Redisplays the terminal prompt (does not insert a newline before it)
    fn redisplay_prompt(&mut self) {
        let curr_env = self.env.lock();
        let mut prompt = curr_env.working_dir.lock().get_absolute_path();
        prompt = format!("{}: ",prompt);
        self.terminal.lock().print_to_terminal(prompt);
        self.terminal.lock().print_to_terminal(self.cmdline.clone());
    }

    /// If there is any output event from running application, print it to the screen, otherwise it does nothing.
    fn check_and_print_app_output(&mut self) -> bool {
        let mut need_refresh = false;

        // Support for legacy output by `terminal_print`.
        if let Some(print_event) = self.print_consumer.peek() {
            match print_event.deref() {
                &Event::OutputEvent(ref s) => {
                    self.terminal.lock().print_to_terminal(s.clone());
                },
                _ => { },
            }
            print_event.mark_completed();
            // Goes to the next iteration of the loop after processing print event to ensure that printing is handled before keypresses
            need_refresh =  true;
        }

        let mut buf: [u8; 256] = [0; 256];

        // iterate through all jobs to see if they have something to print
        for (_job_num, job) in self.jobs.iter() {

            // Deal with all stdout output.
            let mut stdout = job.stdout_reader.lock();
            match stdout.try_read(&mut buf) {
                Ok(cnt) => {
                    mem::drop(stdout);
                    let s = String::from_utf8_lossy(&buf[0..cnt]);
                    let mut locked_terminal = self.terminal.lock();
                    locked_terminal.print_to_terminal(s.to_string());
                    if cnt != 0 { need_refresh = true; }
                },
                Err(_) => {
                    mem::drop(stdout);
                    error!("failed to read from stdout");
                }
            };

            // Deal with all stderr output.
            for stderr in &job.stderr_queues {
                let stderr = stderr.get_reader();
                let mut stderr = stderr.lock();
                match stderr.try_read(&mut buf) {
                    Ok(cnt) => {
                        mem::drop(stderr);
                        let s = String::from_utf8_lossy(&buf[0..cnt]);
                        let mut locked_terminal = self.terminal.lock();
                        locked_terminal.print_to_terminal(s.to_string());
                        if cnt != 0 { need_refresh = true; }
                    },
                    Err(_) => {
                        mem::drop(stderr);
                        error!("failed to read from stderr");
                    }
                };
            }
        }

        need_refresh
    }

    /// This main loop is the core component of the shell's event-driven architecture. The shell receives events
    /// from two queues
    /// 
    /// 1) The print queue handles print events from applications. The producer to this queue
    ///    is any EXTERNAL application that prints to the terminal.
    /// 
    /// 2) The input queue (provided by the window manager when the temrinal request a window) gives key events
    ///    and resize event to the application.
    /// 
    /// The print queue is handled first inside the loop iteration, which means that all print events in the print
    /// queue will always be printed to the text display before input events or any other managerial functions are handled. 
    /// This allows for clean appending to the scrollback buffer and prevents interleaving of text.
    fn start(mut self) -> Result<(), &'static str> {
        let mut need_refresh = false;
        let mut need_prompt = false;
        self.redisplay_prompt();
        self.terminal.lock().refresh_display()?;

        loop {
            // If there is anything from running applications to be printed, it printed on the screen and then
            // return true, so that the loop continues, otherwise nothing happens and we keep on going with the
            // loop body. We do so to ensure that printing is handled before keypresses.
            if self.check_and_print_app_output() {
                need_refresh = true;
                continue;
            }

            // Handles the cleanup of any application task that has finished running, returns whether we need
            // a new prompt or need to refresh the screen.
            let (need_refresh_on_task_event, need_prompt_on_task_event) = self.task_handler()?;

            // Print prompt or refresh the screen based on needs.
            if need_prompt || need_prompt_on_task_event {
                self.redisplay_prompt();
                need_prompt = false;
            }

            // Handle all available events from the terminal's (its window's) event queue.
            while let Some(ev) = {
                // this weird syntax ensures the terminal lock is dropped before entering the loop body
                let mut locked_terminal = self.terminal.lock();
                locked_terminal.get_event()
            } {
                match ev {
                    // Returns from the main loop.
                    Event::ExitEvent => {
                        trace!("exited terminal");
                        return Ok(());
                    }

                    Event::WindowResizeEvent(new_position) => {
                        self.terminal.lock().resize(new_position)?;
                        // the above function also refreshes the terminal display
                    }

                    // Handles ordinary keypresses
                    Event::KeyboardEvent(ref input_event) => {
                        self.key_event_producer.write_one(input_event.key_event);
                    }

                    _unhandled => { 
                        // trace!("Shell is ignoring unhandled event: {:?}", _unhandled);
                    }
                };
            }          
            if need_refresh || need_refresh_on_task_event {
                // update if there are outputs from applications
                self.terminal.lock().refresh_display()?;
            }

            let is_active = {
                let term = self.terminal.lock();
                term.window.is_active()
            };
            
            if is_active {
                self.terminal.lock().display_cursor()?;
            }

            // handle inputs
            need_refresh = false;
            loop {
                let locked_consumer = self.key_event_consumer.lock();
                if let Some(ref key_event_consumer) = locked_consumer.deref() {
                    if let Some(key_event) = key_event_consumer.read_one() {
                        mem::drop(locked_consumer); // drop the lock so that we can invoke the method on the next line
                        if let Err(e) = self.handle_key_event(key_event) {
                            error!("{}", e);
                        }
                        if key_event.action == KeyAction::Pressed { need_refresh = true; }
                    } else { // currently the key event queue is empty, break the loop
                        break;
                    }
                } else { // currently the key event queue is taken by an application
                    break;
                }
            }
            if need_refresh {
                // update if there are inputs
                self.terminal.lock().refresh_display()?;
            } else {
                scheduler::schedule(); // yield the CPU if nothing to do
            }
        }
    }
}

/// Shell internal command related methods.
impl Shell {
    /// Check if the current command line is a shell internal command.
    fn is_internal_command(&self) -> bool {
        let mut iter = self.cmdline.split_whitespace();
        if let Some(cmd) = iter.next() {
            match cmd {
                "jobs" => return true,
                "fg" => return true,
                "bg" => return true,
                "clear" => return true,
                _ => return false
            }
        }
        false
    }

    /// Execute the command line as an internal command. If the current command line fails to
    /// be a shell internal command, this function does nothing.
    fn execute_internal(&mut self) -> Result<(), &'static str> {
        let cmdline_copy = self.cmdline.clone();
        let mut iter = cmdline_copy.split_whitespace();
        if let Some(cmd) = iter.next() {
            match cmd {
                "jobs" => self.execute_internal_jobs(),
                "fg" => self.execute_internal_fg(),
                "bg" => self.execute_internal_bg(),
                "clear" => self.execute_internal_clear(),
                _ => Ok(())
            }
        } else {
            Ok(())
        }
    }

    fn execute_internal_clear(&mut self) -> Result<(), &'static str> {
        self.terminal.lock().clear();
        self.clear_cmdline(false)?;
        self.redisplay_prompt();
        Ok(())
    }

    /// Execute `bg` command. It takes a job number and runs the in the background.
    fn execute_internal_bg(&mut self) -> Result<(), &'static str> {
        let cmdline_copy = self.cmdline.clone();
        let mut iter = cmdline_copy.split_whitespace();
        iter.next();
        let args: Vec<&str> = iter.collect();
        if args.len() != 1 {
            self.terminal.lock().print_to_terminal("Usage: bg %job_num\n".to_string());
            return Ok(());
        }
        if let Some('%') = args[0].chars().nth(0) {
            let job_num = args[0].chars().skip(1).collect::<String>();
            if let Ok(job_num) = job_num.parse::<isize>() {
                if let Some(job) = self.jobs.get_mut(&job_num) {
                    for task_ref in &job.tasks {
                        if let Err(_) = task_ref.unblock() {
                            job.status = JobStatus::Stopped;
                        } else {
                            job.status = JobStatus::Running;
                        }
                    }
                    self.clear_cmdline(false)?;
                    self.redisplay_prompt();
                    return Ok(());
                }
                self.terminal.lock().print_to_terminal(format!("No job number {} found!\n", job_num));
                return Ok(());
            }
        }
        self.terminal.lock().print_to_terminal("Usage: bg %job_num\n".to_string());
        Ok(())
    }

    /// Execute `fg` command. It takes a job number and runs the job in the foreground.
    fn execute_internal_fg(&mut self) -> Result<(), &'static str> {
        let cmdline_copy = self.cmdline.clone();
        let mut iter = cmdline_copy.split_whitespace();
        iter.next();
        let args: Vec<&str> = iter.collect();
        if args.len() != 1 {
            self.terminal.lock().print_to_terminal("Usage: fg %job_num\n".to_string());
            return Ok(());
        }
        if let Some('%') = args[0].chars().nth(0) {
            let job_num = args[0].chars().skip(1).collect::<String>();
            if let Ok(job_num) = job_num.parse::<isize>() {
                if let Some(job) = self.jobs.get_mut(&job_num) {
                    self.fg_job_num = Some(job_num);
                    for task_ref in &job.tasks {
                        if let Err(_) = task_ref.unblock() {
                            job.status = JobStatus::Stopped;
                        } else {
                            job.status = JobStatus::Running;
                        }
                    }
                    return Ok(());
                }
                self.terminal.lock().print_to_terminal(format!("No job number {} found!\n", job_num));
                return Ok(());
            }
        }
        self.terminal.lock().print_to_terminal("Usage: fg %job_num\n".to_string());
        Ok(())
    }

    /// Execute `jobs` command. It lists all jobs.
    fn execute_internal_jobs(&mut self) -> Result<(), &'static str> {
        for (job_num, job_ref) in self.jobs.iter() {
            let status = match &job_ref.status {
                JobStatus::Running => "running",
                JobStatus::Stopped => "stopped"
            };
            self.terminal.lock().print_to_terminal(format!("[{}] [{}] {}\n", job_num, status, job_ref.cmd).to_string());
        }
        if self.jobs.is_empty() {
            self.terminal.lock().print_to_terminal("No running or stopped jobs.\n".to_string());
        }
        self.clear_cmdline(false)?;
        self.redisplay_prompt();
        Ok(())
    }
}


/// Start a new shell. Shell::start() is an infinite loop, so normally we do not return from this function.
fn shell_loop(mut _dummy: ()) -> Result<(), &'static str> {
    Shell::new()?.start()?;
    Ok(())
}<|MERGE_RESOLUTION|>--- conflicted
+++ resolved
@@ -450,12 +450,10 @@
             };
 
             if let Some(task_refs) = self.jobs.get(&fg_job_num).map(|job| &job.tasks) {
-                // Lock the shared structure in `app_io` and then stop the running application
-<<<<<<< HEAD
                 // Stop all tasks in the job.
                 for task_ref in task_refs {
                     if task_ref.has_exited() { continue; }
-                    task_ref.block();
+                    if task_ref.block().is_err() { continue; }
 
                     // Here we must wait for the running application to stop before releasing the lock,
                     // because the previous `block` method will NOT stop the application immediately.
@@ -466,25 +464,6 @@
                         scheduler::schedule(); // yield the CPU
                         if !task_ref.is_running() {
                             break;
-=======
-                app_io::lock_and_execute(&|_flags_guard, _streams_guard| {
-                    // Stop all tasks in the job.
-                    for task_ref in task_refs {
-                        if task_ref.block().is_err() {
-                            continue;
-                        }
-
-                        // Here we must wait for the running application to stop before releasing the lock,
-                        // because the previous `block` method will NOT stop the application immediately.
-                        // We must circumvent the situation where the application is stopped while holding the
-                        // lock. We wait for the application to finish its last time slice. It will then be
-                        // truly blocked. We can thereafter release the lock.
-                        loop {
-                            scheduler::schedule(); // yield the CPU
-                            if !task_ref.is_running() {
-                                break;
-                            }
->>>>>>> b096c485
                         }
                     }
                 }

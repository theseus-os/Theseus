//! Shell with event-driven architecture
//! Commands that can be run are the names of the crates in the applications directory
//! 
//! The shell has the following responsibilities: handles key events delivered from terminal, manages terminal display,
//! spawns and manages tasks, and records the history of executed user commands.

#![no_std]
extern crate keycodes_ascii;
extern crate spin;
extern crate dfqueue;
extern crate spawn;
extern crate task;
extern crate runqueue;
extern crate event_types; 
extern crate window_manager;
extern crate path;
extern crate root;
extern crate scheduler;
extern crate stdio;
extern crate core2;
extern crate app_io;
extern crate fs_node;
extern crate environment;
extern crate libterm;

#[macro_use] extern crate alloc;
#[macro_use] extern crate log;

use event_types::Event;
use keycodes_ascii::{Keycode, KeyAction, KeyEvent};
use alloc::string::{String, ToString};
use alloc::vec::Vec;
use path::Path;
use task::{ExitValue, KillReason, JoinableTaskRef};
use libterm::Terminal;
use dfqueue::{DFQueue, DFQueueConsumer, DFQueueProducer};
use alloc::sync::Arc;
use spin::Mutex;
use environment::Environment;
use core::mem;
use alloc::collections::BTreeMap;
use stdio::{Stdio, KeyEventQueue, KeyEventQueueReader, KeyEventQueueWriter,
            StdioReader, StdioWriter};
use core2::io::Write;
use core::ops::Deref;
use app_io::IoStreams;
use fs_node::FileOrDir;

/// The status of a job.
#[derive(PartialEq)]
enum JobStatus {
    /// Normal state. All the tasks in this job are either running or exited.
    Running,
    /// The job is suspended (but not killed), e.g. upon ctrl-Z.
    /// All the tasks in this job are either blocked or exited.
    Stopped
}

/// This structure is used by shell to track its spawned applications. Each successfully
/// evaluated command line will create a `Job`. Each job contains one or more tasks.
/// Tasks are stored in `tasks` in the same sequence as in the command line.
/// When pipe is used, the i-th job's `stdout` is directed to the (i+1)-th job's `stdin`.
/// `stderr` is always read by shell and currently cannot be redirected.
struct Job {
    /// References to the tasks that form this job. They are stored in the same sequence as
    /// in the command line.
    tasks: Vec<JoinableTaskRef>,
    /// A copy of the task ids. Mainly for performance optimization. Task ids are stored
    /// in the same sequence as in `tasks`.
    task_ids: Vec<usize>,
    /// Status of the job.
    status: JobStatus,
    /// The stdio queues between the running application and the shell, or between
    /// running applications if pipe is used. Assume there are N tasks, counting from 0
    /// to (N-1). `pipe_queues[0]` is the input for the 0-th task. `pipe_queues[N]` is the
    /// output from the last task to shell. Other queues are the pipes between two
    /// applications. Note that there are (N+1) queues in total.
    pipe_queues: Vec<Stdio>,
    /// The stderr queues between the running applications and the shell. Assume there are
    /// N tasks, counting from 0 to (N-1). All of these queues are sending byte streams from
    /// the applications to the shell, and currently cannot be redirected. Note that there
    /// are N queues in total.
    stderr_queues: Vec<Stdio>,
    /// The input writer of the job. It is the writer of `pipe_queues[0]`.
    stdin_writer: StdioWriter,
    /// The output reader of the job. It is the reader of `pipe_queues[N]`.
    stdout_reader: StdioReader,
    /// Command line that was used to create the job.
    cmd: String
}

/// A main function that spawns a new shell and waits for the shell loop to exit before returning an exit value
pub fn main(_args: Vec<String>) -> isize {
    {
        let _task_ref = match spawn::new_task_builder(shell_loop, ())
            .name("shell_loop".to_string())
            .spawn() {
            Ok(task_ref) => { task_ref }
            Err(err) => {
                error!("{}", err);
                error!("failed to spawn shell");
                return -1; 
            }
        };
    }

    // block this task, because it never needs to actually run again
    task::with_current_task(|t| t.block())
        .expect("shell::main(): failed to get current task")
        .expect("shell:main(): failed to block the main shell task");
    scheduler::schedule();

    loop {
        warn!("BUG: blocked shell task was scheduled in unexpectedly");
    }

    // TODO: when `join` puts this task to sleep instead of spinning, we can re-enable it.
    // Otherwise, right now it kills performance.
    // match _task_ref.join() {
    //     Ok(_) => { }
    //     Err(err) => {error!("{}", err)}
    // }
    // warn!("shell::main(): the `shell_loop` task exited unexpectedly.");
    // return 0;
}

/// Errors when attempting to invoke an application from the terminal. 
enum AppErr {
    /// The command does not match the name of any existing application in the 
    /// application namespace directory. 
    NotFound(String),
    /// The terminal could not find the application namespace due to a filesystem error. 
    NamespaceErr,
    /// The terminal could not spawn a new task to run the new application.
    /// Includes the String error returned from the task spawn function.
    SpawnErr(String)
}

struct Shell {
    /// Variable that stores the task id of any application manually spawned from the terminal
    jobs: BTreeMap<isize, Job>,
    /// Map task number to job number.
    task_to_job: BTreeMap<usize, isize>,
    /// Reader to the key event queue. Applications can take it.
    key_event_consumer: Arc<Mutex<Option<KeyEventQueueReader>>>,
    /// Writer to the key event queue.
    key_event_producer: KeyEventQueueWriter,
    /// Foreground job number.
    fg_job_num: Option<isize>,
    /// The string that stores the users keypresses after the prompt
    cmdline: String,
    /// This buffer stores characters before sending them to running application on `enter` key strike
    input_buffer: String,
    /// Vector that stores the history of commands that the user has entered
    command_history: Vec<String>,
    /// Variable used to track the net number of times the user has pressed up/down to cycle through the commands
    /// ex. if the user has pressed up twice and down once, then command shift = # ups - # downs = 1 (cannot be negative)
    history_index: usize,
    /// When someone enters some commands, but before pressing `enter` it presses `up` to see previous commands,
    /// we must push it to command_history. We don't want to push it twice.
    buffered_cmd_recorded: bool,
    /// The consumer to the terminal's print dfqueue
    print_consumer: DFQueueConsumer<Event>,
    /// The producer to the terminal's print dfqueue
    print_producer: DFQueueProducer<Event>,
    /// The terminal's current environment
    env: Arc<Mutex<Environment>>,
    /// the terminal that is bind with the shell instance
    terminal: Arc<Mutex<Terminal>>
}

impl Shell {
    /// Create a new shell. Currently the shell will bind to the default terminal instance provided
    /// by the `app_io` crate.
    fn new() -> Result<Shell, &'static str> {
        // Initialize a dfqueue for the terminal object to handle printing from applications.
        // Note that this is only to support legacy output. Newly developed applications should
        // turn to use `stdio` provided by the `stdio` crate together with the support of `app_io`.
        let terminal_print_dfq: DFQueue<Event>  = DFQueue::new();
        let print_consumer = terminal_print_dfq.into_consumer();
        let print_producer = print_consumer.obtain_producer();

        let key_event_queue: KeyEventQueue = KeyEventQueue::new();
        let key_event_producer = key_event_queue.get_writer();
        let key_event_consumer = key_event_queue.get_reader();

        let env = Environment::default();

        let terminal = Arc::new(Mutex::new(Terminal::new()?));

        Ok(Shell {
            jobs: BTreeMap::new(),
            task_to_job: BTreeMap::new(),
            key_event_consumer: Arc::new(Mutex::new(Some(key_event_consumer))),
            key_event_producer,
            fg_job_num: None,
            cmdline: String::new(),
            input_buffer: String::new(),
            command_history: Vec::new(),
            history_index: 0,
            buffered_cmd_recorded: false,
            print_consumer,
            print_producer,
            env: Arc::new(Mutex::new(env)),
            terminal
        })
    }

    /// Insert a character to the command line buffer in the shell.
    /// The position to insert is determined by the position of the cursor in the terminal. 
    /// `sync_terminal` indicates whether the terminal screen will be synchronically updated.
    fn insert_char_to_cmdline(&mut self, c: char, sync_terminal: bool) -> Result<(), &'static str> {
        let mut terminal = self.terminal.lock();
        let offset_from_end = terminal.get_cursor_offset_from_end();
        let insert_idx = self.cmdline.len() - offset_from_end;
        self.cmdline.insert(insert_idx, c);
        if sync_terminal {
            // disable cursor before updating in case the cursor is not at the end and the old text is the prefix of the new one
            terminal.cursor.disable();
            terminal.display_cursor()?;
            terminal.insert_char(c, offset_from_end)?;
            terminal.cursor.enable();
        }
        Ok(())
    }

    /// Remove a character from the command line buffer in the shell. If there is nothing to
    /// be removed, it does nothing and returns.
    /// The position to remove is determined by the position of the cursor in the terminal.
    /// `sync_terminal` indicates whether the terminal screen will be synchronically updated.
    fn remove_char_from_cmdline(&mut self, erase_left: bool, sync_terminal: bool) -> Result<(), &'static str> {
        let mut cursor_offset_from_end = self.terminal.lock().get_cursor_offset_from_end();
        if erase_left { cursor_offset_from_end += 1; }
        if cursor_offset_from_end > self.cmdline.len() || cursor_offset_from_end == 0 { return Ok(()); }
        let erase_idx = self.cmdline.len() - cursor_offset_from_end;
        self.cmdline.remove(erase_idx);
        if sync_terminal {
            self.terminal.lock().remove_char(cursor_offset_from_end)?;
        }
        if !erase_left {            
            self.update_cursor_pos(cursor_offset_from_end - 1)?;
        }
        Ok(())
    }

    /// Clear the command line buffer.
    /// `sync_terminal` indicates whether the terminal screen will be synchronically updated.
    fn clear_cmdline(&mut self, sync_terminal: bool) -> Result<(), &'static str> {
        if sync_terminal {
            for _i in 0..self.cmdline.len() {
                self.terminal.lock().remove_char(1)?;
            }
        }
        self.cmdline.clear();
        self.update_cursor_pos(0)?;
        Ok(())
    }

    /// Set the command line to be a specific string.
    /// `sync_terminal` indicates whether the terminal screen will be synchronically updated.
    fn set_cmdline(&mut self, s: String, sync_terminal: bool) -> Result<(), &'static str> {
        if !self.cmdline.is_empty() {
            self.clear_cmdline(sync_terminal)?;
        }
        self.cmdline = s.clone();
        self.update_cursor_pos(0)?;
        if sync_terminal {
            self.terminal.lock().print_to_terminal(s);
        }
        Ok(())
    }

    /// Insert a character to the input buffer to the application.
    /// `sync_terminal` indicates whether the terminal screen will be synchronically updated.
    fn insert_char_to_input_buff(&mut self, c: char, sync_terminal: bool) -> Result<(), &'static str> {
        self.input_buffer.push(c);
        if sync_terminal {
            self.terminal.lock().insert_char(c, 0)?;
        }
        Ok(())
    }

    /// Remove a character from the input buffer to the application.
    /// `sync_terminal` indicates whether the terminal screen will be synchronically updated.
    fn remove_char_from_input_buff(&mut self, sync_terminal: bool) -> Result<(), &'static str> {
        let popped = self.input_buffer.pop();
        if popped.is_some() && sync_terminal {
            self.terminal.lock().remove_char(1)?;
        }
        Ok(())
    }

    /// Move the cursor to the very beginning of the input command line.
    fn move_cursor_leftmost(&mut self) -> Result<(), &'static str> {
        self.update_cursor_pos(self.cmdline.len())?;
        Ok(())
    }

    /// Move the cursor to the very end of the input command line.
    fn move_cursor_rightmost(&mut self) -> Result<(), &'static str> {
        self.update_cursor_pos(0)?;
        Ok(())
    }

    /// Move the cursor a character left. If the cursor is already at the beginning of the command line,
    /// it simply returns.
    fn move_cursor_left(&mut self) -> Result<(), &'static str> {
        let offset_from_end = self.terminal.lock().get_cursor_offset_from_end();
        if offset_from_end < self.cmdline.len() {
            self.update_cursor_pos(offset_from_end + 1)?;
        }
        Ok(())
    }

    /// Move the cursor a character to the right. If the cursor is already at the end of the command line,
    /// it simply returns.
    fn move_cursor_right(&mut self) -> Result<(), &'static str> {
        let offset_from_end = self.terminal.lock().get_cursor_offset_from_end();
        if offset_from_end > 0 {
            self.update_cursor_pos(offset_from_end - 1)?;
        }
        self.terminal.lock().cursor.enable();
        
        Ok(())
    }

    /// Update the position of cursor. `offset_from_end` specifies the position relative to the end of the text in number of characters.
    fn update_cursor_pos(&mut self, offset_from_end: usize) -> Result<(), &'static str> {
        let mut terminal = self.terminal.lock();
        terminal.cursor.disable();
        terminal.display_cursor()?;
        if offset_from_end == 0 {
            terminal.update_cursor_pos(0, 0)
        } else if offset_from_end <= self.cmdline.len() {
            terminal.update_cursor_pos(offset_from_end, self.cmdline.as_bytes()[self.cmdline.len() - offset_from_end]);
        }
        terminal.cursor.enable();
        
        Ok(())
    }

    /// Roll to the next previous command. If there is no more previous command, it does nothing.
    fn goto_previous_command(&mut self) -> Result<(), &'static str> {
        if self.history_index == self.command_history.len() {
            return Ok(());
        }
        if self.history_index == 0 {
            let previous_input = self.cmdline.clone();
            if !previous_input.is_empty() {
                self.command_history.push(previous_input);
                self.history_index += 1;
                self.buffered_cmd_recorded = true;
            }
        }
        self.history_index += 1;
        let selected_command = self.command_history[self.command_history.len() - self.history_index].clone();
        self.set_cmdline(selected_command, true)?;
        Ok(())
    }

    /// Roll to the next recent command. If it is already the most recent command, it does nothing.
    fn goto_next_command(&mut self) -> Result<(), &'static str> {
        if self.history_index == 0 {
            return Ok(());
        }
        if self.history_index == 1 && self.buffered_cmd_recorded {
            let selected_command = self.command_history.pop()
                .ok_or("BUG: shell::goto_next_command(): empty command line history when history_index was 1")?;
            self.set_cmdline(selected_command, true)?;
            self.history_index -= 1;
            self.buffered_cmd_recorded = false;
            return Ok(());
        }
        self.history_index -=1;
        if self.history_index == 0 {
            self.clear_cmdline(true)?;
            return Ok(());
        }
        let selected_command = self.command_history[self.command_history.len() - self.history_index].clone();
        self.set_cmdline(selected_command, true)?;
        Ok(())
    }

    fn handle_key_event(&mut self, keyevent: KeyEvent) -> Result<(), &'static str> {       
        // EVERYTHING BELOW HERE WILL ONLY OCCUR ON A KEY PRESS (not key release)
        if keyevent.action != KeyAction::Pressed {
            return Ok(()); 
        }

        // Ctrl+C signals the shell to exit the job
        if keyevent.modifiers.is_control() && keyevent.keycode == Keycode::C {
            let fg_job_num = if let Some(fg_job_num) = self.fg_job_num {
                fg_job_num
            } else {
                // If there is no running foreground job, simply print "^C", refresh, and return.
                self.clear_cmdline(false)?;
                self.input_buffer.clear();
                self.terminal.lock().print_to_terminal("^C\n".to_string());
                self.history_index = 0;
                self.redisplay_prompt();
                return Ok(());
            };

            if let Some(task_refs) = self.jobs.get(&fg_job_num).map(|job| &job.tasks) {
                // Lock the shared structure in `app_io` and then kill the running application
                // Kill all tasks in the job.
                for task_ref in task_refs {
                    if task_ref.has_exited() { continue; }
                    match task_ref.kill(KillReason::Requested) {
                        Ok(_) => {
                            if let Err(e) = runqueue::remove_task_from_all(&task_ref) {
                                error!("Killed task but could not remove it from runqueue: {}", e);
                            }
                        }
                        Err(e) => error!("Could not kill task, error: {}", e),
                    }

                    // Here we must wait for the running application to quit before releasing the lock,
                    // because the previous `kill` method will NOT stop the application immediately.
                    // We must circumvent the situation where the application is killed while holding the
                    // lock. We wait for the application to finish its last time slice. It will then be
                    // removed from the run queue. We can thereafter release the lock.
                    loop {
                        scheduler::schedule(); // yield the CPU
                        if !task_ref.is_running() {
                            break;
                        }
                    }
                }
                self.terminal.lock().print_to_terminal("^C\n".to_string());
            } else {
                self.clear_cmdline(true)?;
                self.input_buffer.clear();
                self.terminal.lock().print_to_terminal("^C\n".to_string());
                self.redisplay_prompt();
                return Ok(());
            }
            
            return Ok(());
        }

        // Ctrl+Z signals the shell to stop the job
        if keyevent.modifiers.is_control() && keyevent.keycode == Keycode::Z {
            let fg_job_num = if let Some(fg_job_num) = self.fg_job_num {
                fg_job_num
            } else {
                // Do nothing if we have no running foreground job.
                return Ok(());
            };

            if let Some(task_refs) = self.jobs.get(&fg_job_num).map(|job| &job.tasks) {
                // Stop all tasks in the job.
                for task_ref in task_refs {
                    if task_ref.has_exited() { continue; }
                    if task_ref.block().is_err() { continue; }

                    // Here we must wait for the running application to stop before releasing the lock,
                    // because the previous `block` method will NOT stop the application immediately.
                    // We must circumvent the situation where the application is stopped while holding the
                    // lock. We wait for the application to finish its last time slice. It will then be
                    // truly blocked. We can thereafter release the lock.
                    loop {
                        scheduler::schedule(); // yield the CPU
                        if !task_ref.is_running() {
                            break;
                        }
                    }
                }
            }
            return Ok(());
        }

        // Set EOF to the stdin of the foreground job.
        if keyevent.modifiers.is_control() && keyevent.keycode == Keycode::D {
            if let Some(ref fg_job_num) = self.fg_job_num {
                if let Some(job) = self.jobs.get(fg_job_num) {
                    job.stdin_writer.lock().set_eof();
                }
            }
            return Ok(());
        }

        // Perform command line auto completion.
        if keyevent.keycode == Keycode::Tab {
            if self.fg_job_num.is_none() {
                self.complete_cmdline()?;
            }
            return Ok(());
        }

        // Tracks what the user does whenever she presses the backspace button
        if keyevent.keycode == Keycode::Backspace  {
            if self.fg_job_num.is_some() {
                self.remove_char_from_input_buff(true)?;
            } else {
                self.remove_char_from_cmdline(true, true)?;
            }
            return Ok(());
        }

        if keyevent.keycode == Keycode::Delete {
            self.remove_char_from_cmdline(false, true)?;
            return Ok(());
        }

        // Attempts to run the command whenever the user presses enter and updates the cursor tracking variables 
        if keyevent.keycode == Keycode::Enter && keyevent.keycode.to_ascii(keyevent.modifiers).is_some() {
            let cmdline = self.cmdline.clone();
            if cmdline.len() == 0 && self.fg_job_num.is_none() {
                // reprints the prompt on the next line if the user presses enter and hasn't typed anything into the prompt
                self.terminal.lock().print_to_terminal("\n".to_string());
                self.redisplay_prompt();
                return Ok(());
            } else if let Some(ref fg_job_num) = self.fg_job_num { // send buffered characters to the running application
                match self.jobs.get(fg_job_num) {
                    Some(job) => {
                        self.terminal.lock().print_to_terminal("\n".to_string());
                        let mut buffered_string = String::new();
                        mem::swap(&mut buffered_string, &mut self.input_buffer);
                        buffered_string.push('\n');
                        job.stdin_writer.lock().write_all(buffered_string.as_bytes())
                            .or(Err("shell failed to write to stdin"))?;
                    },
                    _ => {}
                }
                return Ok(());
            } else { // start a new job
                self.terminal.lock().print_to_terminal("\n".to_string());
                self.command_history.push(cmdline);
                self.command_history.dedup(); // Removes any duplicates
                self.history_index = 0;

                if self.is_internal_command() { // shell executes internal commands
                    self.execute_internal()?;
                    self.clear_cmdline(false)?;
                } else { // shell invokes user programs
                    let new_job_num = self.build_new_job()?;
                    self.fg_job_num = Some(new_job_num);

                    // If the new job is to run in the background, then we should not put it to foreground.
                    if let Some(last) = self.cmdline.split_whitespace().last() {
                        if last == "&" {
                            self.terminal.lock().print_to_terminal(
                                format!("[{}] [running] {}\n", new_job_num, self.cmdline)
                            );
                            self.fg_job_num = None;
                            self.clear_cmdline(false)?;
                            self.redisplay_prompt();
                        }
                    }
                }
            }
            // Clears the buffer for next command once current command starts executing
            self.clear_cmdline(false)?;
            return Ok(());
        }

        // handle navigation keys: home, end, page up, page down, up arrow, down arrow 
        if keyevent.keycode == Keycode::Home && keyevent.modifiers.is_control() {
            return self.terminal.lock().move_screen_to_begin();
        }
        if keyevent.keycode == Keycode::End && keyevent.modifiers.is_control(){
            return self.terminal.lock().move_screen_to_end();
        }
        if keyevent.modifiers.is_control() && keyevent.modifiers.is_shift() && keyevent.keycode == Keycode::Up  {
            return self.terminal.lock().move_screen_line_up();
        }
        if keyevent.modifiers.is_control() && keyevent.modifiers.is_shift() && keyevent.keycode == Keycode::Down  {
            return self.terminal.lock().move_screen_line_down();
        }

        if keyevent.keycode == Keycode::PageUp && keyevent.modifiers.is_shift() {
            return self.terminal.lock().move_screen_page_up();
        }

        if keyevent.keycode == Keycode::PageDown && keyevent.modifiers.is_shift() {
            return self.terminal.lock().move_screen_page_down();
        }

        // Cycles to the next previous command
        if  keyevent.keycode == Keycode::Up {
            self.goto_previous_command()?;
            return Ok(());
        }

        // Cycles to the next most recent command
        if keyevent.keycode == Keycode::Down {
            self.goto_next_command()?;
            return Ok(());
        }

        // Jumps to the beginning of the input string
        if keyevent.keycode == Keycode::Home {
            return self.move_cursor_leftmost()
        }

        // Jumps to the end of the input string
        if keyevent.keycode == Keycode::End {
            return self.move_cursor_rightmost()
        }

        // Adjusts the cursor tracking variables when the user presses the left and right arrow keys
        if keyevent.keycode == Keycode::Left {
            return self.move_cursor_left()
        }

        if keyevent.keycode == Keycode::Right {
            return self.move_cursor_right()
        }

        // Tracks what the user has typed so far, excluding any keypresses by the backspace and Enter key, which are special and are handled directly below
        if keyevent.keycode.to_ascii(keyevent.modifiers).is_some() {
            match keyevent.keycode.to_ascii(keyevent.modifiers) {
                Some(c) => {
                    // If currently we have a task running, insert it to the input buffer, otherwise
                    // to the cmdline.
                    if let Some(fg_job_num) = self.fg_job_num {
                        self.insert_char_to_input_buff(c, true)?;
                        return Ok(());
                    }
                    else {
                        self.insert_char_to_cmdline(c, true)?;
                    }
                },
                None => {
                    return Err("Couldn't get key event");
                }
            }
        }
        Ok(())
    }

    /// Create a single task. `cmd` is the name of the application. `args` are the provided
    /// arguments. It returns a task reference on success.
    fn create_single_task(&mut self, cmd: String, args: Vec<String>) -> Result<JoinableTaskRef, AppErr> {

        // Check that the application actually exists
        let namespace_dir = task::with_current_task(|t|
            t.get_namespace().dir().clone()
        ).map_err(|_| AppErr::NamespaceErr)?;
        let cmd_crate_name = format!("{}-", cmd);
        let mut matching_apps = namespace_dir.get_files_starting_with(&cmd_crate_name).into_iter();
        let app_file = matching_apps.next();
        let second_match = matching_apps.next(); // return an error if there are multiple matching apps 
        let app_path = app_file.xor(second_match)
            .map(|f| Path::new(f.lock().get_absolute_path()))
            .ok_or(AppErr::NotFound(cmd))?;

        let taskref = spawn::new_application_task_builder(app_path, None)
            .map_err(|e| AppErr::SpawnErr(e.to_string()))?
            .argument(args)
            .block()
            .spawn()
            .map_err(|e| AppErr::SpawnErr(e.to_string()))?;
        
        taskref.set_env(self.env.clone()); // Set environment variable of application to the same as terminal task

        // Gets the task id so we can reference this task if we need to kill it with Ctrl+C
        return Ok(taskref);
    }

    /// Evaluate the command line. It creates a sequence of jobs, which forms a chain of applications that
    /// pipe the output from one to the next, and finally back to the shell. If any task fails to start up,
    /// all tasks that have already been spawned will be killed immeidately before returning error.
    fn eval_cmdline(&mut self) -> Result<Vec<JoinableTaskRef>, AppErr> {

        let cmdline = self.cmdline.trim().to_string();
        let mut task_refs = Vec::new();

        // If the command line is empty or starts with '|', return 'AppErr'
        if cmdline.is_empty() || cmdline.starts_with('|') {
            return Err(AppErr::NotFound(cmdline))
        }

        for single_task_cmd in cmdline.split('|') {
            let mut args: Vec<String> = single_task_cmd.split_whitespace().map(|s| s.to_string()).collect();
            let command = args.remove(0);

            // If the last arg is `&`, remove it.
            if let Some(last_arg) = args.last() {
                if last_arg == "&" {
                    args.pop();
                }
            }
            match self.create_single_task(command, args) {
                Ok(task_ref) => task_refs.push(task_ref),

                // Once we run into an error, we must kill all previously spawned tasks in this command line.
                Err(e) => {
                    for task_ref in task_refs {
                        if let Err(kill_error) = task_ref.kill(KillReason::Requested) {
                            error!("{}", kill_error);
                        }
                    }
                    return Err(e);
                }
            }
        }
        Ok(task_refs)
    }

    /// Start a new job in the shell by the command line.
    fn build_new_job(&mut self) -> Result<isize, &'static str> {
        match self.eval_cmdline() {
            Ok(task_refs) => {

                let mut task_ids = Vec::new();
                let mut pipe_queues = Vec::new();
                let mut stderr_queues = Vec::new();

                for task_ref in &task_refs {
                    task_ids.push(task_ref.id);
                }

                // Set up the chain of queues between applications, and between shell and applications.
                // See the comments for `Job` to get a view of how queues are chained.
                let first_stdio_queue = Stdio::new();
                let job_stdin_writer = first_stdio_queue.get_writer();
                let mut previous_queue_reader = first_stdio_queue.get_reader();
                pipe_queues.push(first_stdio_queue);
                for task_id in &task_ids {
                    let stdio_queue_for_stdin_and_stdout = Stdio::new();
                    let stdio_queue_for_stderr = Stdio::new();
                    let streams = IoStreams {
                        stdin: Arc::new(previous_queue_reader),
                        stdout: Arc::new(stdio_queue_for_stdin_and_stdout.get_writer()),
                        stderr: Arc::new(stdio_queue_for_stderr.get_writer()),
                        discipline: None,
                    };
                    app_io::insert_child_streams(*task_id, streams);

                    previous_queue_reader = stdio_queue_for_stdin_and_stdout.get_reader();
                    stderr_queues.push(stdio_queue_for_stderr);
                    pipe_queues.push(stdio_queue_for_stdin_and_stdout);
                }

                let job_stdout_reader = previous_queue_reader;

                let new_job = Job {
                    tasks: task_refs,
                    task_ids,
                    status: JobStatus::Running,
                    pipe_queues,
                    stderr_queues,
                    stdin_writer: job_stdin_writer,
                    stdout_reader: job_stdout_reader,
                    cmd: self.cmdline.clone()
                };

                // All IO streams have been set up for the new tasks. Safe to unblock them now.
                for task_ref in &new_job.tasks {
                    task_ref.unblock().unwrap();
                }

                // Allocate a job number for the new job. It will start from 1 and choose the smallest number
                // that has not yet been allocated.
                let mut new_job_num: isize = 1;
                for (key, _) in self.jobs.iter() {
                    if new_job_num != *key {
                        break;
                    }
                    new_job_num += 1;
                }

                // Map all tasks in the same job to the same job number.
                for task_id in &new_job.task_ids {
                    self.task_to_job.insert(*task_id, new_job_num);
                }

                self.jobs.insert(new_job_num, new_job);
                Ok(new_job_num)
            },
            Err(err) => {
                let err_msg = match err {
                    AppErr::NotFound(command) => {
                        // No need to return err if command is empty
                        if command.trim().is_empty() {
                            String::new()
                        }
                        else {
                            format!("{:?} command not found.\n", command)
                        }
                    },
                    AppErr::NamespaceErr      => format!("Failed to find directory of application executables.\n"),
                    AppErr::SpawnErr(e)       => format!("Failed to spawn new task to run command. Error: {}.\n", e),
                };
                self.terminal.lock().print_to_terminal(err_msg);
                if let Err(msg) = self.clear_cmdline(false) {
                    self.terminal.lock().print_to_terminal(format!("{}\n", msg));
                }
                self.redisplay_prompt();
                Err("Failed to evaluate command line.")
            }
        }
    }

    /// Try to match the incomplete command against all internal commands. Returns a
    /// vector that contains all matching results.
    fn find_internal_cmd_match(&mut self, incomplete_cmd: &String) -> Result<Vec<String>, &'static str> {
        let internal_cmds = vec!["fg", "bg", "jobs", "clear"];
        let mut match_cmds = Vec::new();
        for cmd in internal_cmds.iter() {
            if cmd.starts_with(incomplete_cmd) {
                match_cmds.push(cmd.to_string());
            }
        }
        Ok(match_cmds)
    }

    /// Try to match the incomplete command against all applications in the same namespace.
    /// Returns a vector that contains all matching results.
    fn find_app_name_match(&mut self, incomplete_cmd: &String) -> Result<Vec<String>, &'static str> {
        let namespace_dir = task::with_current_task(|t|
            t.get_namespace().dir().clone()
        ).map_err(|_| "Failed to get namespace_dir while completing cmdline.")?;

        let mut names = namespace_dir.get_file_and_dir_names_starting_with(&incomplete_cmd);

        // Drop the extension name and hash value.
        let mut clean_name = String::new();
        for name in names.iter_mut() {
            if let Some(prefix) = name.split('-').next() {
                clean_name = prefix.to_string();
            }
            if !clean_name.is_empty() {
                core::mem::swap(name, &mut clean_name);
                clean_name.clear();
            }
        }

        Ok(names)
    }

    /// Try to match the incomplete command against all possible path names. For example, if the
    /// current command is `foo/bar/examp`, it first tries to walk the directory of `foo/bar`. If
    /// it succeeds, it then lists all filenames under `foo/bar` and tries to match `examp` against
    /// those filenames. It returns a vector that contains all matching results.
    fn find_file_path_match(&mut self, incomplete_cmd: &String) -> Result<Vec<String>, &'static str> {

        // Stores all possible matches.
        let mut match_list = Vec::new();
        // Get current working dir.
        let Ok(mut curr_wd) = task::with_current_task(|t|
            t.get_env().lock().working_dir.clone()
        ) else {
            return Err("failed to get current task while completing cmdline");
        };

        // Check if the last character is a slash.
        let slash_ending = match incomplete_cmd.chars().last() {
            Some('/') => true,
            _ => false
        };

        // Split the path by slash and filter out consecutive slashes.
        let mut nodes: Vec<_> = incomplete_cmd.split('/').filter(|node| { node.len() > 0 }).collect();

        // Get the last node in the path, which is to be completed.
        let incomplete_node = {
            // If the command ends with a slash, then we should list all files under
            // that directory. An empty string is always the prefix of any string.
            if slash_ending {
                ""
            } else {
                nodes.pop().unwrap_or("")
            }
        };

        // Walk through nodes existing in the command.
        for node in &nodes {
            let path = Path::new(node.to_string());
            match path.get(&curr_wd) {
                Some(file_dir_enum) => {
                    match file_dir_enum {
                        FileOrDir::Dir(dir) => { curr_wd = dir; },
                        FileOrDir::File(_file) => { return Ok(match_list); }
                    }
                },
                _ => { return Ok(match_list); }
            };
        }

        // Try to match the name of the file.
        let locked_working_dir = curr_wd.lock();
        let mut child_list = locked_working_dir.list(); 
        child_list.reverse();
        for child in child_list.iter() {
            if child.starts_with(&incomplete_node) {
                if let Some(_) = locked_working_dir.get_file(&child) {
                    match_list.push(child.clone());
                } else if let Some (_) = locked_working_dir.get_dir(&child) {
                    let mut cloned = child.clone();
                    cloned.push('/');
                    match_list.push(cloned);
                }
            }
        }

        Ok(match_list)
    }

    // Print all command line choices in aligned colomns.
    fn aligned_print_match(&mut self, possible_names: Vec<String>) -> Result<(), &'static str> {
        if possible_names.is_empty() { return Ok(()); }

        // Get terminal screen width.
        let (width, _) = self.terminal.lock().get_text_dimensions();

        // Find the length of the longest string.
        let longest_len = match possible_names.iter().map(|name| name.len()).max() {
            Some(length) => length,
            None => return Ok(())
        };

        // Calculate how many we can put on each line. We use four spaces to separate
        // each string. Thus, we should find the max `str_num_in_line` that satisfies
        // str_num_in_line * longest_len + (str_num_in_line - 1) * 4 <= width.
        // That is: #str_num_in_line <= (4 + width) / (4 + longest).
        let str_num_in_line = (4 + width) / (4 + longest_len);

        let mut locked_terminal = self.terminal.lock();
        locked_terminal.print_to_terminal("\n".to_string());

        // If the longest string is very very long which exceeds a single line, we should
        // print them line by line. Otherwise, we put multiple results in one line and
        // separate them by four or more spaces.
        if str_num_in_line == 0 {
            for name in possible_names {
                locked_terminal.print_to_terminal(name.to_string());
                locked_terminal.print_to_terminal("\n".to_string());
            }
        } else {
            let mut current_in_line = 0;
            let mut first_in_line = true;
            for name in possible_names {

                // Pad every string to the same length, same as the longest.
                let mut padded = name.clone();
                for _ in 0..(longest_len-name.len()) { padded.push(' '); }

                // Write to the terminal buffer.
                if !first_in_line {
                    locked_terminal.print_to_terminal("    ".to_string());
                } else {
                    first_in_line = false;
                }
                locked_terminal.print_to_terminal(padded);

                // Move to a new line if we need.
                current_in_line += 1;
                if current_in_line == str_num_in_line {
                    current_in_line = 0;
                    first_in_line = true;
                    locked_terminal.print_to_terminal("\n".to_string());
                }
            }

            // Move to a new line if the current line is not empty.
            if !first_in_line {
                locked_terminal.print_to_terminal("\n".to_string());
            }
        }

        mem::drop(locked_terminal);
        self.redisplay_prompt();
        Ok(())
    }

    /// Automatically complete the half-entered command line if possible.
    /// If there exists only one possibility, the half-entered command line is completed.
    /// If there are several possibilities, it will show all possibilities.
    /// Otherwise, it does nothing. It tries to match against all internal commands,
    /// all applications in the namespace, and all valid file paths.
    fn complete_cmdline(&mut self) -> Result<(), &'static str> {

        // Get the last string slice in the pipe chain.
        let cmdline = self.cmdline[0..self.cmdline.len()-self.terminal.lock().get_cursor_offset_from_end()].to_string();
        let last_cmd_in_pipe = match cmdline.split('|').last() {
            Some(cmd) => cmd,
            None => return Ok(())
        };

        // Get the last word in the args (or maybe the command name itself).
        let last_word_in_cmd = match last_cmd_in_pipe.split(' ').last() {
            Some(word) => word.to_string(),
            None => return Ok(())
        };

        // Try to find matches. Only match against internal commands and applications
        // within the namespace if we are entering the command. Otherwise, we are trying
        // to complete an argument, then we also include file paths to match against.
        let mut possible_names = self.find_internal_cmd_match(&last_word_in_cmd)?;
        possible_names.extend(self.find_app_name_match(&last_word_in_cmd)?.iter().cloned());
        if !last_cmd_in_pipe.trim().is_empty() {
            possible_names.extend(self.find_file_path_match(&last_word_in_cmd)?.iter().cloned());
        }

        // If there is only one possiblity, complete the command line.
        if possible_names.len() == 1 {
            let char_num_to_pop = match last_word_in_cmd.split('/').last() {
                Some(incomplete_basename) => incomplete_basename.len(),
                None => last_word_in_cmd.len()
            };
            for _ in 0..char_num_to_pop {
                self.remove_char_from_cmdline(true, true)?;
            }
            for c in possible_names[0].chars() {
                self.insert_char_to_cmdline(c, true)?;
            }
        } else { // Print our choice to the terminal.
            self.aligned_print_match(possible_names)?;
        }

        Ok(())
    }

    fn task_handler(&mut self) -> Result<(bool, bool), &'static str> {
        let mut need_refresh = false;
        let mut need_prompt = false;
        let mut job_to_be_removed: Vec<isize> = Vec::new();

        // Iterate through all jobs. If any job has exited, remove its stdio queues and remove it from
        // the job list. If any job has just stopped, mark it as stopped in the job list.
        for (job_num, job) in self.jobs.iter_mut() {
            let mut has_alive = false;  // mark if there is still non-exited task in the job
            let mut is_stopped = false; // mark if any one of the task has been stopped in this job

            let task_refs = &job.tasks;
            for task_ref in task_refs {
                if task_ref.has_exited() { // a task has exited
                    let exited_task_id = task_ref.id;
                    match task_ref.join() {
                        Ok(ExitValue::Completed(exit_status)) => {
                            // here: the task ran to completion successfully, so it has an exit value.
                            // we know the return type of this task is `isize`,
                            // so we need to downcast it from Any to isize.
                            let val: Option<&isize> = exit_status.downcast_ref::<isize>();
                            info!("terminal: task [{}] returned exit value: {:?}", exited_task_id, val);
                            if let Some(val) = val {
                                self.terminal.lock().print_to_terminal(
                                    format!("task [{}] exited with code {} ({:#X})\n", exited_task_id, val, val)
                                );
                            }
                        },

                        Ok(ExitValue::Killed(KillReason::Requested)) => {
                            // Nothing to do. We have already print "^C" while handling keyboard event.
                        },

                        // If the user manually aborts the task
                        Ok(ExitValue::Killed(kill_reason)) => {
                            warn!("task [{}] was killed because {:?}", exited_task_id, kill_reason);
                            self.terminal.lock().print_to_terminal(
                                format!("task [{}] was killed because {:?}\n", exited_task_id, kill_reason)
                            );
                        }

                        Err(_e) => {
                            let err_msg = format!("Failed to `join` task [{}] {:?}, error: {:?}",
                                exited_task_id, task_ref, _e,
                            );
                            error!("{}", err_msg);
                            self.terminal.lock().print_to_terminal(err_msg);
                        }
                    }

<<<<<<< HEAD
                        need_refresh = true;
=======
                    // Remove the queue for legacy terminal print
                    terminal_print::remove_child(exited_task_id)?;

                    need_refresh = true;
>>>>>>> edc28086

                    // Set EOF flag for the stdin, stdout of the exited task.
                    let mut pipe_queue_iter = job.pipe_queues.iter();
                    let mut stderr_queue_iter = job.stderr_queues.iter();
                    let mut task_id_iter = job.task_ids.iter();
                    while let (Some(pipe_queue), Some(stderr_queue), Some(task_id))
                        = (pipe_queue_iter.next(), stderr_queue_iter.next(), task_id_iter.next()) {

                        // Find the exited task by matching task id.
                        if *task_id == exited_task_id {

                            // Set the EOF flag of its `stdin`, which effectively prevents it's
                            // producer from writing more. (It returns an error upon writing to
                            // the queue which has the EOF flag set.)
                            pipe_queue.get_writer().lock().set_eof();

                            // Also set the EOF of `stderr`.
                            stderr_queue.get_writer().lock().set_eof();

                            // Set the EOF flag of its `stdout`, which effectively notifies the reader
                            // of the queue that the stream has ended. The `if let` clause should not
                            // fail.
                            if let Some(pipe_queue) = pipe_queue_iter.next() {
                                pipe_queue.get_writer().lock().set_eof();
                            }
                            break;
                        }
                    }

                } else if !task_ref.is_runnable() && job.status != JobStatus::Stopped { // task has just stopped

                    // One task in this job is stopped, but the status of the Job has not been set to
                    // `Stopped`. Let's set it now.
                    job.status = JobStatus::Stopped;

                    // If this is the foreground job, remove it from foreground.
                    if Some(*job_num) == self.fg_job_num {
                        self.fg_job_num = None;
                        need_prompt = true;
                    }

                    need_refresh = true;
                    has_alive = true;  // This task is stopped, but yet alive.
                    is_stopped = true; // Mark that this task is just stopped.
                } else {
                    has_alive = true;  // This is a running task, which is alive.
                }
            }

            // If the job is stopped (e.g. by ctrl-Z), print an notification to the terminal.
            #[cfg(not(bm_ipc))]
            {
                if is_stopped {
                    self.terminal.lock().print_to_terminal(
                        format!("[{}] [stopped] {}\n", job_num, job.cmd)
                        .to_string()
                    );
                }
            }

            // Record the completed job and remove them from job list later if all tasks in the
            // job have exited.
            if !has_alive {
                job_to_be_removed.push(*job_num);
                if self.fg_job_num == Some(*job_num) {
                    self.fg_job_num = None;
                    need_prompt = true;
                } else {
                    #[cfg(not(bm_ipc))]
                    {
                        self.terminal.lock().print_to_terminal(
                            format!("[{}] [finished] {}\n", job_num, job.cmd)
                            .to_string()
                        );
                    }
                }
            }
        }

        // Print all remaining output for exited tasks.
        if self.check_and_print_app_output() {
            need_refresh = true;
        }

        // Trash all remaining unread keyboard events.
        if let Some(ref consumer) = *self.key_event_consumer.lock() {
            while let Some(_key_event) = consumer.read_one() {}
        }

        // Actually remove the exited jobs from the job list. We could not do it previously since we were
        // iterating through the job list. At the same time, remove them from the task_to_job mapping, and
        // remove the queues in app_io.
        for finished_job_num in job_to_be_removed {
            if let Some(job) = self.jobs.remove(&finished_job_num) {
                for task_id in job.task_ids {
                    self.task_to_job.remove(&task_id);
                    app_io::remove_child_streams(task_id);
                }
            }
        }

        Ok((need_refresh, need_prompt))
    }

    /// Redisplays the terminal prompt (does not insert a newline before it)
    fn redisplay_prompt(&mut self) {
        let curr_env = self.env.lock();
        let mut prompt = curr_env.working_dir.lock().get_absolute_path();
        prompt = format!("{}: ",prompt);
        self.terminal.lock().print_to_terminal(prompt);
        self.terminal.lock().print_to_terminal(self.cmdline.clone());
    }

    /// If there is any output event from running application, print it to the screen, otherwise it does nothing.
    fn check_and_print_app_output(&mut self) -> bool {
        let mut need_refresh = false;

        // Support for legacy output by `terminal_print`.
        if let Some(print_event) = self.print_consumer.peek() {
            match print_event.deref() {
                &Event::OutputEvent(ref s) => {
                    self.terminal.lock().print_to_terminal(s.clone());
                },
                _ => { },
            }
            print_event.mark_completed();
            // Goes to the next iteration of the loop after processing print event to ensure that printing is handled before keypresses
            need_refresh =  true;
        }

        let mut buf: [u8; 256] = [0; 256];

        // iterate through all jobs to see if they have something to print
        for (_job_num, job) in self.jobs.iter() {

            // Deal with all stdout output.
            let mut stdout = job.stdout_reader.lock();
            match stdout.try_read(&mut buf) {
                Ok(cnt) => {
                    mem::drop(stdout);
                    let s = String::from_utf8_lossy(&buf[0..cnt]);
                    let mut locked_terminal = self.terminal.lock();
                    locked_terminal.print_to_terminal(s.to_string());
                    if cnt != 0 { need_refresh = true; }
                },
                Err(_) => {
                    mem::drop(stdout);
                    error!("failed to read from stdout");
                }
            };

            // Deal with all stderr output.
            for stderr in &job.stderr_queues {
                let stderr = stderr.get_reader();
                let mut stderr = stderr.lock();
                match stderr.try_read(&mut buf) {
                    Ok(cnt) => {
                        mem::drop(stderr);
                        let s = String::from_utf8_lossy(&buf[0..cnt]);
                        let mut locked_terminal = self.terminal.lock();
                        locked_terminal.print_to_terminal(s.to_string());
                        if cnt != 0 { need_refresh = true; }
                    },
                    Err(_) => {
                        mem::drop(stderr);
                        error!("failed to read from stderr");
                    }
                };
            }
        }

        need_refresh
    }

    /// This main loop is the core component of the shell's event-driven architecture. The shell receives events
    /// from two queues
    /// 
    /// 1) The print queue handles print events from applications. The producer to this queue
    ///    is any EXTERNAL application that prints to the terminal.
    /// 
    /// 2) The input queue (provided by the window manager when the temrinal request a window) gives key events
    ///    and resize event to the application.
    /// 
    /// The print queue is handled first inside the loop iteration, which means that all print events in the print
    /// queue will always be printed to the text display before input events or any other managerial functions are handled. 
    /// This allows for clean appending to the scrollback buffer and prevents interleaving of text.
    fn start(mut self) -> Result<(), &'static str> {
        let mut need_refresh = false;
        let mut need_prompt = false;
        self.redisplay_prompt();
        self.terminal.lock().refresh_display()?;

        loop {
            // If there is anything from running applications to be printed, it printed on the screen and then
            // return true, so that the loop continues, otherwise nothing happens and we keep on going with the
            // loop body. We do so to ensure that printing is handled before keypresses.
            if self.check_and_print_app_output() {
                need_refresh = true;
                continue;
            }

            // Handles the cleanup of any application task that has finished running, returns whether we need
            // a new prompt or need to refresh the screen.
            let (need_refresh_on_task_event, need_prompt_on_task_event) = self.task_handler()?;

            // Print prompt or refresh the screen based on needs.
            if need_prompt || need_prompt_on_task_event {
                self.redisplay_prompt();
                need_prompt = false;
            }

            // Handle all available events from the terminal's (its window's) event queue.
            while let Some(ev) = {
                // this weird syntax ensures the terminal lock is dropped before entering the loop body
                let mut locked_terminal = self.terminal.lock();
                locked_terminal.get_event()
            } {
                match ev {
                    // Returns from the main loop.
                    Event::ExitEvent => {
                        trace!("exited terminal");
                        return Ok(());
                    }

                    Event::WindowResizeEvent(new_position) => {
                        self.terminal.lock().resize(new_position)?;
                        // the above function also refreshes the terminal display
                    }

                    // Handles ordinary keypresses
                    Event::KeyboardEvent(ref input_event) => {
                        self.key_event_producer.write_one(input_event.key_event);
                    }

                    _unhandled => { 
                        // trace!("Shell is ignoring unhandled event: {:?}", _unhandled);
                    }
                };
            }          
            if need_refresh || need_refresh_on_task_event {
                // update if there are outputs from applications
                self.terminal.lock().refresh_display()?;
            }

            let is_active = {
                let term = self.terminal.lock();
                term.window.is_active()
            };
            
            if is_active {
                self.terminal.lock().display_cursor()?;
            }

            // handle inputs
            need_refresh = false;
            loop {
                let locked_consumer = self.key_event_consumer.lock();
                if let Some(ref key_event_consumer) = locked_consumer.deref() {
                    if let Some(key_event) = key_event_consumer.read_one() {
                        mem::drop(locked_consumer); // drop the lock so that we can invoke the method on the next line
                        if let Err(e) = self.handle_key_event(key_event) {
                            error!("{}", e);
                        }
                        if key_event.action == KeyAction::Pressed { need_refresh = true; }
                    } else { // currently the key event queue is empty, break the loop
                        break;
                    }
                } else { // currently the key event queue is taken by an application
                    break;
                }
            }
            if need_refresh {
                // update if there are inputs
                self.terminal.lock().refresh_display()?;
            } else {
                scheduler::schedule(); // yield the CPU if nothing to do
            }
        }
    }
}

/// Shell internal command related methods.
impl Shell {
    /// Check if the current command line is a shell internal command.
    fn is_internal_command(&self) -> bool {
        let mut iter = self.cmdline.split_whitespace();
        if let Some(cmd) = iter.next() {
            match cmd {
                "jobs" => return true,
                "fg" => return true,
                "bg" => return true,
                "clear" => return true,
                _ => return false
            }
        }
        false
    }

    /// Execute the command line as an internal command. If the current command line fails to
    /// be a shell internal command, this function does nothing.
    fn execute_internal(&mut self) -> Result<(), &'static str> {
        let cmdline_copy = self.cmdline.clone();
        let mut iter = cmdline_copy.split_whitespace();
        if let Some(cmd) = iter.next() {
            match cmd {
                "jobs" => self.execute_internal_jobs(),
                "fg" => self.execute_internal_fg(),
                "bg" => self.execute_internal_bg(),
                "clear" => self.execute_internal_clear(),
                _ => Ok(())
            }
        } else {
            Ok(())
        }
    }

    fn execute_internal_clear(&mut self) -> Result<(), &'static str> {
        self.terminal.lock().clear();
        self.clear_cmdline(false)?;
        self.redisplay_prompt();
        Ok(())
    }

    /// Execute `bg` command. It takes a job number and runs the in the background.
    fn execute_internal_bg(&mut self) -> Result<(), &'static str> {
        let cmdline_copy = self.cmdline.clone();
        let mut iter = cmdline_copy.split_whitespace();
        iter.next();
        let args: Vec<&str> = iter.collect();
        if args.len() != 1 {
            self.terminal.lock().print_to_terminal("Usage: bg %job_num\n".to_string());
            return Ok(());
        }
        if let Some('%') = args[0].chars().nth(0) {
            let job_num = args[0].chars().skip(1).collect::<String>();
            if let Ok(job_num) = job_num.parse::<isize>() {
                if let Some(job) = self.jobs.get_mut(&job_num) {
                    for task_ref in &job.tasks {
                        if let Err(_) = task_ref.unblock() {
                            job.status = JobStatus::Stopped;
                        } else {
                            job.status = JobStatus::Running;
                        }
                    }
                    self.clear_cmdline(false)?;
                    self.redisplay_prompt();
                    return Ok(());
                }
                self.terminal.lock().print_to_terminal(format!("No job number {} found!\n", job_num));
                return Ok(());
            }
        }
        self.terminal.lock().print_to_terminal("Usage: bg %job_num\n".to_string());
        Ok(())
    }

    /// Execute `fg` command. It takes a job number and runs the job in the foreground.
    fn execute_internal_fg(&mut self) -> Result<(), &'static str> {
        let cmdline_copy = self.cmdline.clone();
        let mut iter = cmdline_copy.split_whitespace();
        iter.next();
        let args: Vec<&str> = iter.collect();
        if args.len() != 1 {
            self.terminal.lock().print_to_terminal("Usage: fg %job_num\n".to_string());
            return Ok(());
        }
        if let Some('%') = args[0].chars().nth(0) {
            let job_num = args[0].chars().skip(1).collect::<String>();
            if let Ok(job_num) = job_num.parse::<isize>() {
                if let Some(job) = self.jobs.get_mut(&job_num) {
                    self.fg_job_num = Some(job_num);
                    for task_ref in &job.tasks {
                        if let Err(_) = task_ref.unblock() {
                            job.status = JobStatus::Stopped;
                        } else {
                            job.status = JobStatus::Running;
                        }
                    }
                    return Ok(());
                }
                self.terminal.lock().print_to_terminal(format!("No job number {} found!\n", job_num));
                return Ok(());
            }
        }
        self.terminal.lock().print_to_terminal("Usage: fg %job_num\n".to_string());
        Ok(())
    }

    /// Execute `jobs` command. It lists all jobs.
    fn execute_internal_jobs(&mut self) -> Result<(), &'static str> {
        for (job_num, job_ref) in self.jobs.iter() {
            let status = match &job_ref.status {
                JobStatus::Running => "running",
                JobStatus::Stopped => "stopped"
            };
            self.terminal.lock().print_to_terminal(format!("[{}] [{}] {}\n", job_num, status, job_ref.cmd).to_string());
        }
        if self.jobs.is_empty() {
            self.terminal.lock().print_to_terminal("No running or stopped jobs.\n".to_string());
        }
        self.clear_cmdline(false)?;
        self.redisplay_prompt();
        Ok(())
    }
}


/// Start a new shell. Shell::start() is an infinite loop, so normally we do not return from this function.
fn shell_loop(mut _dummy: ()) -> Result<(), &'static str> {
    Shell::new()?.start()?;
    Ok(())
}<|MERGE_RESOLUTION|>--- conflicted
+++ resolved
@@ -1054,7 +1054,6 @@
                                 format!("task [{}] was killed because {:?}\n", exited_task_id, kill_reason)
                             );
                         }
-
                         Err(_e) => {
                             let err_msg = format!("Failed to `join` task [{}] {:?}, error: {:?}",
                                 exited_task_id, task_ref, _e,
@@ -1064,14 +1063,7 @@
                         }
                     }
 
-<<<<<<< HEAD
-                        need_refresh = true;
-=======
-                    // Remove the queue for legacy terminal print
-                    terminal_print::remove_child(exited_task_id)?;
-
                     need_refresh = true;
->>>>>>> edc28086
 
                     // Set EOF flag for the stdin, stdout of the exited task.
                     let mut pipe_queue_iter = job.pipe_queues.iter();

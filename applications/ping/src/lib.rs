--- conflicted
+++ resolved
@@ -139,13 +139,8 @@
         .ok_or_else(|| format!("no network interfaces available"))
 }
 
-<<<<<<< HEAD
-// Retrieves the echo reply contained in the recieve buffer and prints data pertaining to the packet
-fn get_icmp_pong (waiting_queue: &mut HashMap<u16, i64>, times: &mut Vec<i64>, mut total_time: i64, 
-=======
 // Retrieves the echo reply contained in the receive buffer and prints data pertaining to the packet
 fn get_icmp_pong (waiting_queue: &mut HashMap<u16, i64>, times: &mut Vec<i64>, total_time: &mut i64, 
->>>>>>> d06ff5a9
     repr: Icmpv4Repr, received: &mut u16, remote_addr: IpAddress, timestamp: i64)  {
     
     if let Icmpv4Repr::EchoReply { seq_no, data, ..} = repr {
@@ -195,13 +190,8 @@
     };
     
     let mut seq_no = 0;
-<<<<<<< HEAD
-    let mut received = 0;
-    let total_time = 0;
-=======
     let mut received: u16 = 0;
     let mut total_time = 0;
->>>>>>> d06ff5a9
     let mut echo_payload = [0xffu8; 40];
 
     // Designate no checksum capabilities 
@@ -287,11 +277,7 @@
                 }; 
                 
         
-<<<<<<< HEAD
-                get_icmp_pong(&mut waiting_queue, &mut times, total_time, icmp_repr, &mut received, remote_addr, timestamp);
-=======
                 get_icmp_pong(&mut waiting_queue, &mut times, &mut total_time, icmp_repr, &mut received, remote_addr, timestamp);
->>>>>>> d06ff5a9
                 if verbose {
                     println!("buffer length: {}", icmp_repr.buffer_len());
                     println!("checking checksum of packet, should be above 0: {:?}", icmp_packet.checksum());

--- conflicted
+++ resolved
@@ -38,26 +38,11 @@
     for task_id_str in matches.free.iter() {
         match task_id_str.parse::<usize>(){
             Ok(task_id) => {
-<<<<<<< HEAD
-                if let Some(task_ref) = task::get_task(task_id) {
-                    use core::ops::Deref;
-                    if task_ref.kill(task::KillReason::Requested)
-                        .and_then(|_| runqueue::remove_task_from_all(task_ref))
-                        .is_ok() 
-                    {
-                        println!("Killed task {} \n", task_ref.lock().deref());
-                        0
-                    }
-                    else {
-                        println!("Task {} was already exited.\n", task_id);
-                        -1
-=======
                 match kill_task(task_id, reap) {
                     Ok(_) => { }
                     Err(e) => {
                         println!("{}", e);
                         return -1;
->>>>>>> 833ec8ae
                     }
                 }
             }, 

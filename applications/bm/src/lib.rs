#![no_std]

#[macro_use] extern crate alloc;
extern crate task;
extern crate hpet;
#[macro_use] extern crate terminal_print;
// #[macro_use] extern crate log;
extern crate fs_node;
extern crate apic;
extern crate spawn;
extern crate path;
extern crate runqueue;
extern crate heapfile;
extern crate scheduler;
#[macro_use] extern crate libtest;
extern crate memory;
extern crate rendezvous;
extern crate async_channel;
extern crate simple_ipc;
extern crate getopts;
<<<<<<< HEAD
extern crate pmu_x86;
=======
>>>>>>> 05689b0c

use core::str;
use alloc::vec::Vec;
use alloc::string::{String, ToString};
use alloc::sync::Arc;
use hpet::get_hpet;
use heapfile::HeapFile;
use path::Path;
use fs_node::{DirRef, FileOrDir, FileRef};
use libtest::*;
use memory::{create_mapping, EntryFlags};
use getopts::Options;

const SEC_TO_NANO: u64 = 1_000_000_000;
const SEC_TO_MICRO: u64 = 1_000_000;
const MB: u64 = 1024 * 1024;
const KB: u64 = 1024;

const ITERATIONS: usize = 10_000;
const TRIES: usize = 10;

const READ_BUF_SIZE: usize = 64*1024;
const WRITE_BUF_SIZE: usize = 1024*1024;
const WRITE_BUF: [u8; WRITE_BUF_SIZE] = [65; WRITE_BUF_SIZE];

#[cfg(bm_in_us)]
const T_UNIT: &str = "micro sec";

#[cfg(not(bm_in_us))]
const T_UNIT: &str = "nano sec";


macro_rules! printlninfo {
	($fmt:expr) => (println!(concat!("BM-INFO: ", $fmt)));
	($fmt:expr, $($arg:tt)*) => (println!(concat!("BM-INFO: ", $fmt), $($arg)*));
}

macro_rules! printlnwarn {
	($fmt:expr) => (println!(concat!("BM-WARN: ", $fmt)));
	($fmt:expr, $($arg:tt)*) => (println!(concat!("BM-WARN: ", $fmt), $($arg)*));
}


pub fn main(args: Vec<String>) -> isize {
	let prog = get_prog_name();

	let mut opts = Options::new();
    opts.optflag("h", "help", "print this help menu");

    opts.optflag("", "null", "null syscall");
    opts.optflag("", "ctx", "inter-thread context switching overhead");
    opts.optflag("", "spawn", "process creation");
    opts.optflag("", "memory_map", "create and destroy a memory mapping");
    opts.optflag("", "ipc", "1-byte IPC round trip time. Need to specify channel type ('a' or 'r')");
    opts.optflag("", "simple_ipc", "1-byte IPC round trip time with the simple ipc implementation");
    opts.optflag("", "fs_read_with_open", "file read including open");
    opts.optflag("", "fs_read_only", "file read");
    opts.optflag("", "fs_create", "file create");
    opts.optflag("", "fs_delete", "file delete");
    opts.optflag("", "fs", "test code for checking FS' ability");

    opts.optflag("a", "async", "Run IPC bm for the async channel");
    opts.optflag("r", "rendezvous", "Run IPC bm for the rendezvous channel");
    opts.optflag("p", "pinned", "Sender and Receiver should be pinned to the same core in the IPC bm");
    opts.optflag("b", "blocking", "Sender and Receiver should use blocking versions in the async IPC bm");


    let matches = match opts.parse(&args) {
        Ok(m) => m,
        Err(_f) => {
            println!("{}", _f);
            print_usage(opts);
            return -1; 
        }
    };

	if matches.opt_present("h") {
        print_usage(opts);
        return 0;
    }

	if !check_myrq() {
		printlninfo!("{} cannot run on a busy core (#{}). Pin me on an idle core.", prog, CPU_ID!());
		return 0;
	}

	let res = if matches.opt_present("null") {
			do_null()
		} else if matches.opt_present("spawn") {
			do_spawn()
		} else if matches.opt_present("ctx") {
			do_ctx()
		} else if matches.opt_present("memory_map") {
			if cfg!(bm_map) {
				do_memory_map()
			} else {
				Err("Need to enable bm_map config option to run the memory_map benchmark")
			}
		} else if matches.opt_present("ipc") {
<<<<<<< HEAD
			// if cfg!(not(bm_ipc)) {
			// 	Err("Need to enable bm_ipc config option to run the IPC benchmark")
			// } else {
=======
			if cfg!(not(bm_ipc)) {
				Err("Need to enable bm_ipc config option to run the IPC benchmark")
			} else {
>>>>>>> 05689b0c
				if matches.opt_present("r") {
					if matches.opt_present("p"){
						println!("IPC with RENDEZVOUS channel (pinned)");
						do_ipc_rendezvous(true) /*sender and receiver on the same core*/
					} else {
						println!("IPC with RENDEZVOUS channel (not pinned)");
						do_ipc_rendezvous(false) /*sender and receiver on different cores*/ 
					}
				} else if matches.opt_present("a") {
					if matches.opt_present("p") {
						if matches.opt_present("b") {
							println!("IPC with ASYNC channel (pinned and blocking)");
							do_ipc_async(true/*sender and receiver on the same core*/, true /*blocking*/) 
						} else {
							println!("IPC with ASYNC channel (pinned and non-blocking)");
							do_ipc_async(true /*sender and receiver on the same core*/, false /*nonblocking*/)
						}
					} else {
						if matches.opt_present("b") {
							println!("IPC with ASYNC channel (not pinned and blocking)");
							do_ipc_async(false /*sender and receiver on different cores*/, true /*blocking*/) 
						} else {
							println!("IPC with ASYNC channel (not pinned and non-blocking)");
							do_ipc_async(false /*sender and receiver on different cores*/, false /*nonblocking*/) 
						}
					}
<<<<<<< HEAD
				}
				else {
					Err("Specify channel type to use")
				}
			// }
		} else if matches.opt_present("simple_ipc") {
			// if cfg!(not(bm_ipc)) {
			// 	Err("Need to enable bm_ipc config option to run the IPC benchmark")
			// } else {
=======
				} else {
					Err("Specify channel type to use")
				}
			}
		} else if matches.opt_present("simple_ipc") {
			if cfg!(not(bm_ipc)) {
				Err("Need to enable bm_ipc config option to run the IPC benchmark")
			} else {
>>>>>>> 05689b0c
				if matches.opt_present("p") {
					println!("SIMPLE IPC (pinned)");
					do_ipc_simple(true) /*sender and receiver on the same core*/
				} else {
					println!("SIMPLE IPC (not pinned)");
					do_ipc_simple(false) /*sender and receiver on different cores*/

				}
<<<<<<< HEAD
			// }
=======
			}
>>>>>>> 05689b0c
		} else if matches.opt_present("fs_read_with_open") {
			do_fs_read(true /*with_open*/)
		} else if matches.opt_present("fs_read_only") {
			do_fs_read(false /*with_open*/)
		} else if matches.opt_present("fs_create") {
			do_fs_create_del()
		} else if matches.opt_present("fs_delete") {
			do_fs_delete()
		} else if matches.opt_present("fs") {
			do_fs_cap_check()
		} else {
			printlnwarn!("Unknown command: {}", args[0]);
			print_usage(opts);
        	Err("Unknown command")
		};

	match res {
		Ok(()) => return 0,
		Err(e) => {
			println!("Error in completing benchmark: {:?}", e);
			return -1;
		}
	}
}


/// Measures the time for null syscall. 
/// Calls `do_null_inner` multiple times and averages the value. 
fn do_null() -> Result<(), &'static str> {
	let mut tries: u64 = 0;
	let mut max: u64 = core::u64::MIN;
	let mut min: u64 = core::u64::MAX;
	let mut vec = Vec::with_capacity(TRIES);

	let overhead_ct = hpet_timing_overhead()?;
	print_header(TRIES, ITERATIONS*1000);

	for i in 0..TRIES {
		let lat = do_null_inner(overhead_ct, i+1, TRIES)?;

		tries += lat;
		vec.push(lat);

		if lat > max {max = lat;}
		if lat < min {min = lat;}
	}
	
	let lat = tries / TRIES as u64;
	// We expect the maximum and minimum to be within 10*THRESHOLD_ERROR_RATIO % of the mean value
	let err = (lat * 10 * THRESHOLD_ERROR_RATIO) / 100;
	if 	max - lat > err || lat - min > err {
		printlnwarn!("null_test diff is too big: {} ({} - {}) {}", max-min, max, min, T_UNIT);
	}
	let stats = calculate_stats(&vec).ok_or("couldn't calculate stats")?;
	
	printlninfo!("NULL result: ({})", T_UNIT);
	printlninfo!("{:?}", stats);
	printlninfo!("This test is equivalent to `lat_syscall null` in LMBench");
	Ok(())
}

/// Internal function that actually calculates the time for null syscall.
/// Measures this by calling `get_my_current_task_id` of the current task. 
fn do_null_inner(overhead_ct: u64, th: usize, nr: usize) -> Result<u64, &'static str> {
	let start_hpet: u64;
	let end_hpet: u64;
	let mut mypid = core::usize::MAX;
	let hpet = get_hpet().ok_or("Could not retrieve hpet counter")?;

	// Since this test takes very little time we multiply the default iterations by 1000
	let tmp_iterations = ITERATIONS *1000;

	start_hpet = hpet.get_counter();
	for _ in 0..tmp_iterations {
		mypid = task::get_my_current_task_id().unwrap();
	}
	end_hpet = hpet.get_counter();

	let mut delta_hpet: u64 = end_hpet - start_hpet;
	if delta_hpet < overhead_ct { // Erroneous case
		printlnwarn!("Ignore overhead for null because overhead({}) > diff({})", overhead_ct, delta_hpet);
	} else {
		delta_hpet -= overhead_ct;
	}
	let delta_time = hpet_2_time("", delta_hpet);
	let delta_time_avg = delta_time / (tmp_iterations as u64);

	printlninfo!("null_test_inner ({}/{}): hpet {} , overhead {}, {} total_time -> {} {} (ignore: {})",
		th, nr, delta_hpet, overhead_ct, delta_time, delta_time_avg, T_UNIT, mypid);

	Ok(delta_time_avg)
}

/// Measures the time to spawn an application. 
/// Calls `do_spawn_inner` multiple times and averages the value. 
fn do_spawn() -> Result<(), &'static str>{
	let child_core = match pick_free_core() {
		Ok(child_core) => { 
			printlninfo!("core_{} is idle, so my children will play on it.", child_core); 
			child_core
		}
		_ => {
			printlnwarn!("Cannot conduct spawn test because cores are busy");
			return Err("Cannot conduct spawn test because cores are busy");
		}
	};

	let mut tries: u64 = 0;
	let mut max: u64 = core::u64::MIN;
	let mut min: u64 = core::u64::MAX;
	let mut vec = Vec::with_capacity(TRIES);

	let overhead_ct = hpet_timing_overhead()?;
	print_header(TRIES, ITERATIONS);
	
	for i in 0..TRIES {
		let lat = do_spawn_inner(overhead_ct, i+1, TRIES, child_core)?;

		tries += lat;
		vec.push(lat);

		if lat > max {max = lat;}
		if lat < min {min = lat;}
	}

	let lat = tries / TRIES as u64;

	// We expect the maximum and minimum to be within 10*THRESHOLD_ERROR_RATIO % of the mean value
	let err = (lat * 10 * THRESHOLD_ERROR_RATIO) / 100;
	if 	max - lat > err || lat - min > err {
		printlnwarn!("spawn_test diff is too big: {} ({} - {}) {}", max-min, max, min, T_UNIT);
	}
	let stats = calculate_stats(&vec).ok_or("couldn't calculate stats")?;

	printlninfo!("SPAWN result: ({})", T_UNIT);
	printlninfo!("{:?}", stats);
	printlninfo!("This test is equivalent to `lat_proc exec` in LMBench");

	Ok(())
}

/// Internal function that actually calculates the time to spawn an application.
/// Measures this by using `TaskBuilder` to spawn a application task.
fn do_spawn_inner(overhead_ct: u64, th: usize, nr: usize, _child_core: u8) -> Result<u64, &'static str> {
    let mut start_hpet: u64;
	let mut end_hpet: u64;
	let mut delta_hpet = 0;
	let hpet = get_hpet().ok_or("Could not retrieve hpet counter")?;

	// Get path to application "hello" that we're going to spawn
	let namespace_dir = task::get_my_current_task()
		.map(|t| t.get_namespace().dir().clone())
		.ok_or("could not find the application namespace")?;
	let app_path = namespace_dir.get_file_starting_with("hello-")
		.map(|f| Path::new(f.lock().get_absolute_path()))
		.ok_or("Could not find the application 'hello'")?;

	// here we are taking the time at every iteration. 
	// otherwise the crate is not fully unloaded from the namespace before the next iteration starts 
	// so it cannot be loaded again and we are returned an error.
	for _ in 0..ITERATIONS{
		start_hpet = hpet.get_counter();
		let child = spawn::new_application_task_builder(app_path.clone(), None)?
<<<<<<< HEAD
	        // .pin_on_core(child_core) 
=======
>>>>>>> 05689b0c
	        .spawn()?;

	    child.join()?;
	    child.take_exit_value().ok_or("Couldn't retrieve exit value")?;
	    end_hpet = hpet.get_counter();
		delta_hpet += end_hpet - start_hpet - overhead_ct;		
	}

    let delta_time = hpet_2_time("", delta_hpet);
    let delta_time_avg = delta_time / ITERATIONS as u64;
	printlninfo!("spawn_test_inner ({}/{}): hpet {} , overhead {}, {} total_time -> {} {}",
		th, nr, delta_hpet, overhead_ct, delta_time, delta_time_avg, T_UNIT);

	Ok(delta_time_avg)
}


/// Measures the time to switch between two kernel threads. 
/// Calls `do_ctx_inner` multiple times to perform the actual operation
fn do_ctx() -> Result<(), &'static str> {
	let child_core = match pick_free_core() {
		Ok(child_core) => { 
			printlninfo!("core_{} is idle, so my children will play on it.", child_core); 
			child_core
		}
		_ => {
			printlnwarn!("Cannot conduct ctx test because cores are busy");
			return Err("Cannot conduct ctx test because cores are busy");
		}
	};

	let mut tries: u64 = 0;
	let mut max: u64 = core::u64::MIN;
	let mut min: u64 = core::u64::MAX;
	let mut vec = Vec::with_capacity(TRIES);
	
	print_header(TRIES, ITERATIONS*1000*2);

	for i in 0..TRIES {
		let lat = do_ctx_inner(i+1, TRIES, child_core)?;
	
		tries += lat;
		vec.push(lat);

		if lat > max {max = lat;}
		if lat < min {min = lat;}
	}

	let lat = tries / TRIES as u64;

	// We expect the maximum and minimum to be within 10*THRESHOLD_ERROR_RATIO % of the mean value
	let err = (lat * 10 * THRESHOLD_ERROR_RATIO) / 100;
	if 	max - lat > err || lat - min > err {
		printlnwarn!("ctx_test diff is too big: {} ({} - {}) {}", max-min, max, min, T_UNIT);
	}
	let stats = calculate_stats(&vec).ok_or("couldn't calculate stats")?;

	printlninfo!("Context switch result: ({})", T_UNIT);
	printlninfo!("{:?}", stats);
	printlninfo!("This test does not have an equivalent test in LMBench");

	Ok(())
}

/// Internal function that actually calculates the time to context switch between two threads.
/// This is measured by creating two tasks and pinning them to the same core.
/// The tasks yield to each other repetitively.
/// Overhead is measured by doing the above operation with two tasks that just return.
fn do_ctx_inner(th: usize, nr: usize, child_core: u8) -> Result<u64, &'static str> {
    let start_hpet: u64;
	let end_hpet: u64;
	let overhead_end_hpet: u64;
	let hpet = get_hpet().ok_or("Could not retrieve hpet counter")?;

	// we first spawn two tasks to get the overhead of creating and joining 2 tasks
	// we will subtract this time from the total time so that we are left with the actual time to context switch
	start_hpet = hpet.get_counter();

		let taskref3 = spawn::new_task_builder(overhead_task ,1)
			.name(String::from("overhead_task_1"))
			.pin_on_core(child_core)
			.spawn()?;

		let taskref4 = spawn::new_task_builder(overhead_task ,2)
			.name(String::from("overhead_task_2"))
			.pin_on_core(child_core)
			.spawn()?;

		taskref3.join()?;
		taskref4.join()?;

		taskref3.take_exit_value().ok_or("could not retrieve exit value")?;
		taskref4.take_exit_value().ok_or("could not retrieve exit value")?;


	overhead_end_hpet = hpet.get_counter();

	// we then spawn them with yielding enabled

		let taskref1 = spawn::new_task_builder(yield_task ,1)
			.name(String::from("yield_task_1"))
			.pin_on_core(child_core)
			.spawn()?;

		let taskref2 = spawn::new_task_builder(yield_task ,2)
			.name(String::from("yield_task_2"))
			.pin_on_core(child_core)
			.spawn()?;

		taskref1.join()?;
		taskref2.join()?;

		taskref1.take_exit_value().ok_or("could not retrieve exit value")?;
		taskref2.take_exit_value().ok_or("could not retrieve exit value")?;

    end_hpet = hpet.get_counter();

    let delta_overhead = overhead_end_hpet - start_hpet;
	let delta_hpet = end_hpet - overhead_end_hpet - delta_overhead;
    let delta_time = hpet_2_time("", delta_hpet);
	let overhead_time = hpet_2_time("", delta_overhead);
    let delta_time_avg = delta_time / (ITERATIONS*1000*2) as u64; //*2 because each thread yields ITERATION number of times
	printlninfo!("ctx_switch_test_inner ({}/{}): total_overhead -> {} {} , {} total_time -> {} {}",
		th, nr, overhead_time, T_UNIT, delta_time, delta_time_avg, T_UNIT);

	Ok(delta_time_avg)
}

/// Measures the time to create and destroy a mapping. 
/// Calls `do_memory_map_inner` multiple times to perform the actual operation
fn do_memory_map() -> Result<(), &'static str> {
	let mut tries: u64 = 0;
	let mut max: u64 = core::u64::MIN;
	let mut min: u64 = core::u64::MAX;
	let mut vec = Vec::with_capacity(TRIES);

	let overhead_ct = hpet_timing_overhead()?;
	print_header(TRIES, ITERATIONS);

	for i in 0..TRIES {
		let lat = do_memory_map_inner(overhead_ct, i+1, TRIES)?;

		tries += lat;
		vec.push(lat);

		if lat > max {max = lat;}
		if lat < min {min = lat;}
	}
	
	let lat = tries / TRIES as u64;
	// We expect the maximum and minimum to be within 10*THRESHOLD_ERROR_RATIO % of the mean value
	let err = (lat * 10 * THRESHOLD_ERROR_RATIO) / 100;
	if 	max - lat > err || lat - min > err {
		printlnwarn!("memory_map_test diff is too big: {} ({} - {}) {}", max-min, max, min, T_UNIT);
	}
	let stats = calculate_stats(&vec).ok_or("couldn't calculate stats")?;
	
	printlninfo!("MEMORY MAP result: ({})", T_UNIT);
	printlninfo!("{:?}", stats);
	printlninfo!("This test is equivalent to `lat_mmap` in LMBench");
	Ok(())
}

/// Internal function that actually calculates the time to create and destroy a memory mapping.
/// Measures this by continually allocating and dropping `MappedPages`.
fn do_memory_map_inner(overhead_ct: u64, th: usize, nr: usize) -> Result<u64, &'static str> {
	const MAPPING_SIZE: usize = 4096;

    let start_hpet: u64;
	let end_hpet: u64;
	let delta_hpet: u64;
	let hpet = get_hpet().ok_or("Could not retrieve hpet counter")?;

	start_hpet = hpet.get_counter();

	for _ in 0..ITERATIONS{
		let mapping = create_mapping(MAPPING_SIZE, EntryFlags::WRITABLE)?;
		// write 0xFF to the first byte as lmbench does
		unsafe{ *(mapping.start_address().value() as *mut u8)  = 0xFF; }
		drop(mapping);
	}

	end_hpet = hpet.get_counter();

	delta_hpet = end_hpet - start_hpet - overhead_ct;
    let delta_time = hpet_2_time("", delta_hpet);
    let delta_time_avg = delta_time / ITERATIONS as u64;
	printlninfo!("memory_map_test_inner ({}/{}): hpet {} , overhead {}, {} total_time -> {} {}",
		th, nr, delta_hpet, overhead_ct, delta_time, delta_time_avg, T_UNIT);

	Ok(delta_time_avg)
}

/// Measures the round trip time to send a 1-byte message on a rendezvous channel. 
/// Calls `do_ipc_rendezvous_inner` multiple times to perform the actual operation
fn do_ipc_rendezvous(pinned: bool) -> Result<(), &'static str> {
	let child_core = if pinned {
		Some(CPU_ID!())
	} else {
		None
	};

	let mut tries: u64 = 0;
	let mut max: u64 = core::u64::MIN;
	let mut min: u64 = core::u64::MAX;
	let mut vec = Vec::with_capacity(TRIES);
	
	print_header(TRIES, ITERATIONS);

	for i in 0..TRIES {
		let lat = do_ipc_rendezvous_inner(i+1, TRIES, child_core)?;	

		tries += lat;
		vec.push(lat);

		if lat > max {max = lat;}
		if lat < min {min = lat;}
	}

	let lat = tries / TRIES as u64;

	// We expect the maximum and minimum to be within 10*THRESHOLD_ERROR_RATIO % of the mean value
	let err = (lat * 10 * THRESHOLD_ERROR_RATIO) / 100;
	if 	max - lat > err || lat - min > err {
		printlnwarn!("ipc_rendezvous_test diff is too big: {} ({} - {}) {}", max-min, max, min, T_UNIT);
	}
	let stats = calculate_stats(&vec).ok_or("couldn't calculate stats")?;

	printlninfo!("IPC RENDEZVOUS result: Round Trip Time: ({})", T_UNIT);
	printlninfo!("{:?}", stats);
	printlninfo!("This test does not have an equivalent test in LMBench");

	Ok(())
}

/// Internal function that actually calculates the round trip time to send a message between two threads.
/// This is measured by creating a child task, and sending messages between the parent and the child.
/// Overhead is measured by creating a task that just returns.
fn do_ipc_rendezvous_inner(th: usize, nr: usize, child_core: Option<u8>) -> Result<u64, &'static str> {
    let start_hpet: u64;
	let end_hpet: u64;
	let overhead_end_hpet: u64;
	let hpet = get_hpet().ok_or("Could not retrieve hpet counter")?;

	// we first spawn one task to get the overhead of creating and joining the task
	// we will subtract this time from the total time so that we are left with the actual time for IPC
	start_hpet = hpet.get_counter();

		let taskref3;

		if let Some(core) = child_core {		
			taskref3 = spawn::new_task_builder(overhead_task ,1)
				.name(String::from("overhead_task_1"))
				.pin_on_core(core)
				.spawn()?;
		} else {
			taskref3 = spawn::new_task_builder(overhead_task ,1)
				.name(String::from("overhead_task_1"))
				.spawn()?;
		}
		
		taskref3.join()?;
		taskref3.take_exit_value().ok_or("could not retrieve exit value")?;

	overhead_end_hpet = hpet.get_counter();

		// we then create the sender and receiver endpoints for the 2 tasks
		let (sender1, receiver1) = rendezvous::new_channel();
		let (sender2, receiver2) = rendezvous::new_channel();
		
		let taskref1;

		//then we spawn the child task
		if let Some(core) = child_core {		
			taskref1 = spawn::new_task_builder(rendezvous_task_sender, (sender1, receiver2))
				.name(String::from("sender"))
				.pin_on_core(core)
				.spawn()?;
		} else {
			taskref1 = spawn::new_task_builder(rendezvous_task_sender, (sender1, receiver2))
				.name(String::from("sender"))
				.spawn()?;
		}

		// then we initiate IPC betweeen the parent and child tasks
		rendezvous_task_receiver((sender2, receiver1));

		taskref1.join()?;
		taskref1.take_exit_value().ok_or("could not retrieve exit value")?;

    end_hpet = hpet.get_counter();

    let delta_overhead = overhead_end_hpet - start_hpet;
	let delta_hpet = end_hpet - overhead_end_hpet - delta_overhead;
    let delta_time = hpet_2_time("", delta_hpet);
	let overhead_time = hpet_2_time("", delta_overhead);
    let delta_time_avg = delta_time / ITERATIONS as u64;
	printlninfo!("ipc_rendezvous_inner ({}/{}): total_overhead -> {} {} , {} total_time -> {} {}",
		th, nr, overhead_time, T_UNIT, delta_time, delta_time_avg, T_UNIT);

	Ok(delta_time_avg)
}

/// A task which sends and then receives a message for a number of iterations
fn rendezvous_task_sender((sender, receiver): (rendezvous::Sender<u8>, rendezvous::Receiver<u8>)) {
	let mut msg = 0;
    for _ in 0..ITERATIONS{
		sender.send(msg).expect("Rendezvous task: could not send message!");
        msg = receiver.receive().expect("Rendezvous task: could not receive message");
    }
}

/// A task which receives and then sends a message for a number of iterations
fn rendezvous_task_receiver((sender, receiver): (rendezvous::Sender<u8>, rendezvous::Receiver<u8>)) {
	let mut msg;
    for _ in 0..ITERATIONS{
		msg = receiver.receive().expect("Rendezvous task: could not receive message");
		sender.send(msg).expect("Rendezvous task: could not send message!");
    }
}

/// Measures the round trip time to send a 1-byte message on an async channel. 
/// Calls `do_ipc_async_inner` multiple times to perform the actual operation
fn do_ipc_async(pinned: bool, blocking: bool) -> Result<(), &'static str> {
	let child_core = if pinned {
		Some(CPU_ID!())
	} else {
		None
	};

	let mut tries: u64 = 0;
	let mut max: u64 = core::u64::MIN;
	let mut min: u64 = core::u64::MAX;
	let mut vec = Vec::with_capacity(TRIES);
<<<<<<< HEAD
	pmu_x86::init()?;

=======
	
>>>>>>> 05689b0c
	print_header(TRIES, ITERATIONS);

	for i in 0..TRIES {
		let lat = do_ipc_async_inner(i+1, TRIES, child_core, blocking)?;	

		tries += lat;
		vec.push(lat);

		if lat > max {max = lat;}
		if lat < min {min = lat;}
	}

	let lat = tries / TRIES as u64;

	// We expect the maximum and minimum to be within 10*THRESHOLD_ERROR_RATIO % of the mean value
	let err = (lat * 10 * THRESHOLD_ERROR_RATIO) / 100;
	if 	max - lat > err || lat - min > err {
		printlnwarn!("ipc_async_test diff is too big: {} ({} - {}) {}", max-min, max, min, T_UNIT);
	}
	let stats = calculate_stats(&vec).ok_or("couldn't calculate stats")?;

	printlninfo!("IPC ASYNC result: Round Trip Time: ({})", T_UNIT);
	printlninfo!("{:?}", stats);
	printlninfo!("This test is equivalent to `lat_pipe` in LMBench when run with the pinned flag enabled");

	Ok(())
}

/// Internal function that actually calculates the round trip time to send a message between two threads.
/// This is measured by creating a child task, and sending messages between the parent and child.
/// Overhead is measured by creating a task that just returns.
fn do_ipc_async_inner(th: usize, nr: usize, child_core: Option<u8>, blocking: bool) -> Result<u64, &'static str> {
    let start_hpet: u64;
	let end_hpet: u64;
	let overhead_end_hpet: u64;
	let hpet = get_hpet().ok_or("Could not retrieve hpet counter")?;

	let (sender_task, receiver_task): (fn((async_channel::Sender<u8>, async_channel::Receiver<u8>)), fn((async_channel::Sender<u8>, async_channel::Receiver<u8>))) = if blocking {
		(async_task_sender, async_task_receiver)
	} else {
		(async_task_sender_nonblocking, async_task_receiver_nonblocking)
	};

	// we first spawn one task to get the overhead of creating and joining a task
	// we will subtract this time from the total time so that we are left with the actual time for IPC
<<<<<<< HEAD
	// start_hpet = hpet.get_counter();
	let mut start = start_counting_reference_cycles()?;
=======
	start_hpet = hpet.get_counter();
>>>>>>> 05689b0c

		let taskref3;

		if let Some(core) = child_core {		
			taskref3 = spawn::new_task_builder(overhead_task ,1)
				.name(String::from("overhead_task_1"))
				.pin_on_core(core)
				.spawn()?;
		} else {
			taskref3 = spawn::new_task_builder(overhead_task ,1)
				.name(String::from("overhead_task_1"))
				.spawn()?;
		}
		
		taskref3.join()?;
		taskref3.take_exit_value().ok_or("could not retrieve exit value")?;

<<<<<<< HEAD
	// overhead_end_hpet = hpet.get_counter();
	let overhead = start.diff();
	start.start()?;

		// We then create the sender and receiver endpoints for the 2 tasks.
		// The capcity of the channels is set to match the capacity of pipes in Linux
=======
	overhead_end_hpet = hpet.get_counter();

		// We then create the sender and receiver endpoints for the 2 tasks.
		// The capacity of the channels is set to match the capacity of pipes in Linux
>>>>>>> 05689b0c
		// which is 16 4 KiB-pages, or 65,536 bytes.
		const CAPACITY: usize = 65536;

		let (sender1, receiver1) = async_channel::new_channel(CAPACITY);
		let (sender2, receiver2) = async_channel::new_channel(CAPACITY);
		
		let taskref1;

		if let Some(core) = child_core {		
			taskref1 = spawn::new_task_builder(sender_task, (sender1, receiver2))
				.name(String::from("sender"))
				.pin_on_core(core)
				.spawn()?;
		} else {
			taskref1 = spawn::new_task_builder(sender_task, (sender1, receiver2))
				.name(String::from("sender"))
				.spawn()?;
		}

		// then we initiate IPC betweeen the parent and child tasks
		receiver_task((sender2, receiver1));

		taskref1.join()?;
		taskref1.take_exit_value().ok_or("could not retrieve exit value")?;

<<<<<<< HEAD
    // end_hpet = hpet.get_counter();
	let end = stop_counting_reference_cycles(start)?;

    // let delta_overhead = overhead_end_hpet - start_hpet;
	// let delta_hpet = end_hpet - overhead_end_hpet - delta_overhead;
    let delta_time = end - overhead;
	let overhead_time = overhead;
=======
    end_hpet = hpet.get_counter();

    let delta_overhead = overhead_end_hpet - start_hpet;
	let delta_hpet = end_hpet - overhead_end_hpet - delta_overhead;
    let delta_time = hpet_2_time("", delta_hpet);
	let overhead_time = hpet_2_time("", delta_overhead);
>>>>>>> 05689b0c
    let delta_time_avg = delta_time / ITERATIONS as u64;
	printlninfo!("ipc_async_inner ({}/{}): total_overhead -> {} {} , {} total_time -> {} {}",
		th, nr, overhead_time, T_UNIT, delta_time, delta_time_avg, T_UNIT);

	Ok(delta_time_avg)
}

/// A task which sends and then receives a message for a number of iterations
fn async_task_sender((sender, receiver): (async_channel::Sender<u8>, async_channel::Receiver<u8>)) {
	let mut msg = 0;
    for _ in 0..ITERATIONS{
		sender.send(msg).expect("async channel task: could not send message!");
        msg = receiver.receive().expect("async channel task: could not receive message");
    }
}

/// A task which receives and then sends a message for a number of iterations
fn async_task_receiver((sender, receiver): (async_channel::Sender<u8>, async_channel::Receiver<u8>)) {
	let mut msg;
    for _ in 0..ITERATIONS{
		msg = receiver.receive().expect("async channel task: could not receive message");
		sender.send(msg).expect("async channel task: could not send message!");
    }
}

/// A task which sends and then receives a message for a number of iterations
fn async_task_sender_nonblocking((sender, receiver): (async_channel::Sender<u8>, async_channel::Receiver<u8>)) {
	let mut msg = Ok(0);
    for _ in 0..ITERATIONS{
		while sender.try_send(*msg.as_ref().unwrap()).is_err() {}
        msg = receiver.try_receive();
		while msg.is_err() {
        	msg = receiver.try_receive();
		}
    }
}

/// A task which receives and then sends a message for a number of iterations
fn async_task_receiver_nonblocking((sender, receiver): (async_channel::Sender<u8>, async_channel::Receiver<u8>)) {
	let mut msg;
    for _ in 0..ITERATIONS{
		msg = receiver.try_receive();
		while msg.is_err() {
        	msg = receiver.try_receive();
		}
		while sender.try_send(*msg.as_ref().unwrap()).is_err() {}
    }
}

/// Measures the round trip time to send a 1-byte message on a simple channel. 
/// Calls `do_ipc_simple_inner` multiple times to perform the actual operation
fn do_ipc_simple(pinned: bool) -> Result<(), &'static str> {
	let child_core = if pinned {
		Some(CPU_ID!())
	} else {
		None
	};

	let mut tries: u64 = 0;
	let mut max: u64 = core::u64::MIN;
	let mut min: u64 = core::u64::MAX;
	let mut vec = Vec::with_capacity(TRIES);
	
	print_header(TRIES, ITERATIONS);

	for i in 0..TRIES {
		let lat = do_ipc_simple_inner(i+1, TRIES, child_core)?;	

		tries += lat;
		vec.push(lat);

		if lat > max {max = lat;}
		if lat < min {min = lat;}
	}

	let lat = tries / TRIES as u64;

	// We expect the maximum and minimum to be within 10*THRESHOLD_ERROR_RATIO % of the mean value
	let err = (lat * 10 * THRESHOLD_ERROR_RATIO) / 100;
	if 	max - lat > err || lat - min > err {
		printlnwarn!("ipc_simple_test diff is too big: {} ({} - {}) {}", max-min, max, min, T_UNIT);
	}
	let stats = calculate_stats(&vec).ok_or("couldn't calculate stats")?;

	printlninfo!("IPC SIMPLE result: Round Trip Time: ({})", T_UNIT);
	printlninfo!("{:?}", stats);
	printlninfo!("This test does not have an equivalent test in LMBench");

	Ok(())
}

/// Internal function that actually calculates the round trip time to send a message between two threads.
/// This is measured by creating a child task, and sending messages between the parent and child.
/// Overhead is measured by creating a tasks that just returns.
fn do_ipc_simple_inner(th: usize, nr: usize, child_core: Option<u8>) -> Result<u64, &'static str> {
    let start_hpet: u64;
	let end_hpet: u64;
	let overhead_end_hpet: u64;
	let hpet = get_hpet().ok_or("Could not retrieve hpet counter")?;
<<<<<<< HEAD
	pmu_x86::init()?;

	// we first spawn a task to get the overhead of creating and joining a task
	// we will subtract this time from the total time so that we are left with the actual time for IPC
	// start_hpet = hpet.get_counter();
	let mut start = start_counting_reference_cycles()?;
=======

	// we first spawn a task to get the overhead of creating and joining a task
	// we will subtract this time from the total time so that we are left with the actual time for IPC
	start_hpet = hpet.get_counter();
>>>>>>> 05689b0c

		let taskref3;

		if let Some(core) = child_core {		
			taskref3 = spawn::new_task_builder(overhead_task ,1)
				.name(String::from("overhead_task_1"))
				.pin_on_core(core)
				.spawn()?;
		} else {
			taskref3 = spawn::new_task_builder(overhead_task ,1)
				.name(String::from("overhead_task_1"))
				.spawn()?;
		}
		
		taskref3.join()?;
		taskref3.take_exit_value().ok_or("could not retrieve exit value")?;

<<<<<<< HEAD
	// overhead_end_hpet = hpet.get_counter();
	let overhead = start.diff();
	start.start()?;
=======
	overhead_end_hpet = hpet.get_counter();
>>>>>>> 05689b0c

		// we then create the sender and receiver endpoints for the 2 tasks
		let (sender1, receiver1) = simple_ipc::new_channel();
		let (sender2, receiver2) = simple_ipc::new_channel();
		
		let taskref1;

		if let Some(core) = child_core {		
			taskref1 = spawn::new_task_builder(simple_task_sender, (sender1, receiver2))
				.name(String::from("sender"))
				.pin_on_core(core)
				.spawn()?;
		} else {
			taskref1 = spawn::new_task_builder(simple_task_sender, (sender1, receiver2))
				.name(String::from("sender"))
				.spawn()?;
		}


		// then we initiate IPC betweeen the parent and child tasks
		simple_task_receiver((sender2, receiver1));

		taskref1.join()?;
		taskref1.take_exit_value().ok_or("could not retrieve exit value")?;

<<<<<<< HEAD
    // end_hpet = hpet.get_counter();
	let end = stop_counting_reference_cycles(start)?;

    // let delta_overhead = overhead_end_hpet - start_hpet;
	// let delta_hpet = end_hpet - overhead_end_hpet - delta_overhead;
    let delta_time = end - overhead;
	let overhead_time = overhead;
=======
    end_hpet = hpet.get_counter();

    let delta_overhead = overhead_end_hpet - start_hpet;
	let delta_hpet = end_hpet - overhead_end_hpet - delta_overhead;
    let delta_time = hpet_2_time("", delta_hpet);
	let overhead_time = hpet_2_time("", delta_overhead);
>>>>>>> 05689b0c
    let delta_time_avg = delta_time / ITERATIONS as u64;
	printlninfo!("ipc_simple_inner ({}/{}): total_overhead -> {} {} , {} total_time -> {} {}",
		th, nr, overhead_time, T_UNIT, delta_time, delta_time_avg, T_UNIT);

	Ok(delta_time_avg)
}

/// A task which sends and then receives a message for a number of iterations
fn simple_task_sender((sender, receiver): (simple_ipc::Sender, simple_ipc::Receiver)) {
	let mut msg = 0;
    for _ in 0..ITERATIONS{
		sender.send(msg);
        msg = receiver.receive();
    }
}

/// A task which receives and then sends a message for a number of iterations
fn simple_task_receiver((sender, receiver): (simple_ipc::Sender, simple_ipc::Receiver)) {
	let mut msg;
    for _ in 0..ITERATIONS{
		msg = receiver.receive();
		sender.send(msg);
    }
}


/// Wrapper function used to measure file read and file read with open. 
/// Accepts a bool argument. If true includes the latency to open a file
/// If false only measure the time to read from file.
/// Actual measuring is deferred to `do_fs_read_with_size` function
fn do_fs_read(with_open: bool) -> Result<(), &'static str>{
	let fsize_kb = 1024;
	printlninfo!("File size     : {} KB", fsize_kb);
	printlninfo!("Read buf size : {} KB", READ_BUF_SIZE / 1024);
	printlninfo!("========================================");

	let overhead_ct = hpet_timing_overhead()?;

	do_fs_read_with_size(overhead_ct, fsize_kb, with_open)?;
	if with_open {
		printlninfo!("This test is equivalent to `bw_file_rd open2close` in LMBench");
	} else {
		printlninfo!("This test is equivalent to `bw_file_rd io_only` in LMBench");
	}
	Ok(())
}

/// Internal function measure file read and read with open time.
/// Accepts `timing overhead`, `file size` and `with_open` bool parameter.
/// If `with_open` is true calls `do_fs_read_with_open_inner` to measure time to open and read.
/// If `with_open` is false calls `do_fs_read_only_inner` to measure time to read only.
fn do_fs_read_with_size(overhead_ct: u64, fsize_kb: usize, with_open: bool) -> Result<(), &'static str> {
	let mut tries: u64 = 0;
	let mut tries_mb: u64 = 0;
	let mut tries_kb: u64 = 0;
	let mut max: u64 = core::u64::MIN;
	let mut min: u64 = core::u64::MAX;
	let fsize_b = fsize_kb * KB as usize;
	let mut vec = Vec::new();

	let filename = format!("tmp_{}k.txt", fsize_kb);

	// we can use `mk_tmp_file()` because it is outside of the loop
	mk_tmp_file(&filename, fsize_b).expect("Cannot create a file");

	for i in 0..TRIES {
		let (lat, tput_mb, tput_kb) = if with_open {
			do_fs_read_with_open_inner(&filename, overhead_ct, i+1, TRIES).expect("Error in read_open inner()")
		} else {
			do_fs_read_only_inner(&filename, overhead_ct, i+1, TRIES).expect("Error in read_only inner()")
		};

		tries += lat;
		tries_mb += tput_mb;
		tries_kb += tput_kb;
		vec.push(tput_kb);

		if lat > max {max = lat;}
		if lat < min {min = lat;}
	}

	let stats = calculate_stats(&vec).ok_or("couldn't calculate stats")?;

	let lat = tries / TRIES as u64;
	let tput_mb = tries_mb / TRIES as u64;
	let tput_kb = tries_kb / TRIES as u64;
	let err = (lat * 10 + lat * THRESHOLD_ERROR_RATIO) / 10;
	if 	max - lat > err || lat - min > err {
		printlnwarn!("test diff is too big: {} ({} - {}) {}", max-min, max, min, T_UNIT);
	}

	print_header(TRIES, ITERATIONS);
	printlninfo!("{} for {} KB: {} {} {} MB/sec {} KB/sec", 
		if with_open {"READ WITH OPEN"} else {"READ ONLY"}, 
		fsize_kb, lat, T_UNIT, tput_mb, tput_kb);
	printlninfo!("{:?}", stats);
	Ok(())
}

/// Internal function that actually calculates the time for open and read a file.
/// This function opens a file and read the file and sums up the read charachters in each chunk.
/// This is performed to be compatible with `LMBench`
fn do_fs_read_with_open_inner(filename: &str, overhead_ct: u64, th: usize, nr: usize) -> Result<(u64, u64, u64), &'static str> {
	let start_hpet: u64;
	let end_hpet: u64;
	let hpet = get_hpet().ok_or("Could not retrieve hpet counter")?;


	let path = Path::new(filename.to_string());
	let mut _dummy_sum: u64 = 0;
	let mut buf = vec![0; READ_BUF_SIZE];
	let size = match get_file(filename) {
		Some(fileref) => {fileref.lock().size()}
		_ => {
			return Err("Cannot get the size");
		}
	} as i64;
	let mut unread_size = size;

	if unread_size % READ_BUF_SIZE as i64 != 0 {
		return Err("File size is not alligned");
	}

	start_hpet = hpet.get_counter();
	for _ in 0..ITERATIONS 	{
		let file_dir_enum = path.get(&get_cwd().unwrap()).expect("Cannot find file");
		match file_dir_enum {
            FileOrDir::File(fileref) => { 
            	let file = fileref.lock();	// so far, open()

            	unread_size = size;
            	while unread_size > 0 {	// now read()
                	// XXX: With the Current API, we cannot specify an offset. 
                	// But the API is coming soon. for now, pretend we have it
                	let nr_read = file.read(&mut buf,0).expect("Cannot read");
					unread_size -= nr_read as i64;

					// LMbench based on C does the magic to cast a type from char to int
					// But, we dont' have the luxury with type-safe Rust, so we do...
					_dummy_sum += buf.iter().fold(0 as u64, |acc, &x| acc + x as u64);
            	}

            }
            _ => {
				return Err("dir or does not exist");
			}
        }
	}
	end_hpet = hpet.get_counter();

	let delta_hpet = end_hpet - start_hpet - overhead_ct;
	let delta_time = hpet_2_time("", delta_hpet);
	let delta_time_avg = delta_time / ITERATIONS as u64;

	let to_sec: u64 = if cfg!(bm_in_us) {SEC_TO_MICRO} else {SEC_TO_NANO};
	let mb_per_sec = (size as u64 * to_sec) / (MB * delta_time_avg);	// prefer this
	let kb_per_sec = (size as u64 * to_sec) / (KB * delta_time_avg);

	printlninfo!("read_with_open_inner ({}/{}): {} total_time -> {} {} {} MB/sec {} KB/sec (ignore: {})",
		th, nr, delta_time, delta_time_avg, T_UNIT, mb_per_sec, kb_per_sec, _dummy_sum);

	Ok((delta_time_avg, mb_per_sec, kb_per_sec))
}

/// Internal function that actually calculates the time to read a file.
/// This function read the file and sums up the read charachters in each chunk.
/// This is performed to be compatible with `LMBench`
fn do_fs_read_only_inner(filename: &str, overhead_ct: u64, th: usize, nr: usize) -> Result<(u64, u64, u64), &'static str> {
	let start_hpet: u64;
	let end_hpet: u64;
	let hpet = get_hpet().ok_or("Could not retrieve hpet counter")?;


	let path = Path::new(filename.to_string());
	let _dummy_sum: u64 = 0;
	let mut buf = vec![0; READ_BUF_SIZE];
	let size = match get_file(filename) {
		Some(fileref) => {fileref.lock().size()}
		_ => {
			return Err("Cannot get the size");
		}
	} as i64;
	let mut unread_size = size;

	if unread_size % READ_BUF_SIZE as i64 != 0 {
		return Err("File size is not alligned");
	}

	let file_dir_enum = path.get(&get_cwd().unwrap()).expect("Cannot find file");
	match file_dir_enum {
        FileOrDir::File(fileref) => { 
        	let file = fileref.lock();	// so far, open()

			start_hpet = hpet.get_counter();
			for _ in 0..ITERATIONS 	{
				unread_size = size;
            	while unread_size > 0 {	// now read()
                	// XXX: With the Current API, we cannot specify an offset. 
                	// But the API is coming soon. for now, pretend we have it
                	let nr_read = file.read(&mut buf,0).expect("Cannot read");
					unread_size -= nr_read as i64;

					// LMbench based on C does the magic to cast a type from char to int
					// But, we dont' have the luxury with type-safe Rust, so we do...
					// _dummy_sum += buf.iter().fold(0 as u64, |acc, &x| acc + x as u64);
            	}
			}	// for
			end_hpet = hpet.get_counter();

        }
        _ => {
			return Err("dir or does not exist");
		}
    }

	let delta_hpet = end_hpet - start_hpet - overhead_ct;
	let delta_time = hpet_2_time("", delta_hpet);
	let delta_time_avg = delta_time / ITERATIONS as u64;

	let to_sec: u64 = if cfg!(bm_in_us) {SEC_TO_MICRO} else {SEC_TO_NANO};
	let mb_per_sec = (size as u64 * to_sec) / (MB * delta_time_avg);	// prefer this
	let kb_per_sec = (size as u64 * to_sec) / (KB * delta_time_avg);

	printlninfo!("read_only_inner ({}/{}): {} total_time -> {} {} {} MB/sec {} KB/sec (ignore: {})",
		th, nr, delta_time, delta_time_avg, T_UNIT, mb_per_sec, kb_per_sec, _dummy_sum);

	Ok((delta_time_avg, mb_per_sec, kb_per_sec))
}

/// Measures the time to create and write to a file. 
/// Calls `do_fs_create_del_inner` multiple times to perform the actual operation
/// File sizes of 1K, 4K and 10K are measured in this function
fn do_fs_create_del() -> Result<(), &'static str> {
	// let	fsizes_b = [0 as usize, 1024, 4096, 10*1024];	// Theseus thinks creating an empty file is stupid (for memfs)
	let	fsizes_b = [1024_usize, 4096, 10*1024];
	// let	fsizes_b = [1024*1024];

	let overhead_ct = hpet_timing_overhead()?;

	print_header(TRIES, ITERATIONS);
	printlninfo!("SIZE(KB)    Iteration    created(files/s)     time(ns/file)");
	for fsize_b in fsizes_b.iter() {
		do_fs_create_del_inner(*fsize_b, overhead_ct)?;
	}
	printlninfo!("This test is equivalent to file create in `lat_fs` in LMBench");

	Ok(())
}

/// Internal function that actually calculates the time to create and write to a file.
/// Within the measurin section it creates a heap file and writes to it.
fn do_fs_create_del_inner(fsize_b: usize, overhead_ct: u64) -> Result<(), &'static str> {
	let mut filenames = vec!["".to_string(); ITERATIONS];
	let pid = getpid();
	let start_hpet_create: u64;
	let end_hpet_create: u64;
	let _start_hpet_del: u64;
	let _end_hpet_del: u64;
	let hpet = get_hpet().ok_or("Could not retrieve hpet counter")?;


	// don't put these (populating files, checks, etc) into the loop to be timed
	// The loop must be doing minimal operations to exclude unnecessary overhead
	// populate filenames
	for i in 0..ITERATIONS {
		filenames[i] = format!("tmp_{}_{}_{}.txt", pid, fsize_b, i);
	}

	// check if we have enough data to write. We use just const data to avoid unnecessary overhead
	if fsize_b > WRITE_BUF_SIZE {
		return Err("Cannot test because the file size is too big");
	}

	// delete existing files. To make sure that the file creation below succeeds.
	for filename in &filenames {
		del_or_err(filename).expect("Cannot continue the test. We need 'delete()'.");
	}

	let cwd = match get_cwd() {
		Some(dirref) => {dirref}
		_ => {return Err("Cannot get CWD");}
	};

	let wbuf = &WRITE_BUF[0..fsize_b];

	// Measuring loop - create
	start_hpet_create = hpet.get_counter();
	for filename in filenames {
		// We first create a file and then write to resemble LMBench.
		let file = HeapFile::new(filename, &cwd).expect("File cannot be created.");
		file.lock().write(wbuf, 0)?;
	}
	end_hpet_create = hpet.get_counter();

	let delta_hpet_create = end_hpet_create - start_hpet_create - overhead_ct;
	let delta_time_create = hpet_2_time("", delta_hpet_create);
	let to_sec: u64 = if cfg!(bm_in_us) {SEC_TO_MICRO} else {SEC_TO_NANO};
	let files_per_time = (ITERATIONS) as u64 * to_sec / delta_time_create;

	printlninfo!("{:8}    {:9}    {:16}    {:16}", fsize_b/KB as usize, ITERATIONS, files_per_time,delta_time_create / (ITERATIONS) as u64);
	Ok(())
}

/// Measures the time to delete to a file. 
/// Calls `do_fs_delete_inner` multiple times to perform the actual operation
/// File sizes of 1K, 4K and 10K are measured in this function
/// Note : In `LMBench` creating and deleting is done in the same operation.
/// Here we use two functions to avoid time to searach a file.
fn do_fs_delete() -> Result<(), &'static str> {
	// let	fsizes_b = [0 as usize, 1024, 4096, 10*1024];	// Theseus thinks creating an empty file is stupid (for memfs)
	let	fsizes_b = [1024_usize, 4096, 10*1024];

	let overhead_ct = hpet_timing_overhead()?;

	// printlninfo!("SIZE(KB)    Iteration    created(files/s)    deleted(files/s)");
	print_header(TRIES, ITERATIONS);
	printlninfo!("SIZE(KB)    Iteration    deleted(files/s)    time(ns/file)");
	for fsize_b in fsizes_b.iter() {
		do_fs_delete_inner(*fsize_b, overhead_ct)?;
	}
	printlninfo!("This test is equivalent to file delete in `lat_fs` in LMBench");
	Ok(())
}

/// Internal function that actually calculates the time to delete to a file.
/// Within the measurin section it remove the given file reference from current working directory
/// Prior to measuring files are created and their referecnes are added to a vector
fn do_fs_delete_inner(fsize_b: usize, overhead_ct: u64) -> Result<(), &'static str> {
	let mut filenames = vec!["".to_string(); ITERATIONS];
	let pid = getpid();
	let start_hpet_create: u64;
	let end_hpet_create: u64;
	let _start_hpet_del: u64;
	let _end_hpet_del: u64;
	let hpet = get_hpet().ok_or("Could not retrieve hpet counter")?;

	let mut file_list = Vec::new();

	// don't put these (populating files, checks, etc) into the loop to be timed
	// The loop must be doing minimal operations to exclude unnecessary overhead
	// populate filenames
	for i in 0..ITERATIONS {
		filenames[i] = format!("tmp_{}_{}_{}.txt", pid, fsize_b, i);
	}

	// check if we have enough data to write. We use just const data to avoid unnecessary overhead
	if fsize_b > WRITE_BUF_SIZE {
		return Err("Cannot test because the file size is too big");
	}

	// delete existing files. To make sure that the file creation below succeeds.
	for filename in &filenames {
		del_or_err(filename).expect("Cannot continue the test. We need 'delete()'.");
	}

	let cwd = match get_cwd() {
		Some(dirref) => {dirref}
		_ => {return Err("Cannot get CWD");}
	};

	let wbuf = &WRITE_BUF[0..fsize_b];

	// Non measuring loop for file create
	for filename in &filenames {

		let file = HeapFile::new(filename.to_string(), &cwd).expect("File cannot be created.");
		file.lock().write(wbuf, 0)?;
		file_list.push(file);
	}
	

	let mut cwd_locked = cwd.lock();

	start_hpet_create = hpet.get_counter();

	// Measuring loop file delete
	for fileref in file_list{
		cwd_locked.remove(&FileOrDir::File(fileref)).expect("Cannot remove File in Create & Del inner");
	}

	end_hpet_create = hpet.get_counter();

	let delta_hpet_delete = end_hpet_create - start_hpet_create - overhead_ct;
	let delta_time_delete = hpet_2_time("", delta_hpet_delete);
	let to_sec: u64 = if cfg!(bm_in_us) {SEC_TO_MICRO} else {SEC_TO_NANO};
	let files_per_time = (ITERATIONS) as u64 * to_sec / delta_time_delete;

	printlninfo!("{:8}    {:9}    {:16}    {:16}", fsize_b/KB as usize, ITERATIONS, files_per_time, delta_time_delete /(ITERATIONS) as u64);
	Ok(())
}



/// Helper function to get the name of current task
fn get_prog_name() -> String {
	let taskref = match task::get_my_current_task() {
	   Some(t) => t,
        None => {
            printlninfo!("failed to get current task");
            return "Unknown".to_string();
        }
    };

    let locked_task = taskref.lock();
    locked_task.name.clone()
}

/// Helper function to get the PID of current task
fn getpid() -> usize {
	let taskref = match task::get_my_current_task() {
        Some(t) => t,
        None => {
            printlninfo!("failed to get current task");
            return 0;
        }
    };

    let locked_task = taskref.lock();
    locked_task.id
}


/// Helper function to convert ticks to time
fn hpet_2_time(msg_header: &str, hpet: u64) -> u64 {
	let t = if cfg!(bm_in_us) {hpet_2_us(hpet)} else {hpet_2_ns(hpet)};
	if msg_header != "" {
		let mut msg = format!("{} {} in ", msg_header, t);
		msg += if cfg!(bm_in_us) {"us"} else {"ns"};
		printlninfo!("{}", msg);
	}

	t
}


/// Helper function to get current working directory
fn get_cwd() -> Option<DirRef> {
	if let Some(taskref) = task::get_my_current_task() {
        let locked_task = &taskref.lock();
        let curr_env = locked_task.env.lock();
        return Some(Arc::clone(&curr_env.working_dir));
    }

    None
}

/// Helper function to make a temporary file to be used to measure read open latencies
/// DON'T call this function inside of a measuring loop.
fn mk_tmp_file(filename: &str, sz: usize) -> Result<(), &'static str> {
	if sz > WRITE_BUF_SIZE {
		return Err("Cannot test because the file size is too big");
	}

	if let Some(fileref) = get_file(filename) {
		if fileref.lock().size() == sz {
			return Ok(());
		}
	}

	let file = HeapFile::new(filename.to_string(), &get_cwd().unwrap()).expect("File cannot be created.");
	file.lock().write(&WRITE_BUF[0..sz], 0)?;

	Ok(())
}

/// Helper function to delete an existing file
fn del_or_err(filename: &str) -> Result<(), &'static str> {
	if let Some(_fileref) = get_file(filename) {
		return Err("Need to delete a file, but delete() is not implemented yet :(");
	}
	Ok(())
}

/// Wrapper function for file read.
/// Only used to check file system
fn cat(fileref: &FileRef, sz: usize, msg: &str) {
	printlninfo!("{}", msg);
	let file = fileref.lock();
	let mut buf = vec![0 as u8; sz];

	match file.read(&mut buf,0) {
		Ok(nr_read) => {
			printlninfo!("tries to read {} bytes, and {} bytes are read", sz, nr_read);
			printlninfo!("read: '{}'", str::from_utf8(&buf).unwrap());
		}
		Err(_) => {printlninfo!("Cannot read");}
	}
}

/// Wrapper function for file write.
/// Only used to check file system.
fn write(fileref: &FileRef, sz: usize, msg: &str) {
	printlninfo!("{}", msg);
	let mut buf = vec![0 as u8; sz];

	for i in 0..sz {
		buf[i] = i as u8 % 10 + 48;
	}

	let mut file = fileref.lock();
	match file.write(&buf,0) {
		Ok(nr_write) => {
			printlninfo!("tries to write {} bytes, and {} bytes are written", sz, nr_write);
			printlninfo!("written: '{}'", str::from_utf8(&buf).unwrap());
		}
		Err(_) => {printlninfo!("Cannot write");}
	}
}

/// Helper function to check file system by reading and writing
fn test_file_inner(fileref: FileRef) {
	let sz = {fileref.lock().size()};
	printlninfo!("File size: {}", sz);

	cat(&fileref, sz, 	"== Do CAT-NORMAL ==");
	cat(&fileref, sz*2,	"== Do CAT-MORE   ==");

	write(&fileref, sz, "== Do WRITE-NORMAL ==");
	cat(&fileref, sz, 	"== Do CAT-NORMAL ==");

	write(&fileref, sz*2, "== Do WRITE-MORE ==");
	let sz = {fileref.lock().size()};
	cat(&fileref, sz, 	"== Do CAT-NORMAL ==");

}

/// Wrapper function to get a file provided a string.
/// Not used in measurements
fn get_file(filename: &str) -> Option<FileRef> {
	let path = Path::new(filename.to_string());
	match path.get(&get_cwd().unwrap()) {
		Some(file_dir_enum) => {
			match file_dir_enum {
                FileOrDir::File(fileref) => { Some(fileref) }
                _ => {None}
            }
		}
		_ => { None }
	}
}

/// Wrapper of helper function to check file system
fn test_file(filename: &str) {
	if let Some(fileref) = get_file(filename) {
		test_file_inner(fileref);
	}
}

/// Wrapper of helper function to check file system
fn do_fs_cap_check() -> Result<(), &'static str> {
	let filename = format!("tmp{}.txt", getpid());
	if mk_tmp_file(&filename, 4).is_ok() {
		printlninfo!("Testing with the file...");
		test_file(&filename);
	}
	Ok(())
}


/// Print help
fn print_usage(opts: Options) {
    println!("{}", opts.usage(USAGE));
}

const USAGE: &'static str = "Usage: OPTION ARG";

/// Print header of each test
fn print_header(tries: usize, iterations: usize) {
	printlninfo!("========================================");
	printlninfo!("Time unit : {}", T_UNIT);
	printlninfo!("Iterations: {}", iterations);
	printlninfo!("Tries     : {}", tries);
	printlninfo!("Core      : {}", CPU_ID!());
	printlninfo!("========================================");
}



/// Task generated to measure time of context switching
fn yield_task(_a: u32) -> u32 {
	let times = ITERATIONS*1000;
    for _i in 0..times {
       scheduler::schedule();
    }
    _a
}

/// Task generated to measure overhead of context switching
fn overhead_task(_a: u32) -> u32 {
    _a
}<|MERGE_RESOLUTION|>--- conflicted
+++ resolved
@@ -1,3 +1,10 @@
+//! A collection of micro-benchmarks for Theseus. 
+//! They include null syscall, context switching, process creation, memory mapping, IPC and file system benchmarks.
+//! 
+//! To run the memory mapping benchmark, Theseus should be compiled with the "bm_map" configuration option.
+//! To run the IPC benchmarks, Theseus should be compiled with the "bm_ipc" configuration option, and a PMU should be available on the test machine.
+//! When running on QEMU, the PMU can be made available by enabling KVM.
+
 #![no_std]
 
 #[macro_use] extern crate alloc;
@@ -12,16 +19,13 @@
 extern crate runqueue;
 extern crate heapfile;
 extern crate scheduler;
-#[macro_use] extern crate libtest;
+extern crate libtest;
 extern crate memory;
 extern crate rendezvous;
 extern crate async_channel;
 extern crate simple_ipc;
 extern crate getopts;
-<<<<<<< HEAD
 extern crate pmu_x86;
-=======
->>>>>>> 05689b0c
 
 use core::str;
 use alloc::vec::Vec;
@@ -87,6 +91,7 @@
     opts.optflag("r", "rendezvous", "Run IPC bm for the rendezvous channel");
     opts.optflag("p", "pinned", "Sender and Receiver should be pinned to the same core in the IPC bm");
     opts.optflag("b", "blocking", "Sender and Receiver should use blocking versions in the async IPC bm");
+    opts.optflag("c", "cycles", "Measure the IPC times in reference cycles");
 
 
     let matches = match opts.parse(&args) {
@@ -107,6 +112,28 @@
 		printlninfo!("{} cannot run on a busy core (#{}). Pin me on an idle core.", prog, CPU_ID!());
 		return 0;
 	}
+
+	// store flags for ipc
+	let pinned = if matches.opt_present("p") {
+		print!("PINNED ");
+		true
+	} else {
+		false
+	};
+
+	let blocking = if matches.opt_present("b") {
+		print!("BLOCKING ");
+		true
+	} else {
+		false
+	};
+
+	let cycles = if matches.opt_present("c") {
+		print!("(cycles) ");
+		true
+	} else {
+		false
+	};
 
 	let res = if matches.opt_present("null") {
 			do_null()
@@ -121,52 +148,15 @@
 				Err("Need to enable bm_map config option to run the memory_map benchmark")
 			}
 		} else if matches.opt_present("ipc") {
-<<<<<<< HEAD
-			// if cfg!(not(bm_ipc)) {
-			// 	Err("Need to enable bm_ipc config option to run the IPC benchmark")
-			// } else {
-=======
 			if cfg!(not(bm_ipc)) {
 				Err("Need to enable bm_ipc config option to run the IPC benchmark")
 			} else {
->>>>>>> 05689b0c
 				if matches.opt_present("r") {
-					if matches.opt_present("p"){
-						println!("IPC with RENDEZVOUS channel (pinned)");
-						do_ipc_rendezvous(true) /*sender and receiver on the same core*/
-					} else {
-						println!("IPC with RENDEZVOUS channel (not pinned)");
-						do_ipc_rendezvous(false) /*sender and receiver on different cores*/ 
-					}
+					println!("RENDEZVOUS IPC");
+					do_ipc_rendezvous(pinned, cycles)
 				} else if matches.opt_present("a") {
-					if matches.opt_present("p") {
-						if matches.opt_present("b") {
-							println!("IPC with ASYNC channel (pinned and blocking)");
-							do_ipc_async(true/*sender and receiver on the same core*/, true /*blocking*/) 
-						} else {
-							println!("IPC with ASYNC channel (pinned and non-blocking)");
-							do_ipc_async(true /*sender and receiver on the same core*/, false /*nonblocking*/)
-						}
-					} else {
-						if matches.opt_present("b") {
-							println!("IPC with ASYNC channel (not pinned and blocking)");
-							do_ipc_async(false /*sender and receiver on different cores*/, true /*blocking*/) 
-						} else {
-							println!("IPC with ASYNC channel (not pinned and non-blocking)");
-							do_ipc_async(false /*sender and receiver on different cores*/, false /*nonblocking*/) 
-						}
-					}
-<<<<<<< HEAD
-				}
-				else {
-					Err("Specify channel type to use")
-				}
-			// }
-		} else if matches.opt_present("simple_ipc") {
-			// if cfg!(not(bm_ipc)) {
-			// 	Err("Need to enable bm_ipc config option to run the IPC benchmark")
-			// } else {
-=======
+					println!("ASYNC IPC");
+					do_ipc_async(pinned, blocking, cycles)
 				} else {
 					Err("Specify channel type to use")
 				}
@@ -175,20 +165,9 @@
 			if cfg!(not(bm_ipc)) {
 				Err("Need to enable bm_ipc config option to run the IPC benchmark")
 			} else {
->>>>>>> 05689b0c
-				if matches.opt_present("p") {
-					println!("SIMPLE IPC (pinned)");
-					do_ipc_simple(true) /*sender and receiver on the same core*/
-				} else {
-					println!("SIMPLE IPC (not pinned)");
-					do_ipc_simple(false) /*sender and receiver on different cores*/
-
-				}
-<<<<<<< HEAD
-			// }
-=======
+				println!("SIMPLE IPC");
+				do_ipc_simple(pinned, cycles)
 			}
->>>>>>> 05689b0c
 		} else if matches.opt_present("fs_read_with_open") {
 			do_fs_read(true /*with_open*/)
 		} else if matches.opt_present("fs_read_only") {
@@ -352,10 +331,6 @@
 	for _ in 0..ITERATIONS{
 		start_hpet = hpet.get_counter();
 		let child = spawn::new_application_task_builder(app_path.clone(), None)?
-<<<<<<< HEAD
-	        // .pin_on_core(child_core) 
-=======
->>>>>>> 05689b0c
 	        .spawn()?;
 
 	    child.join()?;
@@ -551,7 +526,7 @@
 
 /// Measures the round trip time to send a 1-byte message on a rendezvous channel. 
 /// Calls `do_ipc_rendezvous_inner` multiple times to perform the actual operation
-fn do_ipc_rendezvous(pinned: bool) -> Result<(), &'static str> {
+fn do_ipc_rendezvous(pinned: bool, cycles: bool) -> Result<(), &'static str> {
 	let child_core = if pinned {
 		Some(CPU_ID!())
 	} else {
@@ -562,11 +537,12 @@
 	let mut max: u64 = core::u64::MIN;
 	let mut min: u64 = core::u64::MAX;
 	let mut vec = Vec::with_capacity(TRIES);
-	
+	pmu_x86::init()?;
+
 	print_header(TRIES, ITERATIONS);
 
 	for i in 0..TRIES {
-		let lat = do_ipc_rendezvous_inner(i+1, TRIES, child_core)?;	
+		let lat = do_ipc_rendezvous_inner(i+1, TRIES, child_core, cycles)?;	
 
 		tries += lat;
 		vec.push(lat);
@@ -580,11 +556,16 @@
 	// We expect the maximum and minimum to be within 10*THRESHOLD_ERROR_RATIO % of the mean value
 	let err = (lat * 10 * THRESHOLD_ERROR_RATIO) / 100;
 	if 	max - lat > err || lat - min > err {
-		printlnwarn!("ipc_rendezvous_test diff is too big: {} ({} - {}) {}", max-min, max, min, T_UNIT);
+		printlnwarn!("ipc_rendezvous_test diff is too big: {} ({} - {})", max-min, max, min);
 	}
 	let stats = calculate_stats(&vec).ok_or("couldn't calculate stats")?;
 
-	printlninfo!("IPC RENDEZVOUS result: Round Trip Time: ({})", T_UNIT);
+	if cycles {
+		printlninfo!("IPC RENDEZVOUS result: Round Trip Time: (cycles)",);
+	} else {
+		printlninfo!("IPC RENDEZVOUS result: Round Trip Time: ({})", T_UNIT);
+	}
+
 	printlninfo!("{:?}", stats);
 	printlninfo!("This test does not have an equivalent test in LMBench");
 
@@ -594,15 +575,20 @@
 /// Internal function that actually calculates the round trip time to send a message between two threads.
 /// This is measured by creating a child task, and sending messages between the parent and the child.
 /// Overhead is measured by creating a task that just returns.
-fn do_ipc_rendezvous_inner(th: usize, nr: usize, child_core: Option<u8>) -> Result<u64, &'static str> {
-    let start_hpet: u64;
-	let end_hpet: u64;
-	let overhead_end_hpet: u64;
+fn do_ipc_rendezvous_inner(th: usize, nr: usize, child_core: Option<u8>, cycles: bool) -> Result<u64, &'static str> {
+	// ideally we want to intialize only one counter depending on the `cycles` flag, but we get an error that a variable may be uninitialized
+	let mut counter = start_counting_reference_cycles()?;
 	let hpet = get_hpet().ok_or("Could not retrieve hpet counter")?;
 
 	// we first spawn one task to get the overhead of creating and joining the task
 	// we will subtract this time from the total time so that we are left with the actual time for IPC
-	start_hpet = hpet.get_counter();
+
+	let start = if cycles {
+		counter.start()?;
+		0
+	} else {
+		hpet.get_counter()
+	};
 
 		let taskref3;
 
@@ -620,7 +606,13 @@
 		taskref3.join()?;
 		taskref3.take_exit_value().ok_or("could not retrieve exit value")?;
 
-	overhead_end_hpet = hpet.get_counter();
+	let overhead = if cycles {
+		let diff = counter.diff();
+		counter.start()?;
+		diff
+	} else {
+		hpet.get_counter()
+	};
 
 		// we then create the sender and receiver endpoints for the 2 tasks
 		let (sender1, receiver1) = rendezvous::new_channel();
@@ -646,17 +638,31 @@
 		taskref1.join()?;
 		taskref1.take_exit_value().ok_or("could not retrieve exit value")?;
 
-    end_hpet = hpet.get_counter();
-
-    let delta_overhead = overhead_end_hpet - start_hpet;
-	let delta_hpet = end_hpet - overhead_end_hpet - delta_overhead;
-    let delta_time = hpet_2_time("", delta_hpet);
-	let overhead_time = hpet_2_time("", delta_overhead);
-    let delta_time_avg = delta_time / ITERATIONS as u64;
-	printlninfo!("ipc_rendezvous_inner ({}/{}): total_overhead -> {} {} , {} total_time -> {} {}",
-		th, nr, overhead_time, T_UNIT, delta_time, delta_time_avg, T_UNIT);
-
-	Ok(delta_time_avg)
+	let end = if cycles {
+		counter.end()?
+	} else {
+    	hpet.get_counter()
+	};
+
+	let delta_avg = if cycles {
+		let delta_overhead = overhead;
+		let delta_cycles = end - delta_overhead;
+		let delta_cycles_avg = delta_cycles / ITERATIONS as u64;
+		printlninfo!("ipc_rendezvous_inner ({}/{}): total_overhead -> {} cycles , {} total_time -> {} cycles",
+			th, nr, delta_overhead, delta_cycles, delta_cycles_avg);
+		delta_cycles_avg
+	} else {
+		let delta_overhead = overhead - start;
+		let delta_hpet = end - overhead - delta_overhead;
+		let delta_time = hpet_2_time("", delta_hpet);
+		let overhead_time = hpet_2_time("", delta_overhead);
+		let delta_time_avg = delta_time / ITERATIONS as u64;
+		printlninfo!("ipc_rendezvous_inner ({}/{}): total_overhead -> {} {} , {} total_time -> {} {}",
+			th, nr, overhead_time, T_UNIT, delta_time, delta_time_avg, T_UNIT);
+		delta_time_avg
+	};
+
+	Ok(delta_avg)
 }
 
 /// A task which sends and then receives a message for a number of iterations
@@ -679,7 +685,7 @@
 
 /// Measures the round trip time to send a 1-byte message on an async channel. 
 /// Calls `do_ipc_async_inner` multiple times to perform the actual operation
-fn do_ipc_async(pinned: bool, blocking: bool) -> Result<(), &'static str> {
+fn do_ipc_async(pinned: bool, blocking: bool, cycles: bool) -> Result<(), &'static str> {
 	let child_core = if pinned {
 		Some(CPU_ID!())
 	} else {
@@ -690,16 +696,12 @@
 	let mut max: u64 = core::u64::MIN;
 	let mut min: u64 = core::u64::MAX;
 	let mut vec = Vec::with_capacity(TRIES);
-<<<<<<< HEAD
 	pmu_x86::init()?;
 
-=======
-	
->>>>>>> 05689b0c
 	print_header(TRIES, ITERATIONS);
 
 	for i in 0..TRIES {
-		let lat = do_ipc_async_inner(i+1, TRIES, child_core, blocking)?;	
+		let lat = do_ipc_async_inner(i+1, TRIES, child_core, blocking, cycles)?;	
 
 		tries += lat;
 		vec.push(lat);
@@ -713,11 +715,15 @@
 	// We expect the maximum and minimum to be within 10*THRESHOLD_ERROR_RATIO % of the mean value
 	let err = (lat * 10 * THRESHOLD_ERROR_RATIO) / 100;
 	if 	max - lat > err || lat - min > err {
-		printlnwarn!("ipc_async_test diff is too big: {} ({} - {}) {}", max-min, max, min, T_UNIT);
+		printlnwarn!("ipc_async_test diff is too big: {} ({} - {})", max-min, max, min);
 	}
 	let stats = calculate_stats(&vec).ok_or("couldn't calculate stats")?;
 
-	printlninfo!("IPC ASYNC result: Round Trip Time: ({})", T_UNIT);
+	if cycles {
+		printlninfo!("IPC ASYNC result: Round Trip Time: (cycles)",);
+	} else {
+		printlninfo!("IPC ASYNC result: Round Trip Time: ({})", T_UNIT);
+	}
 	printlninfo!("{:?}", stats);
 	printlninfo!("This test is equivalent to `lat_pipe` in LMBench when run with the pinned flag enabled");
 
@@ -727,10 +733,9 @@
 /// Internal function that actually calculates the round trip time to send a message between two threads.
 /// This is measured by creating a child task, and sending messages between the parent and child.
 /// Overhead is measured by creating a task that just returns.
-fn do_ipc_async_inner(th: usize, nr: usize, child_core: Option<u8>, blocking: bool) -> Result<u64, &'static str> {
-    let start_hpet: u64;
-	let end_hpet: u64;
-	let overhead_end_hpet: u64;
+fn do_ipc_async_inner(th: usize, nr: usize, child_core: Option<u8>, blocking: bool, cycles: bool) -> Result<u64, &'static str> {
+	// ideally we want to intialize only one counter depending on the `cycles` flag, but we get an error that a variable may be uninitialized
+	let mut counter = start_counting_reference_cycles()?;
 	let hpet = get_hpet().ok_or("Could not retrieve hpet counter")?;
 
 	let (sender_task, receiver_task): (fn((async_channel::Sender<u8>, async_channel::Receiver<u8>)), fn((async_channel::Sender<u8>, async_channel::Receiver<u8>))) = if blocking {
@@ -739,14 +744,15 @@
 		(async_task_sender_nonblocking, async_task_receiver_nonblocking)
 	};
 
-	// we first spawn one task to get the overhead of creating and joining a task
+	// we first spawn one task to get the overhead of creating and joining the task
 	// we will subtract this time from the total time so that we are left with the actual time for IPC
-<<<<<<< HEAD
-	// start_hpet = hpet.get_counter();
-	let mut start = start_counting_reference_cycles()?;
-=======
-	start_hpet = hpet.get_counter();
->>>>>>> 05689b0c
+
+	let start = if cycles {
+		counter.start()?;
+		0
+	} else {
+		hpet.get_counter()
+	};
 
 		let taskref3;
 
@@ -764,19 +770,16 @@
 		taskref3.join()?;
 		taskref3.take_exit_value().ok_or("could not retrieve exit value")?;
 
-<<<<<<< HEAD
-	// overhead_end_hpet = hpet.get_counter();
-	let overhead = start.diff();
-	start.start()?;
-
-		// We then create the sender and receiver endpoints for the 2 tasks.
-		// The capcity of the channels is set to match the capacity of pipes in Linux
-=======
-	overhead_end_hpet = hpet.get_counter();
+	let overhead = if cycles {
+		let diff = counter.diff();
+		counter.start()?;
+		diff
+	} else {
+		hpet.get_counter()
+	};
 
 		// We then create the sender and receiver endpoints for the 2 tasks.
 		// The capacity of the channels is set to match the capacity of pipes in Linux
->>>>>>> 05689b0c
 		// which is 16 4 KiB-pages, or 65,536 bytes.
 		const CAPACITY: usize = 65536;
 
@@ -802,27 +805,31 @@
 		taskref1.join()?;
 		taskref1.take_exit_value().ok_or("could not retrieve exit value")?;
 
-<<<<<<< HEAD
-    // end_hpet = hpet.get_counter();
-	let end = stop_counting_reference_cycles(start)?;
-
-    // let delta_overhead = overhead_end_hpet - start_hpet;
-	// let delta_hpet = end_hpet - overhead_end_hpet - delta_overhead;
-    let delta_time = end - overhead;
-	let overhead_time = overhead;
-=======
-    end_hpet = hpet.get_counter();
-
-    let delta_overhead = overhead_end_hpet - start_hpet;
-	let delta_hpet = end_hpet - overhead_end_hpet - delta_overhead;
-    let delta_time = hpet_2_time("", delta_hpet);
-	let overhead_time = hpet_2_time("", delta_overhead);
->>>>>>> 05689b0c
-    let delta_time_avg = delta_time / ITERATIONS as u64;
-	printlninfo!("ipc_async_inner ({}/{}): total_overhead -> {} {} , {} total_time -> {} {}",
-		th, nr, overhead_time, T_UNIT, delta_time, delta_time_avg, T_UNIT);
-
-	Ok(delta_time_avg)
+	let end = if cycles {
+		counter.end()?
+	} else {
+    	hpet.get_counter()
+	};
+
+	let delta_avg = if cycles {
+		let delta_overhead = overhead;
+		let delta_cycles = end - delta_overhead;
+		let delta_cycles_avg = delta_cycles / ITERATIONS as u64;
+		printlninfo!("ipc_rendezvous_inner ({}/{}): total_overhead -> {} cycles , {} total_time -> {} cycles",
+			th, nr, delta_overhead, delta_cycles, delta_cycles_avg);
+		delta_cycles_avg
+	} else {
+		let delta_overhead = overhead - start;
+		let delta_hpet = end - overhead - delta_overhead;
+		let delta_time = hpet_2_time("", delta_hpet);
+		let overhead_time = hpet_2_time("", delta_overhead);
+		let delta_time_avg = delta_time / ITERATIONS as u64;
+		printlninfo!("ipc_rendezvous_inner ({}/{}): total_overhead -> {} {} , {} total_time -> {} {}",
+			th, nr, overhead_time, T_UNIT, delta_time, delta_time_avg, T_UNIT);
+		delta_time_avg
+	};
+
+	Ok(delta_avg)
 }
 
 /// A task which sends and then receives a message for a number of iterations
@@ -869,7 +876,7 @@
 
 /// Measures the round trip time to send a 1-byte message on a simple channel. 
 /// Calls `do_ipc_simple_inner` multiple times to perform the actual operation
-fn do_ipc_simple(pinned: bool) -> Result<(), &'static str> {
+fn do_ipc_simple(pinned: bool, cycles: bool) -> Result<(), &'static str> {
 	let child_core = if pinned {
 		Some(CPU_ID!())
 	} else {
@@ -880,11 +887,12 @@
 	let mut max: u64 = core::u64::MIN;
 	let mut min: u64 = core::u64::MAX;
 	let mut vec = Vec::with_capacity(TRIES);
+	pmu_x86::init()?;
 	
 	print_header(TRIES, ITERATIONS);
 
 	for i in 0..TRIES {
-		let lat = do_ipc_simple_inner(i+1, TRIES, child_core)?;	
+		let lat = do_ipc_simple_inner(i+1, TRIES, child_core, cycles)?;	
 
 		tries += lat;
 		vec.push(lat);
@@ -898,11 +906,16 @@
 	// We expect the maximum and minimum to be within 10*THRESHOLD_ERROR_RATIO % of the mean value
 	let err = (lat * 10 * THRESHOLD_ERROR_RATIO) / 100;
 	if 	max - lat > err || lat - min > err {
-		printlnwarn!("ipc_simple_test diff is too big: {} ({} - {}) {}", max-min, max, min, T_UNIT);
+		printlnwarn!("ipc_simple_test diff is too big: {} ({} - {})", max-min, max, min);
 	}
 	let stats = calculate_stats(&vec).ok_or("couldn't calculate stats")?;
 
-	printlninfo!("IPC SIMPLE result: Round Trip Time: ({})", T_UNIT);
+	if cycles {
+		printlninfo!("IPC SIMPLE result: Round Trip Time: (cycles)");
+	} else {
+		printlninfo!("IPC SIMPLE result: Round Trip Time: ({})", T_UNIT);
+	}
+
 	printlninfo!("{:?}", stats);
 	printlninfo!("This test does not have an equivalent test in LMBench");
 
@@ -912,24 +925,20 @@
 /// Internal function that actually calculates the round trip time to send a message between two threads.
 /// This is measured by creating a child task, and sending messages between the parent and child.
 /// Overhead is measured by creating a tasks that just returns.
-fn do_ipc_simple_inner(th: usize, nr: usize, child_core: Option<u8>) -> Result<u64, &'static str> {
-    let start_hpet: u64;
-	let end_hpet: u64;
-	let overhead_end_hpet: u64;
+fn do_ipc_simple_inner(th: usize, nr: usize, child_core: Option<u8>, cycles: bool) -> Result<u64, &'static str> {
+	// ideally we want to intialize only one counter depending on the `cycles` flag, but we get an error that a variable may be uninitialized
+	let mut counter = start_counting_reference_cycles()?;
 	let hpet = get_hpet().ok_or("Could not retrieve hpet counter")?;
-<<<<<<< HEAD
-	pmu_x86::init()?;
-
-	// we first spawn a task to get the overhead of creating and joining a task
+
+	// we first spawn one task to get the overhead of creating and joining the task
 	// we will subtract this time from the total time so that we are left with the actual time for IPC
-	// start_hpet = hpet.get_counter();
-	let mut start = start_counting_reference_cycles()?;
-=======
-
-	// we first spawn a task to get the overhead of creating and joining a task
-	// we will subtract this time from the total time so that we are left with the actual time for IPC
-	start_hpet = hpet.get_counter();
->>>>>>> 05689b0c
+
+	let start = if cycles {
+		counter.start()?;
+		0
+	} else {
+		hpet.get_counter()
+	};
 
 		let taskref3;
 
@@ -947,13 +956,13 @@
 		taskref3.join()?;
 		taskref3.take_exit_value().ok_or("could not retrieve exit value")?;
 
-<<<<<<< HEAD
-	// overhead_end_hpet = hpet.get_counter();
-	let overhead = start.diff();
-	start.start()?;
-=======
-	overhead_end_hpet = hpet.get_counter();
->>>>>>> 05689b0c
+	let overhead = if cycles {
+		let diff = counter.diff();
+		counter.start()?;
+		diff
+	} else {
+		hpet.get_counter()
+	};
 
 		// we then create the sender and receiver endpoints for the 2 tasks
 		let (sender1, receiver1) = simple_ipc::new_channel();
@@ -979,27 +988,31 @@
 		taskref1.join()?;
 		taskref1.take_exit_value().ok_or("could not retrieve exit value")?;
 
-<<<<<<< HEAD
-    // end_hpet = hpet.get_counter();
-	let end = stop_counting_reference_cycles(start)?;
-
-    // let delta_overhead = overhead_end_hpet - start_hpet;
-	// let delta_hpet = end_hpet - overhead_end_hpet - delta_overhead;
-    let delta_time = end - overhead;
-	let overhead_time = overhead;
-=======
-    end_hpet = hpet.get_counter();
-
-    let delta_overhead = overhead_end_hpet - start_hpet;
-	let delta_hpet = end_hpet - overhead_end_hpet - delta_overhead;
-    let delta_time = hpet_2_time("", delta_hpet);
-	let overhead_time = hpet_2_time("", delta_overhead);
->>>>>>> 05689b0c
-    let delta_time_avg = delta_time / ITERATIONS as u64;
-	printlninfo!("ipc_simple_inner ({}/{}): total_overhead -> {} {} , {} total_time -> {} {}",
-		th, nr, overhead_time, T_UNIT, delta_time, delta_time_avg, T_UNIT);
-
-	Ok(delta_time_avg)
+	let end = if cycles {
+		counter.end()?
+	} else {
+    	hpet.get_counter()
+	};
+
+	let delta_avg = if cycles {
+		let delta_overhead = overhead;
+		let delta_cycles = end - delta_overhead;
+		let delta_cycles_avg = delta_cycles / ITERATIONS as u64;
+		printlninfo!("ipc_rendezvous_inner ({}/{}): total_overhead -> {} cycles , {} total_time -> {} cycles",
+			th, nr, delta_overhead, delta_cycles, delta_cycles_avg);
+		delta_cycles_avg
+	} else {
+		let delta_overhead = overhead - start;
+		let delta_hpet = end - overhead - delta_overhead;
+		let delta_time = hpet_2_time("", delta_hpet);
+		let overhead_time = hpet_2_time("", delta_overhead);
+		let delta_time_avg = delta_time / ITERATIONS as u64;
+		printlninfo!("ipc_rendezvous_inner ({}/{}): total_overhead -> {} {} , {} total_time -> {} {}",
+			th, nr, overhead_time, T_UNIT, delta_time, delta_time_avg, T_UNIT);
+		delta_time_avg
+	};
+
+	Ok(delta_avg)
 }
 
 /// A task which sends and then receives a message for a number of iterations

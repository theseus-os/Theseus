#![no_std]
#![feature(alloc)]

#[macro_use] extern crate alloc;
extern crate task;
extern crate acpi;
#[macro_use] extern crate terminal_print;
// #[macro_use] extern crate log;
extern crate fs_node;
extern crate apic;
extern crate spawn;
extern crate path;
extern crate runqueue;
extern crate memfs;

use core::str;
use alloc::vec::Vec;
use alloc::string::{String, ToString};
use alloc::sync::Arc;
use acpi::get_hpet;
use memfs::MemFile;
use path::Path;
use fs_node::{DirRef, FileOrDir, FileRef};

// const ITERATIONS: usize = 1_000_000;
// const TRIES: usize = 10;
const THRESHOLD_ERROR_RATIO: u64 = 1;
const MICRO_TO_FEMTO: u64 = 1_000_000_000;
const NANO_TO_FEMTO: u64 = 1_000_000;
const SEC_TO_NANO: u64 = 1_000_000_000;
const SEC_TO_MICRO: u64 = 1_000_000;
// const MB_IN_KB: usize = 1024;
const MB: u64 = 1024 * 1024;
const KB: u64 = 1024;

// for testing..
const ITERATIONS: usize = 1_000;
const TRIES: usize = 10;

// don't change it. 
const READ_BUF_SIZE: usize = 64*1024;
const WRITE_BUF_SIZE: usize = 128*1024;
const WRITE_BUF: [u8; WRITE_BUF_SIZE] = [65; WRITE_BUF_SIZE];

#[cfg(bm_in_us)]
const T_UNIT: &str = "micro sec";

#[cfg(not(bm_in_us))]
const T_UNIT: &str = "nano sec";

/*macro_rules! printlninfo {
    ($fmt:expr) => (warn!(concat!("BM-INFO: ", $fmt)));
    ($fmt:expr, $($arg:tt)*) => (warn!(concat!("BM-INFO: ", $fmt), $($arg)*));
}

macro_rules! printlnwarn {
    ($fmt:expr) => (warn!(concat!("BM-WARN: ", $fmt)));
    ($fmt:expr, $($arg:tt)*) => (warn!(concat!("BM-WARN: ", $fmt), $($arg)*));
}*/

macro_rules! printlninfo {
    ($fmt:expr) => (println!(concat!("BM-INFO: ", $fmt)));
    ($fmt:expr, $($arg:tt)*) => (println!(concat!("BM-INFO: ", $fmt), $($arg)*));
}

macro_rules! printlnwarn {
    ($fmt:expr) => (println!(concat!("BM-WARN: ", $fmt)));
    ($fmt:expr, $($arg:tt)*) => (println!(concat!("BM-WARN: ", $fmt), $($arg)*));
}

macro_rules! CPU_ID {
	() => (apic::get_my_apic_id().unwrap())
}

fn get_prog_name() -> String {
	let taskref = match task::get_my_current_task() {
        Some(t) => t,
        None => {
            printlninfo!("failed to get current task");
            return "Unknown".to_string();
        }
    };

    let locked_task = taskref.lock();
    locked_task.name.clone()
}

fn getpid() -> usize {
	let taskref = match task::get_my_current_task() {
        Some(t) => t,
        None => {
            printlninfo!("failed to get current task");
            return 0;
        }
    };

    let locked_task = taskref.lock();
    locked_task.id
}

fn hpet_2_us(hpet: u64) -> u64 {
	let hpet_period = get_hpet().as_ref().unwrap().counter_period_femtoseconds();
	hpet * hpet_period as u64 / MICRO_TO_FEMTO
}

fn hpet_2_ns(hpet: u64) -> u64 {
	let hpet_period = get_hpet().as_ref().unwrap().counter_period_femtoseconds();
	hpet * hpet_period as u64 / NANO_TO_FEMTO
}

fn hpet_2_time(msg_header: &str, hpet: u64) -> u64 {
	let t = if cfg!(bm_in_us) {hpet_2_us(hpet)} else {hpet_2_ns(hpet)};
	if msg_header != "" {
		let mut msg = format!("{} {} in ", msg_header, t);
		msg += if cfg!(bm_in_us) {"us"} else {"ns"};
		printlninfo!("{}", msg);
	}

	t
}

// overhead is NOT time. It is COUNT
fn timing_overhead_inner(th: usize, nr: usize) -> u64 {
	let mut start_hpet_tmp: u64;
	let start_hpet: u64;
	let end_hpet: u64;

	// to warm cache and remove error
	start_hpet_tmp = get_hpet().as_ref().unwrap().get_counter();

	start_hpet = get_hpet().as_ref().unwrap().get_counter();
	for _ in 0..ITERATIONS {
		start_hpet_tmp = get_hpet().as_ref().unwrap().get_counter();
	}
	end_hpet = get_hpet().as_ref().unwrap().get_counter();

	let delta_hpet = end_hpet - start_hpet;
	let delta_hpet_avg = (end_hpet - start_hpet) / ITERATIONS as u64;

	printlninfo!("t_overhead_inner ({}/{}): {} total_ctr -> {} avg_ctr (ignore: {})", 
		th, nr, delta_hpet, delta_hpet_avg, start_hpet_tmp);
	delta_hpet_avg
}

// overhead is NOT time. It is COUNT
fn timing_overhead() -> u64 {
	let mut tries: u64 = 0;
	let mut max: u64 = core::u64::MIN;
	let mut min: u64 = core::u64::MAX;

	// printlninfo!("Calculating timing_overhead. Patience...");
	for i in 0..TRIES {
		let overhead = timing_overhead_inner(i+1, TRIES);
		tries += overhead;
		if overhead > max {max = overhead;}
		if overhead < min {min = overhead;}
	}

	let overhead = tries / TRIES as u64;
	let err = (overhead * 10 + overhead * THRESHOLD_ERROR_RATIO) / 10;
	if 	max - overhead > err || overhead - min > err {
		printlnwarn!("timing_overhead diff is too big: {} ({} - {}) ctr", max-min, max, min);
	}

	printlninfo!("Timing overhead: {} ctr\n\n", overhead);

	overhead
}

fn do_null_inner(overhead_ct: u64, th: usize, nr: usize) -> u64 {
	let start_hpet: u64;
	let end_hpet: u64;
	let mut mypid = core::usize::MAX;

	start_hpet = get_hpet().as_ref().unwrap().get_counter();
	for _ in 0..ITERATIONS {
		mypid = getpid();
	}
	end_hpet = get_hpet().as_ref().unwrap().get_counter();

	let mut delta_hpet: u64 = end_hpet - start_hpet;
	if delta_hpet < overhead_ct {
		printlnwarn!("Ignore overhead for null because overhead({}) > diff({})", overhead_ct, delta_hpet);
	} else {
		delta_hpet -= overhead_ct;
	}

	let delta_time = hpet_2_time("", delta_hpet);
	let delta_time_avg = delta_time / ITERATIONS as u64;

	printlninfo!("null_test_inner ({}/{}): {} total_time -> {} {} (ignore: {})",
		th, nr, delta_time, delta_time_avg, T_UNIT, mypid);

	delta_time_avg
}

fn do_null() {
	let mut tries: u64 = 0;
	let mut max: u64 = core::u64::MIN;
	let mut min: u64 = core::u64::MAX;

	let overhead_ct = timing_overhead();
	
	for i in 0..TRIES {
		let lat = do_null_inner(overhead_ct, i+1, TRIES);

		tries += lat;
		if lat > max {max = lat;}
		if lat < min {min = lat;}
	}

	let lat = tries / TRIES as u64;
	let err = (lat * 10 + lat * THRESHOLD_ERROR_RATIO) / 10;
	if 	max - lat > err || lat - min > err {
		printlnwarn!("null_test diff is too big: {} ({} - {}) {}", max-min, max, min, T_UNIT);
	}

	printlninfo!("NULL result: {} {}", lat, T_UNIT);
}

fn pick_child_core() -> Result<u8, &'static str> {
	// try with current core -1
	let child_core: u8 = CPU_ID!() as u8 - 1;
	if nr_tasks_in_rq(child_core) == Some(1) {return Ok(child_core);}

	// if failed, try from the last to the first
	for child_core in (0..apic::core_count() as u8).rev() {
		if nr_tasks_in_rq(child_core) == Some(1) {return Ok(child_core);}
	}

	Err("Cannot pick a core for children")
}

fn do_spawn_inner(overhead_ct: u64, th: usize, nr: usize, child_core: u8) -> Result<u64, &'static str> {
	use spawn::ApplicationTaskBuilder;
    let start_hpet: u64;
	let end_hpet: u64;

	start_hpet = get_hpet().as_ref().unwrap().get_counter();
	for _ in 0..ITERATIONS {
		let child = ApplicationTaskBuilder::new(Path::new(String::from("hello")))
	        .pin_on_core(child_core) // the child is always in the my core -1
	        .argument(Vec::new())
	        .spawn()?;

	    child.join().expect("Cannot join child");
	    child.take_exit_value().expect("Cannot take the exit value");
	}
    end_hpet = get_hpet().as_ref().unwrap().get_counter();

    let delta_hpet = end_hpet - start_hpet - overhead_ct;
    let delta_time = hpet_2_time("", delta_hpet);
    let delta_time_avg = delta_time / ITERATIONS as u64;
	printlninfo!("spawn_test_inner ({}/{}): {} total_time -> {} {}",
		th, nr, delta_time, delta_time_avg, T_UNIT);

	Ok(delta_time_avg)
}

fn do_spawn() {
	let child_core = match pick_child_core() {
		Ok(child_core) => { 
			printlninfo!("core_{} is idle, so my children will play on it.", child_core); 
			child_core
		}
		_ => {
			printlninfo!("Cannot conduct spawn test because cores are busy");
			return;
		}
	};

	let mut tries: u64 = 0;
	let mut max: u64 = core::u64::MIN;
	let mut min: u64 = core::u64::MAX;

	let overhead_ct = timing_overhead();
	
	for i in 0..TRIES {
		let lat = do_spawn_inner(overhead_ct, i+1, TRIES, child_core).expect("Error in spawn inner()");

		tries += lat;
		if lat > max {max = lat;}
		if lat < min {min = lat;}
	}

	let lat = tries / TRIES as u64;
	let err = (lat * 10 + lat * THRESHOLD_ERROR_RATIO) / 10;
	if 	max - lat > err || lat - min > err {
		printlnwarn!("spawn_test diff is too big: {} ({} - {}) {}", max-min, max, min, T_UNIT);
	}

	printlninfo!("SPAWN result: {} {}", lat, T_UNIT);
}

fn get_cwd() -> Option<DirRef> {
	if let Some(taskref) = task::get_my_current_task() {
        let locked_task = &taskref.lock();
        let curr_env = locked_task.env.lock();
        return Some(Arc::clone(&curr_env.working_dir));
    }

    None
}

fn mk_tmp_file(filename: &str, sz: usize) -> Result<(), &'static str> {
	if let Some(fileref) = get_file(filename) {
		if fileref.lock().size() == sz {
			return Ok(());
		}
	}

    MemFile::new(filename.to_string(), &WRITE_BUF[0..sz], &get_cwd().unwrap()).expect("File cannot be created.");

	Ok(())
}

fn del_or_err(filename: &str) -> Result<(), &'static str> {
	if let Some(_fileref) = get_file(filename) {
		return Err("Need to delete a file, but delete() is not implemented yet :(");
	}

<<<<<<< HEAD
	Ok(())
}

fn do_fs_create_del_inner(fsize_b: usize, overhead_ct: u64) -> Result<(), &'static str> {
	let mut filenames = vec!["".to_string(); ITERATIONS];
	let pid = getpid();
	let start_hpet_create: u64;
	let end_hpet_create: u64;
	// let start_hpet_del: u64;
	// let end_hpet_del: u64;
=======
    let outFile = MemFile::new(filename.to_string(), &get_cwd().unwrap())?;
	outFile.lock().write(output.as_bytes(), 0)?;
>>>>>>> 19ea963b


	// populate filenames
	for i in 0..ITERATIONS {
		filenames[i] = format!("tmp_{}_{}_{}.txt", pid, fsize_b, i);
	}

	// check if we have enough data to write. We use just const data to avoid unnecessary overhead
	if fsize_b > WRITE_BUF_SIZE {
		// don't put this into mk_tmp_file() or the loop below
		// mk_tmp_file() and the loop below must be minimal for create/del benchmark
		return Err("Cannot test because the file size is too big");
	}

	// delete existing files. To make sure that the file creation below succeeds.
	for filename in &filenames {
		del_or_err(filename).expect("Cannot continue the test. We need 'delete()'.");
	}

	// don't put this into the loop to be timed
	let cwd = match get_cwd() {
		Some(dirref) => {dirref}
		_ => {return Err("Cannot get CWD");}
	};

	// create
	start_hpet_create = get_hpet().as_ref().unwrap().get_counter();
	for filename in &filenames {
		// checking if filename exists is done above
		// here, we only create files
		MemFile::new(filename.to_string(), &WRITE_BUF[0..fsize_b], &cwd).expect("File cannot be created.");
	}
	end_hpet_create = get_hpet().as_ref().unwrap().get_counter();

	// delete --- complete this once delete() is implemented
	/*start_hpet_del = get_hpet().as_ref().unwrap().get_counter();
	for filename in filenames {
		if let Some(fileref) = get_file_in(filename, &cwd) {
			// fileref.lock().delete();
		}
	}
	end_hpet_del = get_hpet().as_ref().unwrap().get_counter();*/

	let delta_hpet_create = end_hpet_create - start_hpet_create - overhead_ct;
	let delta_time_create = hpet_2_time("", delta_hpet_create);
	let to_sec: u64 = if cfg!(bm_in_us) {SEC_TO_MICRO} else {SEC_TO_NANO};
	let files_per_time = (ITERATIONS * ITERATIONS) as u64 * to_sec / delta_time_create;

	printlninfo!("{:8}    {:9}    {:16}", fsize_b/KB as usize, ITERATIONS, files_per_time);
	Ok(())
}

fn cat(fileref: &FileRef, sz: usize, msg: &str) {
	printlninfo!("{}", msg);
	let mut file = fileref.lock();
	let mut buf = vec![0 as u8; sz];

	match file.read(&mut buf,0) {
		Ok(nr_read) => {
			printlninfo!("tries to read {} bytes, and {} bytes are read", sz, nr_read);
			printlninfo!("read: '{}'", str::from_utf8(&buf).unwrap());
		}
		Err(_) => {printlninfo!("Cannot read");}
	}
}

fn write(fileref: &FileRef, sz: usize, msg: &str) {
	printlninfo!("{}", msg);
	let mut buf = vec![0 as u8; sz];

	for i in 0..sz {
		buf[i] = i as u8 % 10 + 48;
	}

	let mut file = fileref.lock();
	match file.write(&buf,0) {
		Ok(nr_write) => {
			printlninfo!("tries to write {} bytes, and {} bytes are written", sz, nr_write);
			printlninfo!("written: '{}'", str::from_utf8(&buf).unwrap());
		}
		Err(_) => {printlninfo!("Cannot write");}
	}
}

fn test_file_inner(fileref: FileRef) {
	let sz = {fileref.lock().size()};

	cat(&fileref, sz, 	"== Do CAT-NORMAL ==");
	cat(&fileref, sz*2,	"== Do CAT-MORE   ==");

	write(&fileref, sz, "== Do WRITE-NORMAL ==");
	cat(&fileref, sz, 	"== Do CAT-NORMAL ==");

	write(&fileref, sz*2, "== Do WRITE-MORE ==");
	let sz = {fileref.lock().size()};
	cat(&fileref, sz, 	"== Do CAT-NORMAL ==");

}

fn get_file(filename: &str) -> Option<FileRef> {
	let path = Path::new(filename.to_string());
	match path.get(&get_cwd().unwrap()) {
		Ok(file_dir_enum) => {
			match file_dir_enum {
                FileOrDir::File(fileref) => { Some(fileref) }
                _ => {None}
            }
		}
		_ => { None }
	}
}

// the function is not used now. but it can be used in the future, e.g., remove
/*fn get_file_in(filename: String, dirref: &DirRef) -> Option<FileRef> {
	let path = Path::new(filename.to_string());
	match path.get(dirref) {
		Ok(file_dir_enum) => {
			match file_dir_enum {
                FileOrDir::File(fileref) => { Some(fileref) }
                _ => {None}
            }
		}
		_ => { None }
	}
}*/

fn test_file(filename: &str) {
	if let Some(fileref) = get_file(filename) {
		test_file_inner(fileref);
	}
}

fn do_fs() {
	let filename = format!("tmp{}.txt", getpid());
	if mk_tmp_file(&filename, 4).is_ok() {
		printlninfo!("Testing with the file...");
		test_file(&filename);
	}
}

fn do_fs_create_del() {
	// let	fsizes_b = [0 as usize, 1024, 4096, 10*1024];	// Theseus thinks creating an empty file is stupid (for memfs)
	let	fsizes_b = [1024_usize, 4096, 10*1024];

	let overhead_ct = timing_overhead();

	// printlninfo!("SIZE(KB)    Iteration    created(files/s)    deleted(files/s)");
	printlninfo!("SIZE(KB)    Iteration    created(files/s)");
	for fsize_b in fsizes_b.iter() {
		do_fs_create_del_inner(*fsize_b, overhead_ct).expect("Cannot test File Create & Del");
	}
}

fn do_fs_read_with_open_inner(filename: &str, overhead_ct: u64, th: usize, nr: usize) -> Result<(u64, u64, u64), &'static str> {
	let start_hpet: u64;
	let end_hpet: u64;
	let path = Path::new(filename.to_string());
	let mut dummy_sum: u64 = 0;
	let mut buf = vec![0; READ_BUF_SIZE];
	let size = match get_file(filename) {
		Some(fileref) => {fileref.lock().size()}
		_ => {
			return Err("Cannot get the size");
		}
	} as i64;
	let mut unread_size = size;

	if unread_size % READ_BUF_SIZE as i64 != 0 {
		return Err("File size is not alligned");
	}

	start_hpet = get_hpet().as_ref().unwrap().get_counter();
	for _ in 0..ITERATIONS 	{
		let file_dir_enum = path.get(&get_cwd().unwrap()).expect("Cannot find file");
		match file_dir_enum {
            FileOrDir::File(fileref) => { 
            	let mut file = fileref.lock();	// so far, open()

            	unread_size = size;
            	while unread_size > 0 {	// now read()
                	// XXX: With the Current API, we cannot specify an offset. 
                	// But the API is coming soon. for now, pretend we have it
                	let nr_read = file.read(&mut buf,0).expect("Cannot read");
					unread_size -= nr_read as i64;

					// LMbench based on C does the magic to cast a type from char to int
					// But, we dont' have the luxury with type-safe Rust, so we do...
					dummy_sum += buf.iter().fold(0 as u64, |acc, &x| acc + x as u64);
            	}

            }
            _ => {
				return Err("dir or does not exist");
			}
        }
	}
	end_hpet = get_hpet().as_ref().unwrap().get_counter();

	let delta_hpet = end_hpet - start_hpet - overhead_ct;
	let delta_time = hpet_2_time("", delta_hpet);
	let delta_time_avg = delta_time / ITERATIONS as u64;

	let to_sec: u64 = if cfg!(bm_in_us) {1_000} else {1_000_000};
	let mb_per_sec = (size as u64 * to_sec) / (MB * delta_time_avg);	// prefer this
	let kb_per_sec = (size as u64 * to_sec) / (KB * delta_time_avg);

	printlninfo!("read_with_open_inner ({}/{}): {} total_time -> {} {} {} MB/sec {} KB/sec (ignore: {})",
		th, nr, delta_time, delta_time_avg, T_UNIT, mb_per_sec, kb_per_sec, dummy_sum);

	Ok((delta_time_avg, mb_per_sec, kb_per_sec))
}

fn do_fs_read_only_inner(filename: &str, overhead_ct: u64, th: usize, nr: usize) -> Result<(u64, u64, u64), &'static str> {
	let start_hpet: u64;
	let end_hpet: u64;
	let path = Path::new(filename.to_string());
	let mut dummy_sum: u64 = 0;
	let mut buf = vec![0; READ_BUF_SIZE];
	let size = match get_file(filename) {
		Some(fileref) => {fileref.lock().size()}
		_ => {
			return Err("Cannot get the size");
		}
	} as i64;
	let mut unread_size = size;

	if unread_size % READ_BUF_SIZE as i64 != 0 {
		return Err("File size is not alligned");
	}

	let file_dir_enum = path.get(&get_cwd().unwrap()).expect("Cannot find file");
	match file_dir_enum {
        FileOrDir::File(fileref) => { 
        	let mut file = fileref.lock();	// so far, open()

			start_hpet = get_hpet().as_ref().unwrap().get_counter();
			for _ in 0..ITERATIONS 	{
				unread_size = size;
            	while unread_size > 0 {	// now read()
                	// XXX: With the Current API, we cannot specify an offset. 
                	// But the API is coming soon. for now, pretend we have it
                	let nr_read = file.read(&mut buf,0).expect("Cannot read");
					unread_size -= nr_read as i64;

					// LMbench based on C does the magic to cast a type from char to int
					// But, we dont' have the luxury with type-safe Rust, so we do...
					dummy_sum += buf.iter().fold(0 as u64, |acc, &x| acc + x as u64);
            	}
			}	// for
			end_hpet = get_hpet().as_ref().unwrap().get_counter();

        }
        _ => {
			return Err("dir or does not exist");
		}
    }

	let delta_hpet = end_hpet - start_hpet - overhead_ct;
	let delta_time = hpet_2_time("", delta_hpet);
	let delta_time_avg = delta_time / ITERATIONS as u64;

	let to_sec: u64 = if cfg!(bm_in_us) {SEC_TO_MICRO} else {SEC_TO_NANO};
	let mb_per_sec = (size as u64 * to_sec) / (MB * delta_time_avg);	// prefer this
	let kb_per_sec = (size as u64 * to_sec) / (KB * delta_time_avg);

	printlninfo!("read_only_inner ({}/{}): {} total_time -> {} {} {} MB/sec {} KB/sec (ignore: {})",
		th, nr, delta_time, delta_time_avg, T_UNIT, mb_per_sec, kb_per_sec, dummy_sum);

	Ok((delta_time_avg, mb_per_sec, kb_per_sec))
}

fn do_fs_read_with_size(overhead_ct: u64, fsize_kb: usize, with_open: bool) {
	let mut tries: u64 = 0;
	let mut tries_mb: u64 = 0;
	let mut tries_kb: u64 = 0;
	let mut max: u64 = core::u64::MIN;
	let mut min: u64 = core::u64::MAX;
	let fsize_b = fsize_kb * KB as usize;

	let filename = format!("tmp_{}k.txt", fsize_kb);
	if fsize_b > WRITE_BUF_SIZE {
		// don't put this into mk_tmp_file()
		// mk_tmp_file() must be minimal for create/del benchmark
		printlnwarn!("Cannot test because the file size is too big");
		return;
	}
	mk_tmp_file(&filename, fsize_b).expect("Cannot create a file");

	for i in 0..TRIES {
		let (lat, tput_mb, tput_kb) = if with_open {
			do_fs_read_with_open_inner(&filename, overhead_ct, i+1, TRIES).expect("Error in read_open inner()")
		} else {
			do_fs_read_only_inner(&filename, overhead_ct, i+1, TRIES).expect("Error in read_only inner()")
		};

		tries += lat;
		tries_mb += tput_mb;
		tries_kb += tput_kb;
		if lat > max {max = lat;}
		if lat < min {min = lat;}
	}

	let lat = tries / TRIES as u64;
	let tput_mb = tries_mb / TRIES as u64;
	let tput_kb = tries_kb / TRIES as u64;
	let err = (lat * 10 + lat * THRESHOLD_ERROR_RATIO) / 10;
	if 	max - lat > err || lat - min > err {
		printlnwarn!("test diff is too big: {} ({} - {}) {}", max-min, max, min, T_UNIT);
	}

	printlninfo!("{} for {} KB: {} {} {} MB/sec {} KB/sec", 
		if with_open {"READ WITH OPEN"} else {"READ ONLY"}, 
		fsize_kb, lat, T_UNIT, tput_mb, tput_kb);
}

fn do_fs_read(with_open: bool) {
	let fsize_kb = 1024;
	printlninfo!("File size     : {} KB", fsize_kb);
	printlninfo!("Read buf size : {} KB", READ_BUF_SIZE / 1024);
	printlninfo!("========================================");

	let overhead_ct = timing_overhead();

	do_fs_read_with_size(overhead_ct, fsize_kb, with_open);
}

fn nr_tasks_in_rq(core: u8) -> Option<usize> {
	match runqueue::get_runqueue(core).map(|rq| rq.read()) {
		Some(rq) => { Some(rq.iter().count()) }
		_ => { None }
	}
}

fn check_myrq() -> bool {
	match nr_tasks_in_rq(CPU_ID!()) {
		Some(2) => { true }
		_ => { false }
	}
}

fn print_usage(prog: &String) {
	printlninfo!("\nUsage: {} cmd", prog);
	printlninfo!("\n  availavle cmds:");
	printlninfo!("\n    null             : null syscall");
	printlninfo!("\n    spawn            : process creation");
	printlninfo!("\n    fs_read_with_open: file read including open");
	printlninfo!("\n    fs_read_only     : file read");
	printlninfo!("\n    fs_create        : file create + del");
}

fn print_header() {
	printlninfo!("========================================");
	printlninfo!("Time unit : {}", T_UNIT);
	printlninfo!("Iterations: {}", ITERATIONS);
	printlninfo!("Tries     : {}", TRIES);
	printlninfo!("Core      : {}", CPU_ID!());
	printlninfo!("========================================");
}

#[no_mangle]
pub fn main(args: Vec<String>) -> isize {
	let prog = get_prog_name();

    if args.len() != 1 {
    	print_usage(&prog);
    	return 0;
    }

    if !check_myrq() {
    	printlninfo!("{} cannot run on a busy core (#{}). Pin me on an idle core.", prog, CPU_ID!());
    	return 0;
    }

	print_header();
    
    match args[0].as_str() {
    	"null" => {
    		do_null();
    	}
    	"spawn" => {
    		do_spawn();
    	}
    	"fs_read_with_open" | "fs1" => {
    		do_fs_read(true /*with_open*/);
    	}
    	"fs_read_only" | "fs2" => {
    		do_fs_read(false /*with_open*/);
    	}
    	"fs_create" | "fs3" => {
    		do_fs_create_del();
    	}
    	"fs" => {	// test code for checking FS' ability
    		do_fs();
    	}
    	_arg => {
    		printlninfo!("Unknown command: {}", args[0]);
    		print_usage(&prog);
    		return 0;
    	}
    }
    
    0
}<|MERGE_RESOLUTION|>--- conflicted
+++ resolved
@@ -309,7 +309,7 @@
 		}
 	}
 
-    MemFile::new(filename.to_string(), &WRITE_BUF[0..sz], &get_cwd().unwrap()).expect("File cannot be created.");
+	MemFile::new(filename.to_string(), &WRITE_BUF[0..sz], &get_cwd().unwrap()).expect("File cannot be created.");
 
 	Ok(())
 }
@@ -319,7 +319,6 @@
 		return Err("Need to delete a file, but delete() is not implemented yet :(");
 	}
 
-<<<<<<< HEAD
 	Ok(())
 }
 
@@ -330,11 +329,6 @@
 	let end_hpet_create: u64;
 	// let start_hpet_del: u64;
 	// let end_hpet_del: u64;
-=======
-    let outFile = MemFile::new(filename.to_string(), &get_cwd().unwrap())?;
-	outFile.lock().write(output.as_bytes(), 0)?;
->>>>>>> 19ea963b
-
 
 	// populate filenames
 	for i in 0..ITERATIONS {

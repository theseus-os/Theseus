--- conflicted
+++ resolved
@@ -6,27 +6,8 @@
 edition = "2021"
 
 [dependencies]
-<<<<<<< HEAD
-
-[dependencies.log]
-version = "0.4.8"
-
-[dependencies.spawn]
-path = "../../kernel/spawn"
-
-[dependencies.logger_x86_64]
-path = "../../kernel/logger_x86_64"
-
-[dependencies.scheduler]
-path = "../../kernel/scheduler"
-
-[dependencies.task]
-path = "../../kernel/task"
-
-=======
 app_io = { path = "../../kernel/app_io" }
 getopts = "0.2"
 scheduler = { path = "../../kernel/scheduler" }
 spawn = { path = "../../kernel/spawn" }
-time = { path = "../../kernel/time" }
->>>>>>> 3b0ace7d
+time = { path = "../../kernel/time" }
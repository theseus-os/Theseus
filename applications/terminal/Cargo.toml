--- conflicted
+++ resolved
@@ -63,12 +63,9 @@
 [dependencies.root]
 path = "../../kernel/root"
 
-<<<<<<< HEAD
-=======
 [dependencies.path]
 path = "../../kernel/path"
 
->>>>>>> cc7db61b
 [lib]
 crate-type = ["rlib"]
 

--- conflicted
+++ resolved
@@ -32,8 +32,6 @@
 use dfqueue::{DFQueue, DFQueueConsumer, DFQueueProducer};
 use window_manager::displayable::text_display::TextDisplay;
 use task::TaskRef;
-use alloc::arc::Arc;
-use spin::Mutex;
 
 pub const FONT_COLOR:u32 = 0x93ee90;
 pub const BACKGROUND_COLOR:u32 = 0x000000;
@@ -187,16 +185,10 @@
         self.scrollback_buffer.remove(buffer_len - self.left_shift -1);
     }
 
-<<<<<<< HEAD
     fn get_displayable_dimensions(&self, name:&str) -> (usize, usize){
-        let display_opt = self.window.get_displayable(name);
-        if display_opt.is_none() {
-=======
-    fn get_displayable_dimensions(&self, name:&String) -> (usize, usize){
         if let Some(text_display) = self.window.get_displayable(name){
             text_display.get_dimensions()
         } else {
->>>>>>> 82a375b1
             (0, 0)
         }
     }
@@ -546,21 +538,6 @@
             return Ok(()); 
         }
 
-        // window manager resize function test
-        if keyevent.modifiers.control && keyevent.keycode == Keycode::B {
-            let win_pointer = Arc::new(Mutex::new(&self.window));
-            let gap_size = window_manager::GAP_SIZE;
-            let width = 500;
-            let height = 200;
-            match window_manager::put_event_into_app(win_pointer, Event::new_resize_event(
-                gap_size, gap_size, width, height)) {
-                    Ok(_) => { }
-                    Err(err) => {error!("couldn't resize window because {}", err);}
-                }
-            return Ok(());
-        }
-
-
         // Ctrl+C signals the main loop to exit the task
         if keyevent.modifiers.control && keyevent.keycode == Keycode::C {
             
@@ -931,7 +908,7 @@
         } 
 
 
-        // Handles the cleanup of any application task that has finished running
+        // Handles the cleanup of any application task that has finished running, including refreshing the display
         terminal.task_handler()?;
         
         // Looks at the input queue from the window manager
@@ -945,24 +922,11 @@
         };
 
         match event {
-            // Used by the windowing manager to indicate to the termianl to refresh its display upon terminal resizing
-            Event::DisplayEvent => {
-                terminal.refresh_display(&display_name);
-            }
             // Returns from the main loop so that the terminal object is dropped
             Event::ExitEvent => {
                 trace!("exited terminal");
+                window_manager::delete(terminal.window)?;
                 return Ok(());
-            }
-
-            // All resize events to the terminal application should be dealt with here so that
-            // all associated tasks with a window resize can be correctly completed
-            Event::ResizeEvent(ref rev) => {
-                match terminal.window.resize(rev.x, rev.y, rev.width, rev.height) {
-                    Ok(_) => { }
-                    Err(err) => {error!("{}", err);} // terminal should not exit even if the resize cannot be completed
-                }
-                terminal.refresh_display(&display_name)
             }
 
             // Handles ordinary keypresses

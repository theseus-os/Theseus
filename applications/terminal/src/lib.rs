//! Terminal emulator with event-driven architecture
//! Commands that can be run are the names of the crates in the applications directory
//! 
//! The terminal is roughly designed as follows: the main function calls the init() function of the terminal. In here, 
//! the terminal instance is created (defined by the Terminal struct) and an event handling loop is spawned which can handle
//! keypresses, resize, print events, etc. 

#![no_std]
#![feature(alloc)]
extern crate frame_buffer;
extern crate keycodes_ascii;
extern crate spin;
extern crate dfqueue;
extern crate mod_mgmt;
extern crate spawn;
extern crate task;
extern crate runqueue;
extern crate memory;
extern crate event_types; 
extern crate window_manager;
extern crate text_display;
extern crate vfs;

extern crate terminal_print;
extern crate print;

#[macro_use] extern crate alloc;
#[macro_use] extern crate log;

use event_types::{Event};
use keycodes_ascii::{Keycode, KeyAction, KeyEvent};
use alloc::string::{String, ToString};
use alloc::vec::Vec;
use alloc::arc::Arc;
use dfqueue::{DFQueue, DFQueueConsumer, DFQueueProducer};
use window_manager::displayable::text_display::TextDisplay;
use spawn::{ApplicationTaskBuilder, KernelTaskBuilder};
<<<<<<< HEAD
use task::TaskRef;
use vfs::StrongDirRef;
=======
use task::{TaskRef, ExitValue, KillReason};
use runqueue::RunQueue;
>>>>>>> 34515537

pub const FONT_COLOR:u32 = 0x93ee90;
pub const BACKGROUND_COLOR:u32 = 0x000000;

/// A main function that calls terminal::new() and waits for the terminal loop to exit before returning an exit value
#[no_mangle]
pub fn main(_args: Vec<String>) -> isize {

   let term_task_ref =  match Terminal::new() {
        Ok(task_ref) => {task_ref}
        Err(err) => {
            error!("{}", err);
            error!("could not create terminal instance");
            return -1;
        }
    };
    // waits for the terminal loop to exit before exiting the main function
    match term_task_ref.join() {
        Ok(_) => { }
        Err(err) => {error!("{}", err)}
    }
    return 0;
}


struct Terminal {
    /// The terminal's own window
    window: window_manager::WindowObj,
    /// The string that stores the users keypresses after the prompt
    input_string: String,
    /// Indicates whether the prompt string + any additional keypresses are the last thing that is printed on the prompt
    /// If this is false, the terminal will reprint out the prompt + the additional keypresses 
    correct_prompt_position: bool,
    // Name of the displayable object of the terminal
    display_name: String,
    /// Vector that stores the history of commands that the user has entered
    command_history: Vec<String>,
    /// Variable used to track the net number of times the user has pressed up/down to cycle through the commands
    /// ex. if the user has pressed up twice and down once, then command shift = # ups - # downs = 1 (cannot be negative)
    history_index: usize,
    /// The string that stores the user's keypresses if a command is currently running
    buffer_string: String,
    /// Variable that stores the task id of any application manually spawned from the terminal
    current_task_id: usize,
    /// The string that is prompted to the user (ex. kernel_term~$)
    prompt_string: String,
    /// The input_event_manager's standard output buffer to store what the terminal instance and its child processes output
    stdout_buffer: String,
    /// The input_event_manager's standard input buffer to store what the user inputs into the terminal application
    stdin_buffer: String,
    /// The terminal's scrollback buffer which stores a string to be displayed by the text display
    scrollback_buffer: String,
    /// Indicates whether the text display is displaying the last part of the scrollback buffer slice
    is_scroll_end: bool,
    /// The starting index of the scrollback buffer string slice that is currently being displayed on the text display
    scroll_start_idx: usize,
    /// Indicates the rightmost position of the cursor ON THE text display, NOT IN THE SCROLLBACK BUFFER (i.e. one more than the position of the last non_whitespace character
    /// being displayed on the text display)
    absolute_cursor_pos: usize,
    /// Variable that tracks how far left the cursor is from the maximum rightmost position (above)
    /// absolute_cursor_pos - left shift will be the position on the text display where the cursor will be displayed
    left_shift: usize,
    /// The consumer to the terminal's print dfqueue
    print_consumer: DFQueueConsumer<Event>,
    /// The producer to the terminal's print dfqueue
    print_producer: DFQueueProducer<Event>,
    // the terminal's current working directory
    working_dir: StrongDirRef,
}


/// Terminal Structure that allows multiple terminals to be individually run.
/// There are now two queues that constitute the event-driven terminal architecture
/// 1) The terminal print queue that handles printing from external applications
///     - Consumer is the main terminal loop
///     - Producers are any external application trying to print to the terminal's stdout
/// 
/// 2) The input queue (in the window manager) that handles keypresses and resize events
///     - Consumer is the main terminal loop
///     - Producer is the window manager. Window manager is responsible for enqueuing keyevents into the active application
impl Terminal {
    /// ref num: usize => unique integer number to the terminal that corresponds to its tab number
    pub fn new() -> Result<TaskRef, &'static str> {
        // initialize another dfqueue for the terminal object to handle printing from applications
        let terminal_print_dfq: DFQueue<Event>  = DFQueue::new();
        let terminal_print_consumer = terminal_print_dfq.into_consumer();
        let terminal_print_producer = terminal_print_consumer.obtain_producer();

        // Sets up the kernel to print to this terminal instance
        print::set_default_print_output(terminal_print_producer.obtain_producer()); 

        // Requests a new window object from the window manager
        let window_object = match window_manager::new_default_window() {
            Ok(window_object) => window_object,
            Err(err) => {debug!("new window returned err"); return Err(err)}
        };
<<<<<<< HEAD
        let root = vfs::get_root();
        let mut prompt_string = root.lock().get_path(); // ref numbers are 0-indexed
        prompt_string = format!("{}: ",prompt_string);
=======

        let prompt_string = "terminal:~$ ".to_string();

>>>>>>> 34515537
        let mut terminal = Terminal {
            window: window_object,
            input_string: String::new(),
            display_name: String::from("content"),
            correct_prompt_position: true,
            command_history: Vec::new(),
            history_index: 0,
            buffer_string: String::new(),
            current_task_id: 0,              
            prompt_string: prompt_string,
            stdout_buffer: String::new(),
            stdin_buffer: String::new(),
            scrollback_buffer: String::new(),
            scroll_start_idx: 0,
            is_scroll_end: true,
            absolute_cursor_pos: 0, 
            left_shift: 0,
            print_consumer: terminal_print_consumer,
            print_producer: terminal_print_producer,
            working_dir: root,
        };
        
        // Inserts a producer for the print queue into global list of terminal print producers
        let prompt_string = terminal.prompt_string.clone();
        terminal.print_to_terminal(format!("Theseus Terminal Emulator\nPress Ctrl+C to quit a task\n{}", prompt_string))?;
        terminal.absolute_cursor_pos = terminal.scrollback_buffer.len();
        let task_ref = KernelTaskBuilder::new(terminal_loop, terminal)
            .name("terminal loop".to_string())
            .spawn()?;
        Ok(task_ref)
    }

    /// Printing function for use within the terminal crate
    fn print_to_terminal(&mut self, s: String) -> Result<(), &'static str> {
        self.scrollback_buffer.push_str(&s);
        Ok(())
    }

    /// Redisplays the terminal prompt (does not insert a newline before it)
    fn redisplay_prompt(&mut self) {
        let mut prompt = self.working_dir.lock().get_path();
        prompt = format!("{}: ",prompt);
        self.scrollback_buffer.push_str(&prompt);
    }

    /// Pushes a string to the standard out buffer and the scrollback buffer with a new line
    fn push_to_stdout(&mut self, s: String) {
        self.stdout_buffer.push_str(&s);
        self.scrollback_buffer.push_str(&s);
    }

    /// Pushes a string to the standard in buffer and the scrollback buffer with a new line
    fn push_to_stdin(&mut self, s: String) {
        let buffer_len = self.stdin_buffer.len();
        self.stdin_buffer.insert_str(buffer_len - self.left_shift, &s);
        let buffer_len = self.scrollback_buffer.len();
        self.scrollback_buffer.insert_str(buffer_len - self.left_shift , &s);
    }

    /// Removes a character from the stdin buffer; will remove the character specified by the left shift field
    fn pop_from_stdin(&mut self) {
        let buffer_len = self.stdin_buffer.len();
        self.stdin_buffer.remove(buffer_len - self.left_shift - 1);
        let buffer_len = self.scrollback_buffer.len();
        self.scrollback_buffer.remove(buffer_len - self.left_shift -1);
    }

    fn get_displayable_dimensions(&self, name:&str) -> (usize, usize){
        if let Some(text_display) = self.window.get_displayable(name){
            text_display.get_dimensions()
        } else {
            (0, 0)
        }
    }

    /// This function takes in the end index of some index in the scrollback buffer and calculates the starting index of the
    /// scrollback buffer so that a slice containing the starting and ending index would perfectly fit inside the dimensions of 
    /// text display. 
    /// If the text display's first line will display a continuation of a syntactical line in the scrollback buffer, this function 
    /// calculates the starting index so that when displayed on the text display, it preserves that line so that it looks the same
    /// as if the whole physical line is displayed on the buffer
    fn calc_start_idx(&mut self, end_idx: usize, display_name:&str) -> (usize, usize) {
        let (buffer_width, buffer_height) = self.get_displayable_dimensions(display_name);
        let mut start_idx = end_idx;
        let result;
        // Grabs a max-size slice of the scrollback buffer (usually does not totally fit because of newlines)
        if end_idx > buffer_width * buffer_height {
            result = self.scrollback_buffer.get(end_idx - buffer_width*buffer_height..end_idx);
        } else {
            result = self.scrollback_buffer.get(0..end_idx);
        }

        if let Some(slice) = result {
            let mut total_lines = 0;
            // Obtains a vector of indices of newlines in the slice in the REVERSE order that they occur
            let new_line_indices: Vec<(usize, &str)> = slice.rmatch_indices('\n').collect();
            let mut counter = 0;
            let mut last_line_chars = 0;
            // Case where the last newline does not occur at the end of the slice
            if new_line_indices[0].0 != slice.len() - 1 {
                start_idx -= slice.len() -1 - new_line_indices[0].0;
                total_lines += (slice.len()-1 - new_line_indices[0].0)/buffer_width + 1;
                last_line_chars = (slice.len() -1 - new_line_indices[0].0) % buffer_width; // fix: account for more than one line
            }

            // covers everything *up to* the characters between the beginning of the slice and the first new line character
            for i in 0..new_line_indices.len()-1 {
                if total_lines >= buffer_height {
                    break;
                }
                let num_chars = new_line_indices[i].0 - new_line_indices[i+1].0;
                let num_lines = if (num_chars-1)%buffer_width != 0 || (num_chars -1) == 0 {(num_chars-1) / buffer_width + 1 } else {(num_chars-1)/buffer_width}; // using (num_chars -1) because that's the number of characters that actually show up on the screen
                if num_chars > start_idx { // prevents subtraction overflow
                    return (0, total_lines * buffer_width + last_line_chars);
                }  
                start_idx -= num_chars;
                total_lines += num_lines;
                counter += 1;
            }

            // covers the characters between the beginning of the slice and the first new line character
            let first_chars = new_line_indices[new_line_indices.len() -1].0;
            let first_chars_lines = first_chars/buffer_width + 1;

            // if the loop overcounts the line
            if total_lines > buffer_height {
                start_idx += (total_lines - buffer_height) * buffer_width;
                total_lines = buffer_height;
            // if the characters between the beginning of the slice and the first newline char occupy more than one line
            } else if first_chars_lines + total_lines > buffer_height {
                let diff = buffer_height - total_lines;
                total_lines += diff;
                start_idx -= diff * buffer_width;
            // if the characters between the beginning of the slice and the first newline occupy one line
            } else if first_chars_lines + total_lines == buffer_height {
                total_lines += 1;
                start_idx -= first_chars;
            // if the slice takes up less than the full capacity of the buffer
            } else {
                return (0, total_lines * buffer_width + last_line_chars); // In  the case that an end index argument corresponded to a string slice that underfits the text display
            }

            // If the previous loop overcounted, this cuts off the excess string from string. Happens when there are many charcters between newlines at the beginning of the slice
            return (start_idx, (total_lines - 1) * buffer_width + last_line_chars);

        } else {
            return (0,0);
        }         
    }

    /// This function takes in the start index of some index in the scrollback buffer and calculates the end index of the
    /// scrollback buffer so that a slice containing the starting and ending index would perfectly fit inside the dimensions of 
    /// text display. 
    fn calc_end_idx(&mut self, start_idx: usize, display_name:&str) -> usize {
        let (buffer_width,buffer_height) = self.get_displayable_dimensions(display_name);
        let scrollback_buffer_len = self.scrollback_buffer.len();
        let mut end_idx = start_idx;
        let result;
        // Grabs a max-size slice of the scrollback buffer (usually does not totally fit because of newlines)
        if start_idx + buffer_width * buffer_height > scrollback_buffer_len {
            result = self.scrollback_buffer.get(start_idx..scrollback_buffer_len-1);
        } else {
            result = self.scrollback_buffer.get(start_idx..start_idx + buffer_width * buffer_height);
        }
        // calculate the starting index for the slice
        if let Some(slice) = result {
            let mut total_lines = 0;
            // Obtains a vector of the indices of the slice where newlines occur in ascending order
            let new_line_indices: Vec<(usize, &str)> = slice.match_indices('\n').collect();
            let mut counter = 0;
            // Covers the case where the start idx argument corresponds to a string that does not start on a newline 
            if new_line_indices[0].0 != 0 {
                end_idx += new_line_indices[0].0;
                total_lines += new_line_indices[0].0/buffer_width + 1;
            }

            // Calculates the end index so that the string slice between the start and end index will fit into the text display within at most 
            // one newline
            while total_lines < buffer_height {
                if counter+1 == new_line_indices.len() {
                    return self.scrollback_buffer.len()-1;
                }
                let num_chars = new_line_indices[counter+1].0 - new_line_indices[counter].0;
                let num_lines = num_chars/buffer_width + 1;
                end_idx += num_chars;
                total_lines += num_lines;
                counter += 1;
            }

            // If the last line is longer than the buffer width,
            // we simply subtract off the line from the end_idx and add the buffer width to the end idx
            if total_lines > buffer_height {
                let num_chars = new_line_indices[counter].0 - new_line_indices[counter -1].0;
                end_idx -= num_chars;
                end_idx += buffer_width;
            }
                return end_idx;
        } else {
            return self.scrollback_buffer.len()-1; 
        }
    }

    /// Scrolls the text display up one line
    fn scroll_up_one_line(&mut self, display_name:&str) {
        let buffer_width = self.get_displayable_dimensions(display_name).0;
        let mut start_idx = self.scroll_start_idx;
        //indicates that the user has scrolled to the top of the page
        if start_idx < 1 {
            return; 
        } else {
            start_idx -= 1;
        }
        let new_start_idx;
        let result;
        let slice_len;
        if buffer_width < start_idx {
            result = self.scrollback_buffer.as_str().get(start_idx - buffer_width .. start_idx);
            slice_len = buffer_width;
        } else {
            result = self.scrollback_buffer.as_str().get(0 .. start_idx);
            slice_len = start_idx;
        }
        // Searches this slice for a newline
        if let Some(slice) = result {
            let index = slice.rfind('\n');   
            new_start_idx = match index {
                Some(index) => { start_idx - slice_len + index }, // Moves the starting index back to the position of the nearest newline back
                None => { start_idx - slice_len}, // If no newline is found, moves the start index back by the buffer width value
            }; 
        } else {
            return
        }   
        self.scroll_start_idx = new_start_idx;
        // Recalculates the end index after the new starting index is found
        self.is_scroll_end = false;
    }

    /// Scrolls the text display down one line
    fn scroll_down_one_line(&mut self, display_name:&str) {
        let buffer_width = self.get_displayable_dimensions(display_name).0;
        let prev_start_idx;
        // Prevents the user from scrolling down if already at the bottom of the page
        if self.is_scroll_end == true {
            return;
        } else {
            prev_start_idx = self.scroll_start_idx;
        }
        let mut end_idx = self.calc_end_idx(prev_start_idx, display_name);
        // If the newly calculated end index is the bottom of the scrollback buffer, recalculates the start index and returns
        if end_idx == self.scrollback_buffer.len() -1 {
            self.is_scroll_end = true;
            let new_start = self.calc_start_idx(end_idx, display_name).0;
            self.scroll_start_idx = new_start;
            return;
        }
        end_idx += 1; // Advances to the next character for the calculation
        let new_end_idx;
        {
            let result;
            let slice_len; // specifies the length of the grabbed slice
            // Grabs a slice (the size of the buffer width at most) of the scrollback buffer that is directly below the current slice being displayed on the text display
            if self.scrollback_buffer.len() > end_idx + buffer_width {
                slice_len = buffer_width;
                result = self.scrollback_buffer.as_str().get(end_idx .. end_idx + buffer_width);
            } else {
                slice_len = self.scrollback_buffer.len() - end_idx -1; 
                result = self.scrollback_buffer.as_str().get(end_idx .. self.scrollback_buffer.len());
            }
            // Searches the grabbed slice for a newline
            if let Some(slice) = result {
                let index = slice.find('\n');   
                new_end_idx = match index {
                    Some(index) => { end_idx + index + 1}, // Moves end index forward to the next newline
                    None => { end_idx + slice_len}, // If no newline is found, moves the end index forward by the buffer width value
                }; 
            } else {
                return;
            }
        }
        // Recalculates new starting index
        let start_idx = self.calc_start_idx(new_end_idx, display_name).0;
        self.scroll_start_idx = start_idx;
    }
    
    /// Shifts the text display up by making the previous first line the last line displayed on the text display
    fn page_up(&mut self, display_name:&str) {
        let new_end_idx = self.scroll_start_idx;
        let new_start_idx = self.calc_start_idx(new_end_idx, display_name);
        self.scroll_start_idx = new_start_idx.0;
    }

    /// Shifts the text display down by making the previous last line the first line displayed on the text display
    fn page_down(&mut self, display_name:&str) {
        let start_idx = self.scroll_start_idx;
        let new_start_idx = self.calc_end_idx(start_idx, display_name);
        let new_end_idx = self.calc_end_idx(new_start_idx, display_name);
        if new_end_idx == self.scrollback_buffer.len() -1 {
            // if the user page downs near the bottom of the page so only gets a partial shift
            self.is_scroll_end = true;
            return;
        }
        self.scroll_start_idx = new_start_idx;
    }

    /// Updates the text display by taking a string index and displaying as much as it starting from the passed string index (i.e. starts from the top of the display and goes down)
    fn update_display_forwards(&mut self, display_name:&str, start_idx: usize) -> Result<(), &'static str> {
        let end_idx = self.calc_end_idx(start_idx, display_name); 
        self.scroll_start_idx = start_idx;
        let result  = self.scrollback_buffer.get(start_idx..=end_idx);
        if let Some(slice) = result {
            if let Some(text_display) = self.window.get_displayable(display_name){
                text_display.display_string(&(self.window), slice, FONT_COLOR, BACKGROUND_COLOR)?;
            } else {
                return Err("faild to get the text displayable component")
            }
        } else {
            return Err("could not get slice of scrollback buffer string");
        }
        Ok(())
    }


    /// Updates the text display by taking a string index and displaying as much as it can going backwards from the passed string index (i.e. starts from the bottom of the display and goes up)
    fn update_display_backwards(&mut self, display_name:&str, end_idx: usize) -> Result<(), &'static str> {
        let (start_idx, cursor_pos) = self.calc_start_idx(end_idx, display_name);
        self.scroll_start_idx = start_idx;

        let result = self.scrollback_buffer.get(start_idx..end_idx);

        if let Some(slice) = result {
            if let Some(text_display) = self.window.get_displayable(display_name){
                text_display.display_string(&(self.window), slice, FONT_COLOR, BACKGROUND_COLOR)?;
                self.absolute_cursor_pos = cursor_pos;          
            } else {
                return Err("faild to get the text displayable component")
            }
        } else {
            return Err("could not get slice of scrollback buffer string");
        }
        Ok(())
    }


    /// Called by the main loop to handle the exiting of tasks initiated in the terminal
    fn task_handler(&mut self) -> Result<(), &'static str> {
        // task id is 0 if there are no command line tasks running
        if self.current_task_id != 0 {
            // gets the task from the current task id variable
            let result = task::get_task(self.current_task_id);
            if let Some(ref taskref) = result {
                let exit_result = taskref.take_exit_value();
                // match statement will see if the task has finished with an exit value yet
                match exit_result {
                    Some(exit_val) => {
                        match exit_val {
                            ExitValue::Completed(exit_status) => {
                                // here: the task ran to completion successfully, so it has an exit value.
                                // we know the return type of this task is `isize`,
                                // so we need to downcast it from Any to isize.
                                let val: Option<&isize> = exit_status.downcast_ref::<isize>();
                                warn!("task returned exit value: {:?}", val);
                                if let Some(val) = val {
                                    self.print_to_terminal(format!("task returned with exit value {:?}\n", val))?;
                                }
                            }
                            // If the user manually aborts the task
                            ExitValue::Killed(KillReason::Requested) => {
                                warn!("task was manually aborted");
                                self.print_to_terminal("^C\n".to_string())?;
                            }
                            ExitValue::Killed(kill_reason) => {
                                // here: the task exited prematurely, e.g., it was killed for some reason.
                                warn!("task was killed, reason: {:?}", kill_reason);
                                self.print_to_terminal(format!("task was killed, reason: {:?}\n", kill_reason))?;
                            }
                        }
                        // Removes the task_id from the task_map
                        terminal_print::remove_child(self.current_task_id)?;
                        // Resets the current task id to be ready for the next command
                        self.current_task_id = 0;
                        self.redisplay_prompt();
                        // Pushes the keypresses onto the input_event_manager that were tracked whenever another command was running
                        if self.buffer_string.len() > 0 {
                            let temp = self.buffer_string.clone();
                            self.print_to_terminal(temp.clone())?;
                            self.input_string = temp;
                            self.buffer_string.clear();
                        }
                        // Resets the bool to true once the print prompt has been redisplayed
                        self.correct_prompt_position = true;
                        let display_name = &self.display_name.clone();
                        self.refresh_display(display_name);
                    },
                    // None value indicates task has not yet finished so does nothing
                    None => { },
                }
            }   
        }
        return Ok(());
    }
    

    /// Updates the cursor to a new position and refreshes display
    fn cursor_handler(&mut self, display_name:&str) -> Result<(), &'static str> { 
        let buffer_width = self.get_displayable_dimensions(display_name).0;
        let mut new_x = self.absolute_cursor_pos %buffer_width;
        let mut new_y = self.absolute_cursor_pos /buffer_width;
        // adjusts to the correct position relative to the max rightmost absolute cursor position
        if new_x >= self.left_shift  {
            new_x -= self.left_shift;
        } else {
            new_x = buffer_width  + new_x - self.left_shift;
            new_y -=1;
        }

        if let Some(text_display) = self.window.get_displayable(display_name){
            text_display.set_cursor(&(self.window), new_y as u16, new_x as u16, FONT_COLOR, true);
        } else {
            return Err("faild to get the text displayable component")
        }
        return Ok(());
    }

    /// Called whenever the main loop consumes an input event off the DFQueue to handle a key event
    pub fn handle_key_event(&mut self, keyevent: KeyEvent, display_name:&str) -> Result<(), &'static str> {       
        // EVERYTHING BELOW HERE WILL ONLY OCCUR ON A KEY PRESS (not key release)
        if keyevent.action != KeyAction::Pressed {
            return Ok(()); 
        }

        // Ctrl+C signals the main loop to exit the task
        if keyevent.modifiers.control && keyevent.keycode == Keycode::C {
            
            if self.current_task_id != 0 {
                let task_ref = task::get_task(self.current_task_id);
                if let Some(curr_task) = task_ref {
                    match curr_task.kill(task::KillReason::Requested) {
                        Ok(_) => {
                            if let Err(e) = RunQueue::remove_task_from_all(curr_task) {
                                error!("Killed task but could not remove it from runqueue: {}", e);
                            }
                        }
                        Err(e) => error!("Could not kill task, error: {}", e),
                    }
                }
            } else {
                self.input_string.clear();
                self.buffer_string.clear();
                self.print_to_terminal("^C\n".to_string())?;
                let prompt_string = self.prompt_string.clone();
                self.print_to_terminal(prompt_string)?;
                self.correct_prompt_position = true;
            }
            return Ok(());
        }


        // Tracks what the user does whenever she presses the backspace button
        if keyevent.keycode == Keycode::Backspace  {
            // Prevents user from moving cursor to the left of the typing bounds
            if self.input_string.len() == 0 || self.input_string.len() - self.left_shift == 0 { 
                return Ok(());
            } else {
                // Subtraction by accounts for 0-indexing
                if let Some(text_display) = self.window.get_displayable(display_name){
                    text_display.disable_cursor();
                }
                let remove_idx: usize =  self.input_string.len() - self.left_shift -1;
                self.input_string.remove(remove_idx);
            }
        }

        // Attempts to run the command whenever the user presses enter and updates the cursor tracking variables 
        if keyevent.keycode == Keycode::Enter && keyevent.keycode.to_ascii(keyevent.modifiers).is_some() {
            if self.input_string.len() == 0 {
                // reprints the prompt on the next line if the user presses enter and hasn't typed anything into the prompt
                self.print_to_terminal("\n".to_string())?;
                self.redisplay_prompt();
                return Ok(());
            } else if self.current_task_id != 0 { // prevents the user from trying to execute a new command while one is currently running
                self.print_to_terminal("Wait until the current command is finished executing\n".to_string())?;
            } else {
                // Calls the parse_input function to see if the command exists in the command table and obtains a command struct
                let input_string = self.input_string.clone();
                let command_structure = self.parse_input(&input_string);
                let prompt_string = self.prompt_string.clone();
                let current_input = self.input_string.clone();
                self.command_history.push(current_input);
                self.command_history.dedup(); // Removes any duplicates
                self.history_index = 0;
                match self.run_command_new_thread(command_structure) {
                    Ok(new_task_id) => { 
                        self.current_task_id = new_task_id;
                        terminal_print::add_child(self.current_task_id, self.print_producer.obtain_producer())?;
                    } Err("Error: no module with this name found!") => {
                        self.print_to_terminal(format!("\n{}: command not found\n{}",input_string, prompt_string))?;
                        self.input_string.clear();
                        self.left_shift = 0;
                        self.correct_prompt_position = true;
                        return Ok(());
                    } Err(&_) => {
                        self.print_to_terminal(format!("\nrunning command on new thread failed\n\n{}", prompt_string))?;
                        self.input_string.clear();
                        self.left_shift = 0;
                        self.correct_prompt_position = true;
                        return Ok(())
                    }
                }
            };
            // Clears the buffer for another command once current command is finished executing
            self.input_string.clear();
            self.left_shift = 0;
        }

        // home, end, page up, page down, up arrow, down arrow for the input_event_manager
        if keyevent.keycode == Keycode::Home && keyevent.modifiers.control {
            // Home command only registers if the text display has the ability to scroll
            if self.scroll_start_idx != 0 {
                self.is_scroll_end = false;
                self.scroll_start_idx = 0;
                if let Some(text_display) = self.window.get_displayable(display_name){
                    text_display.disable_cursor();
                }            
            }
            return Ok(());
        }
        if keyevent.keycode == Keycode::End && keyevent.modifiers.control{
            if !self.is_scroll_end {
                self.is_scroll_end = true;
                let buffer_len = self.scrollback_buffer.len();
                self.scroll_start_idx = self.calc_start_idx(buffer_len, display_name).0;
            }
            return Ok(());
        }
        if keyevent.modifiers.control && keyevent.modifiers.shift && keyevent.keycode == Keycode::Up  {
            if self.scroll_start_idx != 0 {
                self.scroll_up_one_line(display_name);
                if let Some(text_display) = self.window.get_displayable(display_name){
                    text_display.disable_cursor();
                }
            }
            return Ok(());
        }
        if keyevent.modifiers.control && keyevent.modifiers.shift && keyevent.keycode == Keycode::Down  {
            if !self.is_scroll_end {
                self.scroll_down_one_line(display_name);
            }
            return Ok(());
        }

        if keyevent.keycode == Keycode::PageUp && keyevent.modifiers.shift {
            if self.scroll_start_idx <= 1 {
                return Ok(())
            }
            self.page_up(display_name);
            self.is_scroll_end = false;
            if let Some(text_display) = self.window.get_displayable(display_name){
                text_display.disable_cursor();
            }
            return Ok(());
        }

        if keyevent.keycode == Keycode::PageDown && keyevent.modifiers.shift {
            if self.is_scroll_end {
                return Ok(());
            }
            self.page_down(display_name);
            return Ok(());
        }

        // Cycles to the next previous command
        if  keyevent.keycode == Keycode::Up {
            if self.history_index == self.command_history.len() {
                return Ok(());
            }
            if !self.correct_prompt_position {
                self.redisplay_prompt();
                self.correct_prompt_position  = true;
            }
            self.left_shift = 0;
            let previous_input = self.input_string.clone();
            for _i in 0..previous_input.len() {
                self.pop_from_stdin();
            }
            if self.history_index == 0 && self.input_string.len() != 0 {
                self.command_history.push(previous_input);
                self.history_index += 1;
            } 
            self.history_index += 1;
            let selected_command = self.command_history[self.command_history.len() - self.history_index].clone();
            let selected_command2 = selected_command.clone();
            self.input_string = selected_command;
            self.push_to_stdin(selected_command2);
            self.correct_prompt_position = true;
            return Ok(());
        }
        // Cycles to the next most recent command
        if keyevent.keycode == Keycode::Down {
            if self.history_index <= 1 {
                return Ok(());
            }
            self.left_shift = 0;
            let previous_input = self.input_string.clone();
            for _i in 0..previous_input.len() {
                self.pop_from_stdin();
            }
            self.history_index -=1;
            if self.history_index == 0 {return Ok(())}
            let selected_command = self.command_history[self.command_history.len() - self.history_index].clone();
            let selected_command2 = selected_command.clone();
            self.input_string = selected_command;
            self.push_to_stdin(selected_command2);
            self.correct_prompt_position = true;
            return Ok(());
        }

        // Jumps to the beginning of the input string
        if keyevent.keycode == Keycode::Home {
            self.left_shift = self.input_string.len();
            return Ok(());
        }

        // Jumps to the end of the input string
        if keyevent.keycode == Keycode::End {
            self.left_shift = 0;
        }   

        // Adjusts the cursor tracking variables when the user presses the left and right arrow keys
        if keyevent.keycode == Keycode::Left {
            if self.left_shift < self.input_string.len() {
                self.left_shift += 1;
            }
                return Ok(());
            }
        
        if keyevent.keycode == Keycode::Right {
            if self.left_shift > 0 {
                self.left_shift -= 1;
                return Ok(());
            }
        }

        // Tracks what the user has typed so far, excluding any keypresses by the backspace and Enter key, which are special and are handled directly below
        if keyevent.keycode != Keycode::Enter && keyevent.keycode.to_ascii(keyevent.modifiers).is_some()
            && keyevent.keycode != Keycode::Backspace && keyevent.keycode.to_ascii(keyevent.modifiers).is_some() {
                if self.left_shift == 0 {
                    if keyevent.keycode.to_ascii(keyevent.modifiers).is_some() {
                        match keyevent.keycode.to_ascii(keyevent.modifiers) {
                            Some(c) => {
                                // Appends to the temporary buffer string if the user types while a command is running
                                if self.current_task_id != 0 {
                                    self.buffer_string.push(c);
                                    return Ok(());
                                } else {
                                    self.input_string.push(c);
                                }
                            },
                            None => {
                                return Err("Couldn't get key event");
                            }
                        }

                    }
                } else {
                    // controls cursor movement and associated variables if the cursor is not at the end of the current line
                    match keyevent.keycode.to_ascii(keyevent.modifiers) {
                        Some(c) => {
                            let insert_idx: usize = self.input_string.len() - self.left_shift;
                            self.input_string.insert(insert_idx, c);
                        },
                        None => {
                            return Err("Couldn't get key event");
                        }
                    }
                }

                // If the prompt and any keypresses aren't already the last things being displayed on the buffer, it reprints
                if !self.correct_prompt_position{
                    let mut input_string = self.input_string.clone();
                    match input_string.pop() {
                        Some(_) => { }
                        None => {return Err("couldn't pop newline from input event string")}
                    }
                    self.redisplay_prompt();
                    self.print_to_terminal(input_string)?;
                    self.correct_prompt_position = true;
                }
        }
        
        // Pushes regular keypresses (ie ascii characters and non-meta characters) into the standard-in buffer
        match keyevent.keycode.to_ascii(keyevent.modifiers) {
            Some(c) => { 
                // If the keypress is Enter
                if c == '\u{8}' {
                    self.pop_from_stdin();
                } else {
                    self.push_to_stdin(c.to_string());
                }
            }
            _ => { } 
        }
        Ok(())
    }
    
    /// Parses the string that the user inputted when Enter is pressed into the form of command (String) + arguments (Vec<String>)
    fn parse_input(&self, input_string: &str) -> (String, Vec<String>) {
        let mut words: Vec<String> = input_string.split_whitespace().map(|s| s.to_string()).collect();
        // This will never panic because pressing the enter key does not register if she has not entered anything
        let mut command_string = words.remove(0);
        // Formats the string into the application module syntax
		command_string.insert_str(0, mod_mgmt::metadata::CrateType::Application.prefix());
        return (command_string.to_string(), words);
    }


    /// Execute the command on a new thread 
    fn run_command_new_thread(&mut self, (command_string, arguments): (String, Vec<String>)) -> Result<usize, &'static str> {
        let module = memory::get_module(&command_string).ok_or("Error: no module with this name found!")?;
        let taskref = ApplicationTaskBuilder::new(module)
            .argument(arguments)
            .spawn()?;

        taskref.write().set_wd(Arc::clone(&self.working_dir));
        // Gets the task id so we can reference this task if we need to kill it with Ctrl+C
        let new_task_id = taskref.lock().id;
        return Ok(new_task_id);
        
    }
    
    fn refresh_display(&mut self, display_name:&str) {
        let start_idx = self.scroll_start_idx;
        // handling display refreshing errors here so that we don't clog the main loop of the terminal
        if self.is_scroll_end {
            let buffer_len = self.scrollback_buffer.len();
            match self.update_display_backwards(display_name, buffer_len) {
                Ok(_) => { }
                Err(err) => {error!("could not update display forwards: {}", err); return}
            }
            match self.cursor_handler(display_name) {
                Ok(_) => { }
                Err(err) => {error!("could not update cursor: {}", err); return}
            }
        } else {
            match self.update_display_forwards(display_name, start_idx) {
                Ok(_) => { }
                Err(err) => {error!("could not update display forwards: {}", err); return}
            }
        }
    }
}

/// This main loop is the core component of the terminal's event-driven architecture. The terminal receives events
/// from two queues
/// 
/// 1) The print queue handles print events from applications. The producer to this queue
///    is any EXTERNAL application that prints to the terminal (any printing from within the terminal
///    is simply pushed to the scrollback buffer using the associated print_to_terminal method)
/// 
/// 2) The input queue (provided by the window manager when the temrinal request a window) gives key events
///    and resize event to the application
/// 
/// The print queue is handled first inside the loop iteration, which means that all print events in the print
/// queue will always be printed to the text display before input events or any other managerial functions are handled. 
/// This allows for clean appending to the scrollback buffer and prevents interleaving of text.
/// 
fn terminal_loop(mut terminal: Terminal) -> Result<(), &'static str> {
    use core::ops::Deref;
    let display_name = terminal.display_name.clone();
    { 
        let (width, height) = terminal.window.dimensions();
        let width  = width  - 2*window_manager::WINDOW_MARGIN;
        let height = height - 2*window_manager::WINDOW_MARGIN;
        match terminal.window.add_displayable(&display_name, 0, 0,
            TextDisplay::new(&display_name, width, height)) {
                Ok(_) => { }
                Err(err) => {return Err(err);}
        };
    }
    terminal.refresh_display(&display_name);
    loop {
        // Handle cursor blink
        if let Some(text_display) = terminal.window.get_displayable(&display_name){
            text_display.cursor_blink(&(terminal.window), FONT_COLOR, BACKGROUND_COLOR);
        }

        // Handles events from the print queue. The queue is "empty" is peek() returns None
        // If it is empty, it passes over this conditional
        if let Some(print_event) = terminal.print_consumer.peek() {
            match print_event.deref() {
                &Event::OutputEvent(ref s) => {
                    terminal.push_to_stdout(s.text.clone());

                    // Sets this bool to true so that on the next iteration the TextDisplay will refresh AFTER the 
                    // task_handler() function has cleaned up, which does its own printing to the console
                    terminal.refresh_display(&display_name);
                    terminal.correct_prompt_position = false;
                },
                _ => { },
            }
            print_event.mark_completed();
            // Goes to the next iteration of the loop after processing print event to ensure that printing is handled before keypresses
            continue;
        } 


        // Handles the cleanup of any application task that has finished running, including refreshing the display
        terminal.task_handler()?;
        if !terminal.correct_prompt_position {
            terminal.redisplay_prompt();
            terminal.correct_prompt_position = true;
        }
        
        // Looks at the input queue from the window manager
        // If it has unhandled items, it handles them with the match
        // If it is empty, it proceeds directly to the next loop iteration
        let event = match terminal.window.get_key_event() {
            Some(ev) => {
                ev
            },
            _ => { continue; }
        };

        match event {
            // Returns from the main loop so that the terminal object is dropped
            Event::ExitEvent => {
                trace!("exited terminal");
                window_manager::delete(terminal.window)?;
                return Ok(());
            }

            Event::ResizeEvent(ref _rev) => {
                terminal.refresh_display(&display_name); // application refreshes display after resize event is received
            }

            // Handles ordinary keypresses
            Event::InputEvent(ref input_event) => {
                terminal.handle_key_event(input_event.key_event, &display_name)?;
                if input_event.key_event.action == KeyAction::Pressed {
                    // only refreshes the display on keypresses to improve display performance 
                    terminal.refresh_display(&display_name);
                }
            }
            _ => { }
        }
        
    }  
}



<|MERGE_RESOLUTION|>--- conflicted
+++ resolved
@@ -35,13 +35,9 @@
 use dfqueue::{DFQueue, DFQueueConsumer, DFQueueProducer};
 use window_manager::displayable::text_display::TextDisplay;
 use spawn::{ApplicationTaskBuilder, KernelTaskBuilder};
-<<<<<<< HEAD
-use task::TaskRef;
 use vfs::StrongDirRef;
-=======
 use task::{TaskRef, ExitValue, KillReason};
 use runqueue::RunQueue;
->>>>>>> 34515537
 
 pub const FONT_COLOR:u32 = 0x93ee90;
 pub const BACKGROUND_COLOR:u32 = 0x000000;
@@ -138,15 +134,9 @@
             Ok(window_object) => window_object,
             Err(err) => {debug!("new window returned err"); return Err(err)}
         };
-<<<<<<< HEAD
         let root = vfs::get_root();
         let mut prompt_string = root.lock().get_path(); // ref numbers are 0-indexed
         prompt_string = format!("{}: ",prompt_string);
-=======
-
-        let prompt_string = "terminal:~$ ".to_string();
-
->>>>>>> 34515537
         let mut terminal = Terminal {
             window: window_object,
             input_string: String::new(),
@@ -865,11 +855,11 @@
     /// Execute the command on a new thread 
     fn run_command_new_thread(&mut self, (command_string, arguments): (String, Vec<String>)) -> Result<usize, &'static str> {
         let module = memory::get_module(&command_string).ok_or("Error: no module with this name found!")?;
-        let taskref = ApplicationTaskBuilder::new(module)
+        let mut taskref = ApplicationTaskBuilder::new(module)
             .argument(arguments)
             .spawn()?;
 
-        taskref.write().set_wd(Arc::clone(&self.working_dir));
+        taskref.set_wd(Arc::clone(&self.working_dir));
         // Gets the task id so we can reference this task if we need to kill it with Ctrl+C
         let new_task_id = taskref.lock().id;
         return Ok(new_task_id);

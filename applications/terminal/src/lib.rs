//! Terminal emulator with event-driven architecture
//! Commands that can be run are the names of the crates in the applications directory
//! 
//! The terminal is roughly designed as follows: the main function calls the init() function of the terminal. In here, 
//! the terminal instance is created (defined by the Terminal struct) and an event handling loop is spawned which can handle
//! keypresses, resize, print events, etc. 

#![no_std]
#![feature(alloc)]
extern crate frame_buffer;
extern crate keycodes_ascii;
extern crate spin;
extern crate dfqueue;
extern crate mod_mgmt;
extern crate spawn;
extern crate task;
extern crate runqueue;
extern crate memory;
extern crate event_types; 
extern crate window_manager;
extern crate text_display;
extern crate fs_node;
extern crate root;

extern crate terminal_print;
extern crate print;
extern crate environment;

#[macro_use] extern crate alloc;
#[macro_use] extern crate log;

use event_types::{Event};
use keycodes_ascii::{Keycode, KeyAction, KeyEvent};
use alloc::string::{String, ToString};
use alloc::vec::Vec;
use alloc::arc::Arc;
use dfqueue::{DFQueue, DFQueueConsumer, DFQueueProducer};
use window_manager::displayable::text_display::TextDisplay;
use spawn::{ApplicationTaskBuilder, KernelTaskBuilder};
use fs_node::{StrongDirRef, FileDirectory};
use task::{TaskRef, ExitValue, KillReason};
use runqueue::RunQueue;
use environment::Environment;
use spin::Mutex;

pub const FONT_COLOR:u32 = 0x93ee90;
pub const BACKGROUND_COLOR:u32 = 0x000000;



/// A main function that calls terminal::new() and waits for the terminal loop to exit before returning an exit value
#[no_mangle]
pub fn main(_args: Vec<String>) -> isize {

   let term_task_ref =  match Terminal::new() {
        Ok(task_ref) => {task_ref}
        Err(err) => {
            error!("{}", err);
            error!("could not create terminal instance");
            return -1;
        }
    };
    // waits for the terminal loop to exit before exiting the main function
    match term_task_ref.join() {
        Ok(_) => { }
        Err(err) => {error!("{}", err)}
    }
    return 0;
}

enum ScrollError {
    offEndBound
}

struct Terminal {
    /// The terminal's own window
    window: window_manager::WindowObj,
    /// The string that stores the users keypresses after the prompt
    input_string: String,
    /// Indicates whether the prompt string + any additional keypresses are the last thing that is printed on the prompt
    /// If this is false, the terminal will reprint out the prompt + the additional keypresses 
    correct_prompt_position: bool,
    // Name of the displayable object of the terminal
    display_name: String,
    /// Vector that stores the history of commands that the user has entered
    command_history: Vec<String>,
    /// Variable used to track the net number of times the user has pressed up/down to cycle through the commands
    /// ex. if the user has pressed up twice and down once, then command shift = # ups - # downs = 1 (cannot be negative)
    history_index: usize,
    /// The string that stores the user's keypresses if a command is currently running
    buffer_string: String,
    /// Variable that stores the task id of any application manually spawned from the terminal
    current_task_ref: Option<TaskRef>,
    /// The string that is prompted to the user (ex. kernel_term~$)
    prompt_string: String,
    /// The input_event_manager's standard output buffer to store what the terminal instance and its child processes output
    stdout_buffer: String,
    /// The input_event_manager's standard input buffer to store what the user inputs into the terminal application
    stdin_buffer: String,
    /// The terminal's scrollback buffer which stores a string to be displayed by the text display
    scrollback_buffer: String,
    /// Indicates whether the text display is displaying the last part of the scrollback buffer slice
    is_scroll_end: bool,
    /// The starting index of the scrollback buffer string slice that is currently being displayed on the text display
    scroll_start_idx: usize,
    /// Indicates the rightmost position of the cursor ON THE text display, NOT IN THE SCROLLBACK BUFFER (i.e. one more than the position of the last non_whitespace character
    /// being displayed on the text display)
    absolute_cursor_pos: usize,
    /// Variable that tracks how far left the cursor is from the maximum rightmost position (above)
    /// absolute_cursor_pos - left shift will be the position on the text display where the cursor will be displayed
    left_shift: usize,
    /// The consumer to the terminal's print dfqueue
    print_consumer: DFQueueConsumer<Event>,
    /// The producer to the terminal's print dfqueue
    print_producer: DFQueueProducer<Event>,
    /// The terminal's current environment
    env: Arc<Mutex<Environment>>
}


/// Terminal Structure that allows multiple terminals to be individually run.
/// There are now two queues that constitute the event-driven terminal architecture
/// 1) The terminal print queue that handles printing from external applications
///     - Consumer is the main terminal loop
///     - Producers are any external application trying to print to the terminal's stdout
/// 
/// 2) The input queue (in the window manager) that handles keypresses and resize events
///     - Consumer is the main terminal loop
///     - Producer is the window manager. Window manager is responsible for enqueuing keyevents into the active application
impl Terminal {
    /// ref num: usize => unique integer number to the terminal that corresponds to its tab number
    pub fn new() -> Result<TaskRef, &'static str> {
        // initialize another dfqueue for the terminal object to handle printing from applications
        let terminal_print_dfq: DFQueue<Event>  = DFQueue::new();
        let terminal_print_consumer = terminal_print_dfq.into_consumer();
        let terminal_print_producer = terminal_print_consumer.obtain_producer();

        // Sets up the kernel to print to this terminal instance
        print::set_default_print_output(terminal_print_producer.obtain_producer()); 

        // Requests a new window object from the window manager
        let window_object = match window_manager::new_default_window() {
            Ok(window_object) => window_object,
            Err(err) => {debug!("new window returned err"); return Err(err)}
        };
        
        let root = root::get_root();
        
        let env = Environment {
            working_dir: root::get_root(), 
        };

        let mut prompt_string = root.lock().get_path_as_string(); // ref numbers are 0-indexed
        prompt_string = format!("{}: ",prompt_string);
        let mut terminal = Terminal {
            window: window_object,
            input_string: String::new(),
            display_name: String::from("content"),
            correct_prompt_position: true,
            command_history: Vec::new(),
            history_index: 0,
            buffer_string: String::new(),
            current_task_ref: None,              
            prompt_string: prompt_string,
            stdout_buffer: String::new(),
            stdin_buffer: String::new(),
            scrollback_buffer: String::new(),
            scroll_start_idx: 0,
            is_scroll_end: true,
            absolute_cursor_pos: 0, 
            left_shift: 0,
            print_consumer: terminal_print_consumer,
            print_producer: terminal_print_producer,
            env: Arc::new(Mutex::new(env))
        };
        
        // Inserts a producer for the print queue into global list of terminal print producers
        let prompt_string = terminal.prompt_string.clone();
        terminal.print_to_terminal(format!("Theseus Terminal Emulator\nPress Ctrl+C to quit a task\n{}", prompt_string))?;
        terminal.absolute_cursor_pos = terminal.scrollback_buffer.len();
        let task_ref = KernelTaskBuilder::new(terminal_loop, terminal)
            .name("terminal_loop".to_string())
            .spawn()?;
        Ok(task_ref)
    }

    /// Printing function for use within the terminal crate
    fn print_to_terminal(&mut self, s: String) -> Result<(), &'static str> {
        self.scrollback_buffer.push_str(&s);
        Ok(())
    }

    /// Redisplays the terminal prompt (does not insert a newline before it)
    fn redisplay_prompt(&mut self) {
        let curr_env = self.env.lock();
        let mut prompt = curr_env.working_dir.lock().get_path_as_string();
        prompt = format!("{}: ",prompt);
        self.scrollback_buffer.push_str(&prompt);
    }

    /// Pushes a string to the standard out buffer and the scrollback buffer with a new line
    fn push_to_stdout(&mut self, s: String) {
        self.stdout_buffer.push_str(&s);
        self.scrollback_buffer.push_str(&s);
    }

    /// Pushes a string to the standard in buffer and the scrollback buffer with a new line
    fn push_to_stdin(&mut self, s: String) {
        let buffer_len = self.stdin_buffer.len();
        self.stdin_buffer.insert_str(buffer_len - self.left_shift, &s);
        let buffer_len = self.scrollback_buffer.len();
        self.scrollback_buffer.insert_str(buffer_len - self.left_shift , &s);
    }

    /// Removes a character from the stdin buffer; will remove the character specified by the left shift field
    fn pop_from_stdin(&mut self) {
        let buffer_len = self.stdin_buffer.len();
        self.stdin_buffer.remove(buffer_len - self.left_shift - 1);
        let buffer_len = self.scrollback_buffer.len();
        self.scrollback_buffer.remove(buffer_len - self.left_shift -1);
    }

    fn get_displayable_dimensions(&self, name:&str) -> (usize, usize){
        if let Some(text_display) = self.window.get_displayable(name){
            text_display.get_dimensions()
        } else {
            (0, 0)
        }
    }

    /// This function takes in the end index of some index in the scrollback buffer and calculates the starting index of the
    /// scrollback buffer so that a slice containing the starting and ending index would perfectly fit inside the dimensions of 
    /// text display. 
    /// If the text display's first line will display a continuation of a syntactical line in the scrollback buffer, this function 
    /// calculates the starting index so that when displayed on the text display, it preserves that line so that it looks the same
    /// as if the whole physical line is displayed on the buffer
    /// 
    /// Return: starting index of the string and the cursor position(with respect to position on the screen, not in the scrollback buffer) in that order
    fn calc_start_idx(&mut self, end_idx: usize, display_name:&str) -> (usize, usize) {
        let (buffer_width, buffer_height) = self.get_displayable_dimensions(display_name);
        let mut start_idx = end_idx;
        let result;
        // Grabs a max-size slice of the scrollback buffer (usually does not totally fit because of newlines)
        if end_idx > buffer_width * buffer_height {
            result = self.scrollback_buffer.get(end_idx - buffer_width*buffer_height..end_idx);
        } else {
            result = self.scrollback_buffer.get(0..end_idx);
        }

        if let Some(slice) = result {
            let mut total_lines = 0;
            // Obtains a vector of indices of newlines in the slice in the REVERSE order that they occur
            let new_line_indices: Vec<(usize, &str)> = slice.rmatch_indices('\n').collect();
            // if there are no new lines in the slice
            if new_line_indices.is_empty() {
                if buffer_height * buffer_width > end_idx {
                    return (0,buffer_height * buffer_width -1);
                } else {
                    start_idx -= buffer_height * buffer_width; // text with no newlines will fill the entire buffer
                    return (start_idx, buffer_height * buffer_width -1);
                }
            }

            let mut last_line_chars = 1;
            // Case where the last newline does not occur at the end of the slice
            if new_line_indices[0].0 != slice.len() - 1 {
                start_idx -= slice.len() -1 - new_line_indices[0].0;
                total_lines += (slice.len()-1 - new_line_indices[0].0)/buffer_width + 1;
                last_line_chars = (slice.len() -1 - new_line_indices[0].0) % buffer_width; // fix: account for more than one line
            }

            // covers everything *up to* the characters between the beginning of the slice and the first new line character
            for i in 0..new_line_indices.len()-1 {
                if total_lines >= buffer_height {
                    break;
                }
                let num_chars = new_line_indices[i].0 - new_line_indices[i+1].0;
                let num_lines = if (num_chars-1)%buffer_width != 0 || (num_chars -1) == 0 {
                                    (num_chars-1) / buffer_width + 1 
                                } else {
                                    (num_chars-1)/buffer_width}; // using (num_chars -1) because that's the number of characters that actually show up on the screen
                if num_chars > start_idx { // prevents subtraction overflow
                    return (0, total_lines * buffer_width + last_line_chars);
                }  
                start_idx -= num_chars;
                total_lines += num_lines;
            }

            // tracks the characters between the beginning of the slice and the first new line character
            let first_chars = new_line_indices[new_line_indices.len() -1].0;
            let first_chars_lines = first_chars/buffer_width + 1;

            // covers the case where the text inside the new_lines_indices array overflow the text buffer 
            if total_lines > buffer_height {
                start_idx += (total_lines - buffer_height) * buffer_width; // adds back the overcounted lines to the starting index
                total_lines = buffer_height;
            // covers the case where the text between the last newline and the end of the slice overflow the text buffer
            } else if first_chars_lines + total_lines > buffer_height {
                let diff = buffer_height - total_lines;
                total_lines += diff;
                start_idx -= diff * buffer_width;
            // covers the case where the text between the last newline and the end of the slice exactly fits the text buffer
            } else if first_chars_lines + total_lines == buffer_height {
                total_lines += first_chars_lines;
                start_idx -= first_chars;
            // covers the case where the slice fits within the text buffer (i.e. there is not enough output to fill the screen)
            } else {
                return (0, total_lines * buffer_width + last_line_chars); // In  the case that an end index argument corresponded to a string slice that underfits the text display
            }

            // If the previous loop overcounted, this cuts off the excess string from string. Happens when there are many charcters between newlines at the beginning of the slice
            return (start_idx, (total_lines - 1) * buffer_width + last_line_chars);

        } else {
            return (0,0);
        }   
    }

    /// This function takes in the start index of some index in the scrollback buffer and calculates the end index of the
    /// scrollback buffer so that a slice containing the starting and ending index would perfectly fit inside the dimensions of 
    /// text display. 
    fn calc_end_idx(&mut self, start_idx: usize, display_name:&str) -> Result<usize, ScrollError> {
        let (buffer_width,buffer_height) = self.get_displayable_dimensions(display_name);
        let scrollback_buffer_len = self.scrollback_buffer.len();
        let mut end_idx = start_idx;
        let result;
        // Grabs a max-size slice of the scrollback buffer (usually does not totally fit because of newlines)
        if start_idx + buffer_width * buffer_height > scrollback_buffer_len {
            result = self.scrollback_buffer.get(start_idx..scrollback_buffer_len-1);
        } else {
            result = self.scrollback_buffer.get(start_idx..start_idx + buffer_width * buffer_height);
        }

        // calculate the starting index for the slice
        if let Some(slice) = result {
            let mut total_lines = 0;
            // Obtains a vector of the indices of the slice where newlines occur in ascending order
            let new_line_indices: Vec<(usize, &str)> = slice.match_indices('\n').collect();
            // if there are no new lines in the slice
            if new_line_indices.len() == 0 {
                // indicates that the text is just one continuous string with no newlines and will therefore fill the buffer completely
                end_idx += buffer_height * buffer_width;
                if end_idx <= self.scrollback_buffer.len() -1 {
                    return Ok(end_idx); 
                } else {
                    return Err(ScrollError::offEndBound);
                }
            }

            let mut counter = 0;
            // Covers the case where the start idx argument corresponds to a string that does not start on a newline 
            if new_line_indices[0].0 != 0 {
                end_idx += new_line_indices[0].0;
                total_lines += new_line_indices[0].0/buffer_width + 1;
            }
            // the characters between the last newline and the end of the slice
            let last_line_chars = slice.len() -1 - new_line_indices[new_line_indices.len() -1].0;  
            let num_last_lines = last_line_chars%buffer_width + 1; // +1 to account for the physical line that the last characters will take up

            for i in 0..new_line_indices.len()-1 {
                if total_lines >= buffer_height {
                    break;
                }
                let num_chars = new_line_indices[i+1].0 - new_line_indices[i].0;
                let num_lines = num_chars/buffer_width + 1;
                end_idx += num_chars;
                total_lines += num_lines;
                counter += 1;
            }
            // covers the case where the text inside the new_line_indices array overflows the text buffer capacity            
            if total_lines > buffer_height {
                let num_chars = new_line_indices[counter].0 - new_line_indices[counter -1].0;
                end_idx -= num_chars;
                end_idx += buffer_width;
            // covers the case where the characters between the last newline and the end of the slice overflow the text buffer capacity
            } else if total_lines + num_last_lines >= total_lines {
                let diff = buffer_height - total_lines;
                end_idx += diff * buffer_width;
            // covers the case where the entire slice exactly fits or is smaller than the text buffer capacity
            } else {
                end_idx += last_line_chars;
            }

            if end_idx <= self.scrollback_buffer.len() -1 {
                return Ok(end_idx); 
            } else {
                return Err(ScrollError::offEndBound);
            }
        } else {
            return Ok(self.scrollback_buffer.len() - 1)
        }
    }

    /// Scrolls the text display up one line
    fn scroll_up_one_line(&mut self, display_name:&str) {
        let buffer_width = self.get_displayable_dimensions(display_name).0;
        let mut start_idx = self.scroll_start_idx;
        //indicates that the user has scrolled to the top of the page
        if start_idx < 1 {
            return; 
        } else {
            start_idx -= 1;
        }
        let new_start_idx;
        let result;
        let slice_len;
        if buffer_width < start_idx {
            result = self.scrollback_buffer.as_str().get(start_idx - buffer_width .. start_idx);
            slice_len = buffer_width;
        } else {
            result = self.scrollback_buffer.as_str().get(0 .. start_idx);
            slice_len = start_idx;
        }
        // Searches this slice for a newline

        if let Some(slice) = result {
            let index = slice.rfind('\n');   
            new_start_idx = match index {
                Some(index) => { start_idx - slice_len + index }, // Moves the starting index back to the position of the nearest newline back
                None => { start_idx - slice_len}, // If no newline is found, moves the start index back by the buffer width value
            }; 
        } else {
            return;
        }
        self.scroll_start_idx = new_start_idx;
        // Recalculates the end index after the new starting index is found
        self.is_scroll_end = false;
    }

    /// Scrolls the text display down one line
    fn scroll_down_one_line(&mut self, display_name:&str) {
        let buffer_width = self.get_displayable_dimensions(display_name).0;
        let prev_start_idx;
        // Prevents the user from scrolling down if already at the bottom of the page
        if self.is_scroll_end == true {
            return;} 
        prev_start_idx = self.scroll_start_idx;
        let result = self.calc_end_idx(prev_start_idx, display_name);
        let mut end_idx = match result {
            Ok(end_idx) => end_idx,
            Err(ScrollError::offEndBound) => self.scrollback_buffer.len() -1,
        };

        // If the newly calculated end index is the bottom of the scrollback buffer, recalculates the start index and returns
        if end_idx == self.scrollback_buffer.len() -1 {
            self.is_scroll_end = true;
            let new_start = self.calc_start_idx(end_idx, display_name).0;
            self.scroll_start_idx = new_start;
            return;
        }
        end_idx += 1; // Advances to the next character for the calculation
        let new_end_idx;
        {
            let result;
            let slice_len; // specifies the length of the grabbed slice
            // Grabs a slice (the size of the buffer width at most) of the scrollback buffer that is directly below the current slice being displayed on the text display
            if self.scrollback_buffer.len() > end_idx + buffer_width {
                slice_len = buffer_width;
                result = self.scrollback_buffer.as_str().get(end_idx .. end_idx + buffer_width);
            } else {
                slice_len = self.scrollback_buffer.len() - end_idx -1; 
                result = self.scrollback_buffer.as_str().get(end_idx .. self.scrollback_buffer.len());
            }
            // Searches the grabbed slice for a newline
            if let Some(slice) = result {
                let index = slice.find('\n');   
                new_end_idx = match index {
                    Some(index) => { end_idx + index + 1}, // Moves end index forward to the next newline
                    None => { end_idx + slice_len}, // If no newline is found, moves the end index forward by the buffer width value
                }; 
            } else {
                return;
            }
        }
        // Recalculates new starting index
        let start_idx = self.calc_start_idx(new_end_idx, display_name).0;
        self.scroll_start_idx = start_idx;
    }
    
    /// Shifts the text display up by making the previous first line the last line displayed on the text display
    fn page_up(&mut self, display_name:&str) {
        let new_end_idx = self.scroll_start_idx;
        let new_start_idx = self.calc_start_idx(new_end_idx, display_name);
        self.scroll_start_idx = new_start_idx.0;
    }

    /// Shifts the text display down by making the previous last line the first line displayed on the text display
    fn page_down(&mut self, display_name:&str) {
        let start_idx = self.scroll_start_idx;
        let result = self.calc_end_idx(start_idx, display_name);
        let new_start_idx = match result {
            Ok(idx) => idx+ 1, 
            Err(ScrollError::offEndBound) => {
                let scrollback_buffer_len = self.scrollback_buffer.len();
                let new_start_idx = self.calc_start_idx(scrollback_buffer_len, display_name).0;
                self.scroll_start_idx = new_start_idx;
                self.is_scroll_end = true;
                return;
            },
        };
        let result = self.calc_end_idx(new_start_idx, display_name);
        let new_end_idx = match result {
            Ok(end_idx) => end_idx,
            Err(ScrollError::offEndBound) => {
                let scrollback_buffer_len = self.scrollback_buffer.len();
                let new_start_idx = self.calc_start_idx(scrollback_buffer_len, display_name).0;
                self.scroll_start_idx = new_start_idx;
                self.is_scroll_end = true;
                return;
            },
        };
        if new_end_idx == self.scrollback_buffer.len() -1 {
            // if the user page downs near the bottom of the page so only gets a partial shift
            self.is_scroll_end = true;
            return;
        }
        self.scroll_start_idx = new_start_idx;
    }

    /// Updates the text display by taking a string index and displaying as much as it starting from the passed string index (i.e. starts from the top of the display and goes down)
    fn update_display_forwards(&mut self, display_name:&str, start_idx: usize) -> Result<(), &'static str> {
        self.scroll_start_idx = start_idx;
        let result= self.calc_end_idx(start_idx, display_name); 
        let end_idx = match result {
            Ok(end_idx) => end_idx,
            Err(ScrollError::offEndBound) => {
                let new_end_idx = self.scrollback_buffer.len() -1;
                let new_start_idx = self.calc_start_idx(new_end_idx, display_name).0;
                self.scroll_start_idx = new_start_idx;
                new_end_idx
            },
        };
        let result  = self.scrollback_buffer.get(start_idx..=end_idx); // =end_idx includes the end index in the slice
        if let Some(slice) = result {
            if let Some(text_display) = self.window.get_displayable(display_name){
                text_display.display_string(&(self.window), slice, FONT_COLOR, BACKGROUND_COLOR)?;
            } else {
                return Err("faild to get the text displayable component")
            }
        } else {
            return Err("could not get slice of scrollback buffer string");
        }
        Ok(())
    }


    /// Updates the text display by taking a string index and displaying as much as it can going backwards from the passed string index (i.e. starts from the bottom of the display and goes up)
    fn update_display_backwards(&mut self, display_name:&str, end_idx: usize) -> Result<(), &'static str> {
        let (start_idx, cursor_pos) = self.calc_start_idx(end_idx, display_name);
        self.scroll_start_idx = start_idx;

        let result = self.scrollback_buffer.get(start_idx..end_idx);

        if let Some(slice) = result {
            if let Some(text_display) = self.window.get_displayable(display_name){
                text_display.display_string(&(self.window), slice, FONT_COLOR, BACKGROUND_COLOR)?;
                self.absolute_cursor_pos = cursor_pos;          
            } else {
                return Err("faild to get the text displayable component")
            }
        } else {
            return Err("could not get slice of scrollback buffer string");
        }
        Ok(())
    }


    /// Called by the main loop to handle the exiting of tasks initiated in the terminal
    fn task_handler(&mut self) -> Result<(), &'static str> {
        let task_ref_copy = match self.current_task_ref.clone() {
            Some(task_ref) => task_ref,
            None => { return Ok(());}
        };
        let exit_result = task_ref_copy.take_exit_value();
        // match statement will see if the task has finished with an exit value yet
        match exit_result {
            Some(exit_val) => {
                match exit_val {
                    ExitValue::Completed(exit_status) => {
                        // here: the task ran to completion successfully, so it has an exit value.
                        // we know the return type of this task is `isize`,
                        // so we need to downcast it from Any to isize.
                        let val: Option<&isize> = exit_status.downcast_ref::<isize>();
                        warn!("task returned exit value: {:?}", val);
                        if let Some(val) = val {
                            self.print_to_terminal(format!("task returned with exit value {:?}\n", val))?;
                        }
                    },

                    ExitValue::Killed(task::KillReason::Requested) => {
                        self.print_to_terminal("^C\n".to_string())?;
                    },
                    // If the user manually aborts the task
                    ExitValue::Killed(kill_reason) => {
                        warn!("task was killed because {:?}", kill_reason);
                        self.print_to_terminal(format!("task was killed because {:?}\n", kill_reason))?;
                    }
                }
                
                terminal_print::remove_child(task_ref_copy.lock().id)?;
                // Resets the current task id to be ready for the next command
                self.current_task_ref = None;
                self.redisplay_prompt();
                // Pushes the keypresses onto the input_event_manager that were tracked whenever another command was running
                if self.buffer_string.len() > 0 {
                    let temp = self.buffer_string.clone();
                    self.print_to_terminal(temp.clone())?;
                    self.input_string = temp;
                    self.buffer_string.clear();
                }
                // Resets the bool to true once the print prompt has been redisplayed
                self.correct_prompt_position = true;
                let display_name = &self.display_name.clone();
                self.refresh_display(display_name);
            },
        // None value indicates task has not yet finished so does nothing
        None => { },
        }
        return Ok(());
    }
    

    /// Updates the cursor to a new position and refreshes display
    fn cursor_handler(&mut self, display_name:&str) -> Result<(), &'static str> { 
        let buffer_width = self.get_displayable_dimensions(display_name).0;
        let mut new_x = self.absolute_cursor_pos %buffer_width;
        let mut new_y = self.absolute_cursor_pos /buffer_width;
        // adjusts to the correct position relative to the max rightmost absolute cursor position
        if new_x >= self.left_shift  {
            new_x -= self.left_shift;
        } else {
            new_x = buffer_width  + new_x - self.left_shift;
            new_y -=1;
        }

        if let Some(text_display) = self.window.get_displayable(display_name){
            text_display.set_cursor(&(self.window), new_y as u16, new_x as u16, FONT_COLOR, true);
        } else {
            return Err("faild to get the text displayable component")
        }
        return Ok(());
    }

    /// Called whenever the main loop consumes an input event off the DFQueue to handle a key event
    pub fn handle_key_event(&mut self, keyevent: KeyEvent, display_name:&str) -> Result<(), &'static str> {       
        // EVERYTHING BELOW HERE WILL ONLY OCCUR ON A KEY PRESS (not key release)
        if keyevent.action != KeyAction::Pressed {
            return Ok(()); 
        }

        // Ctrl+C signals the main loop to exit the task
        if keyevent.modifiers.control && keyevent.keycode == Keycode::C {
            let task_ref_copy = match self.current_task_ref {
                Some(ref task_ref) => task_ref.clone(), 
                None => {
                    self.input_string.clear();
                    self.buffer_string.clear();
                    self.print_to_terminal("^C\n".to_string())?;
                    let prompt_string = self.prompt_string.clone();
                    self.print_to_terminal(prompt_string)?;
                    self.correct_prompt_position = true;
                    self.left_shift = 0;
                    return Ok(());
                }
            };
            match task_ref_copy.kill(task::KillReason::Requested) {
                Ok(_) => {
                    if let Err(e) = RunQueue::remove_task_from_all(&task_ref_copy) {
                        error!("Killed task but could not remove it from runqueue: {}", e);
                    }
                }
                Err(e) => error!("Could not kill task, error: {}", e),
            }
            return Ok(());
        }


        // Tracks what the user does whenever she presses the backspace button
        if keyevent.keycode == Keycode::Backspace  {
            // Prevents user from moving cursor to the left of the typing bounds
            if self.input_string.len() == 0 || self.input_string.len() - self.left_shift == 0 { 
                return Ok(());
            } else {
                // Subtraction by accounts for 0-indexing
                if let Some(text_display) = self.window.get_displayable(display_name){
                    text_display.disable_cursor();
                }
                let remove_idx: usize =  self.input_string.len() - self.left_shift -1;
                self.input_string.remove(remove_idx);
            }
        }

        // Attempts to run the command whenever the user presses enter and updates the cursor tracking variables 
        if keyevent.keycode == Keycode::Enter && keyevent.keycode.to_ascii(keyevent.modifiers).is_some() {
            if self.input_string.len() == 0 {
                // reprints the prompt on the next line if the user presses enter and hasn't typed anything into the prompt
                self.print_to_terminal("\n".to_string())?;
                self.redisplay_prompt();
                return Ok(());
            } else if self.current_task_ref.is_some() { // prevents the user from trying to execute a new command while one is currently running
                self.print_to_terminal("Wait until the current command is finished executing\n".to_string())?;
            } else {
                // Calls the parse_input function to see if the command exists in the command table and obtains a command struct
                let input_string = self.input_string.clone();
                let command_structure = self.parse_input(&input_string);
                let prompt_string = self.prompt_string.clone();
                let current_input = self.input_string.clone();
                self.command_history.push(current_input);
                self.command_history.dedup(); // Removes any duplicates
                self.history_index = 0;
                match self.run_command_new_thread(command_structure) {
                    Ok(new_task_ref) => { 
                        let task_id = {new_task_ref.lock().id};
                        self.current_task_ref = Some(new_task_ref);
                        terminal_print::add_child(task_id, self.print_producer.obtain_producer())?; // adds the terminal's print producer to the terminal print crate
                    } Err("Error: no module with this name found!") => {
                        self.print_to_terminal(format!("\n{}: command not found\n{}",input_string, prompt_string))?;
                        self.input_string.clear();
                        self.left_shift = 0;
                        self.correct_prompt_position = true;
                        return Ok(());
                    } Err(&_) => {
                        self.print_to_terminal(format!("\nrunning command on new thread failed\n\n{}", prompt_string))?;
                        self.input_string.clear();
                        self.left_shift = 0;
                        self.correct_prompt_position = true;
                        return Ok(())
                    }
                }
            };
            // Clears the buffer for another command once current command is finished executing
            self.input_string.clear();
            self.left_shift = 0;
        }

        // home, end, page up, page down, up arrow, down arrow for the input_event_manager
        if keyevent.keycode == Keycode::Home && keyevent.modifiers.control {
            // Home command only registers if the text display has the ability to scroll
            if self.scroll_start_idx != 0 {
                self.is_scroll_end = false;
                self.scroll_start_idx = 0; // takes us up to the start of the page
                if let Some(text_display) = self.window.get_displayable(display_name){
                    text_display.disable_cursor();
                }            
            }
            return Ok(());
        }
        if keyevent.keycode == Keycode::End && keyevent.modifiers.control{
            if !self.is_scroll_end {
                self.is_scroll_end = true;
                let buffer_len = self.scrollback_buffer.len();
                self.scroll_start_idx = self.calc_start_idx(buffer_len, display_name).0;
            }
            return Ok(());
        }
        if keyevent.modifiers.control && keyevent.modifiers.shift && keyevent.keycode == Keycode::Up  {
            if self.scroll_start_idx != 0 {
                self.scroll_up_one_line(display_name);
                if let Some(text_display) = self.window.get_displayable(display_name){
                    text_display.disable_cursor();
                }
            }
            return Ok(());
        }
        if keyevent.modifiers.control && keyevent.modifiers.shift && keyevent.keycode == Keycode::Down  {
            if !self.is_scroll_end {
                self.scroll_down_one_line(display_name);
            }
            return Ok(());
        }

        if keyevent.keycode == Keycode::PageUp && keyevent.modifiers.shift {
            if self.scroll_start_idx <= 1 {
                return Ok(())
            }
            self.page_up(display_name);
            self.is_scroll_end = false;
            if let Some(text_display) = self.window.get_displayable(display_name){
                text_display.disable_cursor();
            }
            return Ok(());
        }

        if keyevent.keycode == Keycode::PageDown && keyevent.modifiers.shift {
            if self.is_scroll_end {
                return Ok(());
            }
            self.page_down(display_name);
            return Ok(());
        }

        // Cycles to the next previous command
        if  keyevent.keycode == Keycode::Up {
            if self.history_index == self.command_history.len() {
                return Ok(());
            }
            if !self.correct_prompt_position {
                self.redisplay_prompt();
                self.correct_prompt_position  = true;
            }
            self.left_shift = 0;
            let previous_input = self.input_string.clone();
            for _i in 0..previous_input.len() {
                self.pop_from_stdin();
            }
            if self.history_index == 0 && self.input_string.len() != 0 {
                self.command_history.push(previous_input);
                self.history_index += 1;
            } 
            self.history_index += 1;
            let selected_command = self.command_history[self.command_history.len() - self.history_index].clone();
            let selected_command2 = selected_command.clone();
            self.input_string = selected_command;
            self.push_to_stdin(selected_command2);
            self.correct_prompt_position = true;
            return Ok(());
        }
        // Cycles to the next most recent command
        if keyevent.keycode == Keycode::Down {
            if self.history_index <= 1 {
                return Ok(());
            }
            self.left_shift = 0;
            let previous_input = self.input_string.clone();
            for _i in 0..previous_input.len() {
                self.pop_from_stdin();
            }
            self.history_index -=1;
            if self.history_index == 0 {return Ok(())}
            let selected_command = self.command_history[self.command_history.len() - self.history_index].clone();
            let selected_command2 = selected_command.clone();
            self.input_string = selected_command;
            self.push_to_stdin(selected_command2);
            self.correct_prompt_position = true;
            return Ok(());
        }

        // Jumps to the beginning of the input string
        if keyevent.keycode == Keycode::Home {
            self.left_shift = self.input_string.len();
            return Ok(());
        }

        // Jumps to the end of the input string
        if keyevent.keycode == Keycode::End {
            self.left_shift = 0;
        }   

        // Adjusts the cursor tracking variables when the user presses the left and right arrow keys
        if keyevent.keycode == Keycode::Left {
            if self.left_shift < self.input_string.len() {
                self.left_shift += 1;
            }
                return Ok(());
            }
        
        if keyevent.keycode == Keycode::Right {
            if self.left_shift > 0 {
                self.left_shift -= 1;
                return Ok(());
            }
        }

        // Tracks what the user has typed so far, excluding any keypresses by the backspace and Enter key, which are special and are handled directly below
        if keyevent.keycode != Keycode::Enter && keyevent.keycode.to_ascii(keyevent.modifiers).is_some()
            && keyevent.keycode != Keycode::Backspace && keyevent.keycode.to_ascii(keyevent.modifiers).is_some() {
                if self.left_shift == 0 {
                    if keyevent.keycode.to_ascii(keyevent.modifiers).is_some() {
                        match keyevent.keycode.to_ascii(keyevent.modifiers) {
                            Some(c) => {
                                // Appends to the temporary buffer string if the user types while a command is running
                                if self.current_task_ref.is_some() {
                                    self.buffer_string.push(c);
                                    return Ok(());
                                } else {
                                    self.input_string.push(c);
                                }
                            },
                            None => {
                                return Err("Couldn't get key event");
                            }
                        }

                    }
                } else {
                    // controls cursor movement and associated variables if the cursor is not at the end of the current line
                    match keyevent.keycode.to_ascii(keyevent.modifiers) {
                        Some(c) => {
                            let insert_idx: usize = self.input_string.len() - self.left_shift;
                            self.input_string.insert(insert_idx, c);
                        },
                        None => {
                            return Err("Couldn't get key event");
                        }
                    }
                }

                // If the prompt and any keypresses aren't already the last things being displayed on the buffer, it reprints
                if !self.correct_prompt_position{
                    let mut input_string = self.input_string.clone();
                    match input_string.pop() {
                        Some(_) => { }
                        None => {return Err("couldn't pop newline from input event string")}
                    }
                    self.redisplay_prompt();
                    self.print_to_terminal(input_string)?;
                    self.correct_prompt_position = true;
                }
        }
        
        // Pushes regular keypresses (ie ascii characters and non-meta characters) into the standard-in buffer
        match keyevent.keycode.to_ascii(keyevent.modifiers) {
            Some(c) => { 
                // If the keypress is Enter
                if c == '\u{8}' {
                    self.pop_from_stdin();
                } else {
                    self.push_to_stdin(c.to_string());
                }
            }
            _ => { } 
        }
        Ok(())
    }
    
    /// Parses the string that the user inputted when Enter is pressed into the form of command (String) + arguments (Vec<String>)
    fn parse_input(&self, input_string: &str) -> (String, Vec<String>) {
        let mut words: Vec<String> = input_string.split_whitespace().map(|s| s.to_string()).collect();
        // This will never panic because pressing the enter key does not register if she has not entered anything
        let mut command_string = words.remove(0);
        // Formats the string into the application module syntax
		command_string.insert_str(0, mod_mgmt::metadata::CrateType::Application.prefix());
        return (command_string.to_string(), words);
    }


    /// Execute the command on a new thread 
    fn run_command_new_thread(&mut self, (command_string, arguments): (String, Vec<String>)) -> Result<TaskRef, &'static str> {
        let module = memory::get_module(&command_string).ok_or("Error: no module with this name found!")?;
        let taskref = ApplicationTaskBuilder::new(module)
            .argument(arguments)
            .spawn()?;
        
        taskref.set_env(Arc::clone(&self.env)); // Set environment variable of application to the same as terminal task

        // Gets the task id so we can reference this task if we need to kill it with Ctrl+C
<<<<<<< HEAD
        let new_task_id = taskref.lock().id;
        return Ok(new_task_id);

=======
        return Ok(taskref);
        
>>>>>>> fe289282
    }
    
    fn refresh_display(&mut self, display_name:&str) {
        let start_idx = self.scroll_start_idx;
        // handling display refreshing errors here so that we don't clog the main loop of the terminal
        if self.is_scroll_end {
            let buffer_len = self.scrollback_buffer.len();
            match self.update_display_backwards(display_name, buffer_len) {
                Ok(_) => { }
                Err(err) => {error!("could not update display backwards: {}", err); return}
            }
            match self.cursor_handler(display_name) {
                Ok(_) => { }
                Err(err) => {error!("could not update cursor: {}", err); return}
            }
        } else {
            match self.update_display_forwards(display_name, start_idx) {
                Ok(_) => { }
                Err(err) => {error!("could not update display forwards: {}", err); return}
            }
        }
    }
}

/// This main loop is the core component of the terminal's event-driven architecture. The terminal receives events
/// from two queues
/// 
/// 1) The print queue handles print events from applications. The producer to this queue
///    is any EXTERNAL application that prints to the terminal (any printing from within the terminal
///    is simply pushed to the scrollback buffer using the associated print_to_terminal method)
/// 
/// 2) The input queue (provided by the window manager when the temrinal request a window) gives key events
///    and resize event to the application
/// 
/// The print queue is handled first inside the loop iteration, which means that all print events in the print
/// queue will always be printed to the text display before input events or any other managerial functions are handled. 
/// This allows for clean appending to the scrollback buffer and prevents interleaving of text.
/// 
fn terminal_loop(mut terminal: Terminal) -> Result<(), &'static str> {
    use core::ops::Deref;
    let display_name = terminal.display_name.clone();
    { 
        let (width, height) = terminal.window.dimensions();
        let width  = width  - 2*window_manager::WINDOW_MARGIN;
        let height = height - 2*window_manager::WINDOW_MARGIN;
        match terminal.window.add_displayable(&display_name, 0, 0,
            TextDisplay::new(&display_name, width, height)) {
                Ok(_) => { }
                Err(err) => {return Err(err);}
        };
    }
    terminal.refresh_display(&display_name);
    loop {
        // Handle cursor blink
        if let Some(text_display) = terminal.window.get_displayable(&display_name){
            text_display.cursor_blink(&(terminal.window), FONT_COLOR, BACKGROUND_COLOR);
        }

        // Handles events from the print queue. The queue is "empty" is peek() returns None
        // If it is empty, it passes over this conditional
        if let Some(print_event) = terminal.print_consumer.peek() {
            match print_event.deref() {
                &Event::OutputEvent(ref s) => {
                    terminal.push_to_stdout(s.text.clone());

                    // Sets this bool to true so that on the next iteration the TextDisplay will refresh AFTER the 
                    // task_handler() function has cleaned up, which does its own printing to the console
                    terminal.refresh_display(&display_name);
                    terminal.correct_prompt_position = false;
                },
                _ => { },
            }
            print_event.mark_completed();
            // Goes to the next iteration of the loop after processing print event to ensure that printing is handled before keypresses
            continue;
        } 


        // Handles the cleanup of any application task that has finished running, including refreshing the display
        terminal.task_handler()?;
        if !terminal.correct_prompt_position {
            terminal.redisplay_prompt();
            terminal.correct_prompt_position = true;
        }
        
        // Looks at the input queue from the window manager
        // If it has unhandled items, it handles them with the match
        // If it is empty, it proceeds directly to the next loop iteration
        let event = match terminal.window.get_key_event() {
            Some(ev) => {
                ev
            },
            _ => { continue; }
        };

        match event {
            // Returns from the main loop so that the terminal object is dropped
            Event::ExitEvent => {
                trace!("exited terminal");
                window_manager::delete(terminal.window)?;
                return Ok(());
            }

            Event::ResizeEvent(ref _rev) => {
                terminal.refresh_display(&display_name); // application refreshes display after resize event is received
            }

            // Handles ordinary keypresses
            Event::InputEvent(ref input_event) => {
                terminal.handle_key_event(input_event.key_event, &display_name)?;
                if input_event.key_event.action == KeyAction::Pressed {
                    // only refreshes the display on keypresses to improve display performance 
                    terminal.refresh_display(&display_name);
                }
            }
            _ => { }
        }
        
    }  
}



<|MERGE_RESOLUTION|>--- conflicted
+++ resolved
@@ -944,14 +944,8 @@
         taskref.set_env(Arc::clone(&self.env)); // Set environment variable of application to the same as terminal task
 
         // Gets the task id so we can reference this task if we need to kill it with Ctrl+C
-<<<<<<< HEAD
-        let new_task_id = taskref.lock().id;
-        return Ok(new_task_id);
-
-=======
         return Ok(taskref);
         
->>>>>>> fe289282
     }
     
     fn refresh_display(&mut self, display_name:&str) {

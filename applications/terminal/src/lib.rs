--- conflicted
+++ resolved
@@ -33,7 +33,7 @@
 use keycodes_ascii::{Keycode, KeyAction, KeyEvent};
 use alloc::string::{String, ToString};
 use alloc::vec::Vec;
-use alloc::arc::Arc;
+use alloc::sync::Arc;
 use dfqueue::{DFQueue, DFQueueConsumer, DFQueueProducer};
 use window_manager::displayable::text_display::TextDisplay;
 use spawn::{ApplicationTaskBuilder, KernelTaskBuilder};
@@ -944,14 +944,8 @@
         taskref.set_env(Arc::clone(&self.env)); // Set environment variable of application to the same as terminal task
 
         // Gets the task id so we can reference this task if we need to kill it with Ctrl+C
-<<<<<<< HEAD
-        let new_task_id = taskref.lock().id;
-        return Ok(new_task_id);
-
-=======
         return Ok(taskref);
         
->>>>>>> fe289282
     }
     
     fn refresh_display(&mut self, display_name:&str) {

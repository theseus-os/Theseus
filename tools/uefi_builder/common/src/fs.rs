//! Taken from rust-osdev/bootloader

use anyhow::Context;
use std::{
    collections::BTreeMap,
    fs::{self, File},
    io::{self, Seek},
    path::{Path, PathBuf},
};
use tempfile::NamedTempFile;

/// Create disk images for booting on UEFI systems.
pub struct UefiBoot {
    kernel: PathBuf,
    extra_files: Vec<(PathBuf, PathBuf)>,
}

impl UefiBoot {
    /// Start creating a disk image for the given bootloader ELF executable.
    pub fn new(kernel_path: &Path) -> Self {
        Self {
            kernel: kernel_path.to_owned(),
            extra_files: Vec::new(),
        }
    }

    /// Create a bootable BIOS disk image at the given path.
    pub fn create_disk_image(
        &self,
        bootloader_host_path: &Path,
        bootloader_efi_path: &Path,
        out_path: &Path,
    ) -> anyhow::Result<()> {
        let fat_partition = self
            .create_fat_partition(bootloader_efi_path, bootloader_host_path)
            .context("failed to create FAT partition")?;

        create_gpt_disk(fat_partition.path(), out_path)
            .context("failed to create UEFI GPT disk image")?;

        fat_partition
            .close()
            .context("failed to delete FAT partition after disk image creation")?;

        Ok(())
    }

    /// Adds a file to the disk image.
    pub fn add_file(&mut self, image_path: PathBuf, host_path: PathBuf) {
        self.extra_files.push((image_path, host_path));
    }

    /// Creates an UEFI-bootable FAT partition with the kernel.
    fn create_fat_partition(
        &self,
        bootloader_efi_path: &Path,
        bootloader_host_path: &Path,
    ) -> anyhow::Result<NamedTempFile> {
        let mut files = BTreeMap::new();
        files.insert(bootloader_efi_path, bootloader_host_path);
        files.insert(Path::new("kernel.elf"), self.kernel.as_path());

        for (image_path, host_path) in &self.extra_files {
            files.insert(image_path, host_path);
        }

        let out_file = NamedTempFile::new().context("failed to create temp file")?;
        create_fat_filesystem(files, out_file.path())
            .context("failed to create UEFI FAT filesystem")?;

        Ok(out_file)
    }
}

pub fn create_gpt_disk(fat_image: &Path, out_gpt_path: &Path) -> anyhow::Result<()> {
    // create new file
    let mut disk = fs::OpenOptions::new()
        .create(true)
        .truncate(true)
        .read(true)
        .write(true)
        .open(out_gpt_path)
        .with_context(|| format!("failed to create GPT file at `{}`", out_gpt_path.display()))?;

    // set file size
    let partition_size: u64 = fs::metadata(fat_image)
        .context("failed to read metadata of fat image")?
        .len();
    let disk_size = partition_size + 1024 * 64; // for GPT headers
    disk.set_len(disk_size)
        .context("failed to set GPT image file length")?;

    // create a protective MBR at LBA0 so that disk is not considered
    // unformatted on BIOS systems
    let mbr = gpt::mbr::ProtectiveMBR::with_lb_size(
        u32::try_from((disk_size / 512) - 1).unwrap_or(0xFF_FF_FF_FF),
    );
    mbr.overwrite_lba0(&mut disk)
        .context("failed to write protective MBR")?;

    // create new GPT structure
    let block_size = gpt::disk::LogicalBlockSize::Lb512;
    let mut gpt = gpt::GptConfig::new()
        .writable(true)
        .initialized(false)
        .logical_block_size(block_size)
        .create_from_device(Box::new(&mut disk), None)
        .context("failed to create GPT structure in file")?;
    gpt.update_partitions(Default::default())
        .context("failed to update GPT partitions")?;

    // add new EFI system partition and get its byte offset in the file
    let partition_id = gpt
        .add_partition("boot", partition_size, gpt::partition_types::EFI, 0, None)
        .context("failed to add boot EFI partition")?;
    let partition = gpt
        .partitions()
        .get(&partition_id)
        .context("failed to open boot partition after creation")?;
    let start_offset = partition
        .bytes_start(block_size)
        .context("failed to get start offset of boot partition")?;

    // close the GPT structure and write out changes
    gpt.write().context("failed to write out GPT changes")?;

    // place the FAT filesystem in the newly created partition
    disk.seek(io::SeekFrom::Start(start_offset))
        .context("failed to seek to start offset")?;
    io::copy(
        &mut File::open(fat_image).context("failed to open FAT image")?,
        &mut disk,
    )
    .context("failed to copy FAT image to GPT disk")?;

    Ok(())
}

pub fn create_fat_filesystem(
    files: BTreeMap<&Path, &Path>,
    out_fat_path: &Path,
) -> anyhow::Result<()> {
    const MB: u64 = 1024 * 1024;
    const SECTOR: u64 = 512;

    // calculate needed size
    let mut needed_size = 0;
    for path in files.values() {
        let file_size = fs::metadata(path)
            .with_context(|| format!("failed to read metadata of file `{}`", path.display()))?
            .len();
        // round up to sector size
        let sector_aligned_file_size = ((file_size + SECTOR)/SECTOR) * SECTOR;
        needed_size += sector_aligned_file_size;
    }
    
    // create new filesystem image file at the given path and set its length
    let fat_file = fs::OpenOptions::new()
        .read(true)
        .write(true)
        .create(true)
        .truncate(true)
        .open(out_fat_path)
        .unwrap();
<<<<<<< HEAD
    let fat_size_padded_and_rounded = (needed_size / MB + 10) * MB;
=======
    // Add an extra 2MB of size, which seems to be sufficient for our needs.
    let fat_size_padded_and_rounded = ((needed_size + (2*MB))/MB) * MB;
>>>>>>> ed747af6
    fat_file.set_len(fat_size_padded_and_rounded).unwrap();

    // choose a file system label
    let mut label = *b"Theseus OS ";
    if let Some(path) = files.get(Path::new("kernel.elf")) {
        if let Some(name) = path.file_stem() {
            let converted = name.to_string_lossy();
            let name = converted.as_bytes();
            let mut new_label = [0u8; 11];
            let name = &name[..usize::min(new_label.len(), name.len())];
            let slice = &mut new_label[..name.len()];
            slice.copy_from_slice(name);
            label = new_label;
        }
    }

    // format the file system and open it
    let format_options = fatfs::FormatVolumeOptions::new().volume_label(label);
    fatfs::format_volume(&fat_file, format_options).context("Failed to format FAT file")?;
    let filesystem = fatfs::FileSystem::new(&fat_file, fatfs::FsOptions::new())
        .context("Failed to open FAT file system of UEFI FAT file")?;

    // copy files to file system
    let root_dir = filesystem.root_dir();
    for (target_path, file_path) in files {
        // create parent directories
        let ancestors: Vec<_> = target_path.ancestors().skip(1).collect();
        for ancestor in ancestors.into_iter().rev().skip(1) {
            root_dir
                .create_dir(&ancestor.display().to_string())
                .with_context(|| {
                    format!(
                        "failed to create directory `{}` on FAT filesystem",
                        ancestor.display()
                    )
                })?;
        }

        let mut new_file = root_dir
            .create_file(target_path.to_str().unwrap())
            .with_context(|| format!("failed to create file at `{}`", target_path.display()))?;
        new_file.truncate().unwrap();

        let res = copy_file_data(file_path, &mut new_file);
        if res.is_err() {
            let curr_len = fat_file.metadata().unwrap().len();
            let new_len = curr_len + 2*fs::metadata(file_path).unwrap().len() + MB;
            fat_file.set_len(new_len).unwrap();
            // try again with the resized file.
            copy_file_data(file_path, &mut new_file)?;
        }
    }

    Ok(())
}

fn copy_file_data<T: fatfs::ReadWriteSeek>(file_path: &Path, new_file: &mut fatfs::File<T>) -> anyhow::Result<u64> {
    io::copy(
        &mut fs::File::open(file_path)
            .with_context(|| format!("failed to open `{}` for copying", file_path.display()))?,
        new_file,
    )
    .with_context(|| format!("failed to copy `{}` to FAT filesystem", file_path.display()))
}<|MERGE_RESOLUTION|>--- conflicted
+++ resolved
@@ -162,12 +162,8 @@
         .truncate(true)
         .open(out_fat_path)
         .unwrap();
-<<<<<<< HEAD
-    let fat_size_padded_and_rounded = (needed_size / MB + 10) * MB;
-=======
     // Add an extra 2MB of size, which seems to be sufficient for our needs.
     let fat_size_padded_and_rounded = ((needed_size + (2*MB))/MB) * MB;
->>>>>>> ed747af6
     fat_file.set_len(fat_size_padded_and_rounded).unwrap();
 
     // choose a file system label

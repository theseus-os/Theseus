# Theseus Tools

This directory contains tools used in Theseus's build process or for testing purposes. 

## Build-related tools
* `copy_latest_crate_objects`: a Rust program that selects the latest version of a compiled crate object file and copies it to the OS image for creating a GRUB image. 
* `demangle_readelf_file`: a Rust program that demangles the output of `readelf`.
* `limine_compress_modules`: a Rust program that takes all object files generated from a Theseus build and compresses them into a single archive. 
    * This is needed when using the `limine` bootloader, which doesn't readily support booting an OS with hundreds of boot modules.
    * This may also offer performance improvements for GRUB when booting Theseus, but it is not enabled by default.
* `serialize_nano_core`: A Rust program that creates a serialized representation of the symbols in the `nano_core` binary from the output of `demangle_readelf_file`. 
* `grub_cfg_generation`: a Rust program that autogenerates a multiboot2-compliant grub.cfg file for GRUB, specifying which multiboot2 modules should be included in the ISO.
* `theseus_cargo`: a wrapper around cargo that supports out-of-tree builds for arbitrary crates that are cross-compiled against an existing build of Theseus. In the future, it will also perform special "partially-static" linking procedures.
* `uefi_builder`: A (collection of) Rust program(s) that generates the necessary files to boot Theseus using UEFI. See `uefi_builder/README.md` for more details on why each target requires its own program.

## Other tools
* `diff_crates`: a Rust program that identifies the differences in crate object files across two different Theseus builds, for purposes of creating a live evolution manifest.
* `receive_udp_messages`: a test tool for receiving messages over UDP. Not really used any more. 
* `sample_parser`: a tool for parsing the output of an execution trace of PMU samples.
<<<<<<< HEAD
* `free_tty`: returns the next free TTY
=======
* `get_tty`: gets the next free TTY
>>>>>>> bc94d281
<|MERGE_RESOLUTION|>--- conflicted
+++ resolved
@@ -17,8 +17,4 @@
 * `diff_crates`: a Rust program that identifies the differences in crate object files across two different Theseus builds, for purposes of creating a live evolution manifest.
 * `receive_udp_messages`: a test tool for receiving messages over UDP. Not really used any more. 
 * `sample_parser`: a tool for parsing the output of an execution trace of PMU samples.
-<<<<<<< HEAD
-* `free_tty`: returns the next free TTY
-=======
-* `get_tty`: gets the next free TTY
->>>>>>> bc94d281
+* `get_tty`: gets the next free TTY
[workspace]


## Here, we specify that all subdirectories in the kernel/ and applications/ directories should be built, 
## except for those starting with a "." So, we build all kernel and application crates except hidden directories.
members = [
	"kernel/[!.]*/",
	"applications/[!.]*/",
]



exclude = [
	## exclude the build directories
	"build",
	"cfg",
	"compiler_plugins",
	"libs",
	"old_crates",
	"scripts",
	"target",
	"tools",
	"userspace",

<<<<<<< HEAD
	## exclude tlibc, for now at least. 
=======
	## exclude tlibc, since we currently build it separately.
>>>>>>> 489fc677
	"tlibc",

	## exclude unused test applications by default
	# "applications/test_channel",
	"applications/test_exception",
	"applications/test_exception2",
	"applications/test_filerw",
	"applications/heap_eval",
	"applications/test_mutex_sleep",
	"applications/test_wait_queue",
	# "applications/test_panic",
	# "applications/unwind_test",
	"applications/test_ixgbe",
	"libtheseus",
]


[patch.crates-io]
### Patch `spin` to use the `pause` asm instruction in busy-wait loops,
### because the `core::hint::spin_loop()` only uses it if "sse2" is enabled.
spin = { git = "https://github.com/theseus-os/spin-rs" }
### use our own version of volatile which supports zerocopy
volatile = { git = "https://github.com/theseus-os/volatile" }
### use our own no_std-compatilbe getopts
getopts = { git = "https://github.com/theseus-os/getopts" }
### use our own no_std-compatible qp trie
qp-trie = { git = "https://github.com/theseus-os/qp-trie-rs" }
### use our own no_std-compatible downcast-rs
downcast-rs = { git = "https://github.com/theseus-os/downcast-rs" }
### use the latest version of smoltcp from github; the one on crates.io is out of date
smoltcp = { git = "https://github.com/m-labs/smoltcp" }

### These profiles fix the new rustc behavior of splitting one crate into many object files. 
### That messes up our module loading, which is bad!
### See this link about profiles: https://doc.rust-lang.org/cargo/reference/manifest.html
# workaround rust-lang/rust#47074
[profile.dev]
codegen-units = 1
incremental = false

# workaround rust-lang/rust#47074
[profile.release]
codegen-units = 1
incremental = false
<|MERGE_RESOLUTION|>--- conflicted
+++ resolved
@@ -22,11 +22,7 @@
 	"tools",
 	"userspace",
 
-<<<<<<< HEAD
-	## exclude tlibc, for now at least. 
-=======
 	## exclude tlibc, since we currently build it separately.
->>>>>>> 489fc677
 	"tlibc",
 
 	## exclude unused test applications by default

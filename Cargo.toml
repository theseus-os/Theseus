[workspace]


## Here, we specify that all subdirectories in the kernel/ and applications/ directories should be built, 
## except for those starting with a "." So, we build all kernel and application crates except hidden directories.
members = [
	"kernel/[!.]*/",
	"applications/[!.]*/",
]



exclude = [
	## exclude the build directories
	"build",
	"cfg",
	"compiler_plugins",
	"libs",
	"old_crates",
	"scripts",
	"target",
	"tools",
	"userspace",

	## exclude unused test applications by default
	# "applications/test_channel",
	"applications/test_exception",
	"applications/test_exception2",
	"applications/test_filerw",
	"applications/heap_eval",
	"applications/test_mutex_sleep",
	"applications/test_wait_queue",
	# "applications/test_panic",
	# "applications/unwind_test",
<<<<<<< HEAD
	"applications/test_ixgbe",
=======

	"libtheseus",
>>>>>>> 777b6889
]


[patch.crates-io]
### use our own version of volatile which supports zerocopy
volatile = { git = "https://github.com/theseus-os/volatile" }
### use our own no_std-compatilbe getopts
getopts = { git = "https://github.com/kevinaboos/getopts" }
### use our own no_std-compatible qp trie
qp-trie = { git = "https://github.com/theseus-os/qp-trie-rs" }
### use our own no_std-compatible downcast-rs
downcast-rs = { git = "https://github.com/theseus-os/downcast-rs" }
### use the latest version of smoltcp from github; the one on crates.io is out of date
smoltcp = { git = "https://github.com/m-labs/smoltcp" }

### These profiles fix the new rustc behavior of splitting one crate into many object files. 
### That messes up our module loading, which is bad!
### See this link about profiles: https://doc.rust-lang.org/cargo/reference/manifest.html
# workaround rust-lang/rust#47074
[profile.dev]
codegen-units = 1
incremental = false

# workaround rust-lang/rust#47074
[profile.release]
codegen-units = 1
incremental = false
<|MERGE_RESOLUTION|>--- conflicted
+++ resolved
@@ -32,12 +32,8 @@
 	"applications/test_wait_queue",
 	# "applications/test_panic",
 	# "applications/unwind_test",
-<<<<<<< HEAD
 	"applications/test_ixgbe",
-=======
-
 	"libtheseus",
->>>>>>> 777b6889
 ]
 
 
